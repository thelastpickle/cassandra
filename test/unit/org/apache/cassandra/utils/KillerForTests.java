/*
 * Licensed to the Apache Software Foundation (ASF) under one
 * or more contributor license agreements.  See the NOTICE file
 * distributed with this work for additional information
 * regarding copyright ownership.  The ASF licenses this file
 * to you under the Apache License, Version 2.0 (the
 * "License"); you may not use this file except in compliance
 * with the License.  You may obtain a copy of the License at
 *
 *     http://www.apache.org/licenses/LICENSE-2.0
 *
 * Unless required by applicable law or agreed to in writing, software
 * distributed under the License is distributed on an "AS IS" BASIS,
 * WITHOUT WARRANTIES OR CONDITIONS OF ANY KIND, either express or implied.
 * See the License for the specific language governing permissions and
 * limitations under the License.
 */

package org.apache.cassandra.utils;

import org.junit.Assert;

/**
 * Responsible for stubbing out the System.exit() logic during unit tests.
 */
public class KillerForTests extends JVMStabilityInspector.Killer
{
    private boolean killed = false;
    private boolean quiet = false;
    private final boolean expected;

    public KillerForTests()
    {
        expected = true;
    }

    public KillerForTests(boolean expectFailure)
    {
        expected = expectFailure;
    }

    @Override
    protected void killCurrentJVM(Throwable t, boolean quiet)
    {
<<<<<<< HEAD
        if (!expected)
            Assert.fail("Saw JVM Kill but did not expect it.");

=======
        if (killed)
        {
            // Can only be killed once
            return;
        }
>>>>>>> be574fc3
        this.killed = true;
        this.quiet = quiet;
    }

    public boolean wasKilled()
    {
        return killed;
    }

    public boolean wasKilledQuietly()
    {
        return quiet;
    }

    public void reset()
    {
        killed = false;
    }
}<|MERGE_RESOLUTION|>--- conflicted
+++ resolved
@@ -42,17 +42,15 @@
     @Override
     protected void killCurrentJVM(Throwable t, boolean quiet)
     {
-<<<<<<< HEAD
         if (!expected)
             Assert.fail("Saw JVM Kill but did not expect it.");
 
-=======
         if (killed)
         {
             // Can only be killed once
             return;
         }
->>>>>>> be574fc3
+
         this.killed = true;
         this.quiet = quiet;
     }
