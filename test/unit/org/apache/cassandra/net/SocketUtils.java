--- conflicted
+++ resolved
@@ -21,10 +21,7 @@
 import java.io.IOException;
 import java.net.InetAddress;
 import java.net.ServerSocket;
-<<<<<<< HEAD
-=======
 import java.net.UnknownHostException;
->>>>>>> 251ae80b
 
 public class SocketUtils
 {
@@ -63,29 +60,11 @@
     {
         try (ServerSocket socket = new ServerSocket(0, 50, bindAddress))
         {
-<<<<<<< HEAD
-            throw new RuntimeException(e);
-=======
             return socket.getLocalPort();
->>>>>>> 251ae80b
         }
         catch (SecurityException | IOException exception)
         {
-<<<<<<< HEAD
-            if (ss != null)
-            {
-                try
-                {
-                    ss.close();
-                }
-                catch (IOException e)
-                {
-                    throw new RuntimeException(e);
-                }
-            }
-=======
             return fallbackPort;
->>>>>>> 251ae80b
         }
     }
 }