--- conflicted
+++ resolved
@@ -39,15 +39,9 @@
 import org.apache.cassandra.exceptions.SyntaxException;
 import org.apache.cassandra.schema.KeyspaceMetadata;
 import org.apache.cassandra.service.ClientState;
-<<<<<<< HEAD
-import org.apache.cassandra.transport.*;
-import org.apache.cassandra.transport.ProtocolVersion;
-=======
-import org.apache.cassandra.transport.Event;
-import org.apache.cassandra.transport.Server;
 import org.apache.cassandra.transport.Event.SchemaChange.Change;
 import org.apache.cassandra.transport.Event.SchemaChange.Target;
->>>>>>> 5a87472d
+import org.apache.cassandra.transport.ProtocolVersion;
 import org.apache.cassandra.transport.messages.ResultMessage;
 
 public class UFTest extends CQLTester
@@ -78,60 +72,6 @@
     @Test
     public void testSchemaChange() throws Throwable
     {
-<<<<<<< HEAD
-        String f = createFunction(KEYSPACE,
-                                  "double, double",
-                                  "CREATE OR REPLACE FUNCTION %s(state double, val double) " +
-                                  "RETURNS NULL ON NULL INPUT " +
-                                  "RETURNS double " +
-                                  "LANGUAGE javascript " +
-                                  "AS '\"string\";';");
-
-        assertLastSchemaChange(Event.SchemaChange.Change.CREATED, Event.SchemaChange.Target.FUNCTION,
-                               KEYSPACE, parseFunctionName(f).name,
-                               "double", "double");
-
-        createFunctionOverload(f,
-                               "double, double",
-                               "CREATE OR REPLACE FUNCTION %s(state int, val int) " +
-                               "RETURNS NULL ON NULL INPUT " +
-                               "RETURNS int " +
-                               "LANGUAGE javascript " +
-                               "AS '\"string\";';");
-
-        assertLastSchemaChange(Event.SchemaChange.Change.CREATED, Event.SchemaChange.Target.FUNCTION,
-                               KEYSPACE, parseFunctionName(f).name,
-                               "int", "int");
-
-        schemaChange("CREATE OR REPLACE FUNCTION " + f + "(state int, val int) " +
-                     "RETURNS NULL ON NULL INPUT " +
-                     "RETURNS int " +
-                     "LANGUAGE javascript " +
-                     "AS '\"string\";';");
-
-        assertLastSchemaChange(Event.SchemaChange.Change.UPDATED, Event.SchemaChange.Target.FUNCTION,
-                               KEYSPACE, parseFunctionName(f).name,
-                               "int", "int");
-
-        schemaChange("DROP FUNCTION " + f + "(double, double)");
-
-        assertLastSchemaChange(Event.SchemaChange.Change.DROPPED, Event.SchemaChange.Target.FUNCTION,
-                               KEYSPACE, parseFunctionName(f).name,
-                               "double", "double");
-
-        // The function with nested tuple should be created without throwing InvalidRequestException. See CASSANDRA-15857
-        String f1 = createFunction(KEYSPACE,
-                                   "list<tuple<int, int>>, double",
-                                   "CREATE OR REPLACE FUNCTION %s(state list<tuple<int, int>>, val double) " +
-                                   "RETURNS NULL ON NULL INPUT " +
-                                   "RETURNS double " +
-                                   "LANGUAGE javascript " +
-                                   "AS '\"string\";';");
-
-        assertLastSchemaChange(Event.SchemaChange.Change.CREATED, Event.SchemaChange.Target.FUNCTION,
-                               KEYSPACE, parseFunctionName(f1).name,
-                               "list<frozen<tuple<int, int>>>", "double"); // CASSANDRA-14825: remove frozen from param
-=======
         String f = createFunctionName(KEYSPACE);
         String functionName = shortFunctionName(f);
         registerFunction(f, "double, double");
@@ -172,7 +112,19 @@
                            Change.DROPPED, Target.FUNCTION,
                            KEYSPACE, functionName,
                            "double", "double");
->>>>>>> 5a87472d
+
+        // The function with nested tuple should be created without throwing InvalidRequestException. See CASSANDRA-15857
+        String fl = createFunctionName(KEYSPACE);
+        registerFunction(fl, "list<tuple<int, int>>, double");
+
+        assertSchemaChange("CREATE OR REPLACE FUNCTION " + fl + "(state list<tuple<int, int>>, val double) " +
+                           "RETURNS NULL ON NULL INPUT " +
+                           "RETURNS double " +
+                           "LANGUAGE javascript " +
+                           "AS '\"string\";';",
+                           Change.CREATED, Target.FUNCTION,
+                           KEYSPACE, shortFunctionName(fl),
+                           "list<frozen<tuple<int, int>>>", "double");
     }
 
     @Test
