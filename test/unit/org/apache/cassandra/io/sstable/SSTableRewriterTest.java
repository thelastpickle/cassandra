/*
 * Licensed to the Apache Software Foundation (ASF) under one
 * or more contributor license agreements.  See the NOTICE file
 * distributed with this work for additional information
 * regarding copyright ownership.  The ASF licenses this file
 * to you under the Apache License, Version 2.0 (the
 * "License"); you may not use this file except in compliance
 * with the License.  You may obtain a copy of the License at
 *
 *     http://www.apache.org/licenses/LICENSE-2.0
 *
 * Unless required by applicable law or agreed to in writing, software
 * distributed under the License is distributed on an "AS IS" BASIS,
 * WITHOUT WARRANTIES OR CONDITIONS OF ANY KIND, either express or implied.
 * See the License for the specific language governing permissions and
 * limitations under the License.
 */

package org.apache.cassandra.io.sstable;

import java.io.File;
import java.io.IOException;
import java.nio.ByteBuffer;
import java.util.*;
import java.util.concurrent.ThreadLocalRandom;
import java.util.concurrent.TimeUnit;

import com.google.common.collect.Iterables;
import com.google.common.collect.Sets;
import org.junit.After;
import org.junit.AfterClass;
import org.junit.BeforeClass;
import com.google.common.util.concurrent.Uninterruptibles;
import org.junit.Test;

import org.apache.cassandra.SchemaLoader;
import org.apache.cassandra.Util;
import org.apache.cassandra.UpdateBuilder;
import org.apache.cassandra.config.Config;
import org.apache.cassandra.config.DatabaseDescriptor;
import org.apache.cassandra.db.ColumnFamilyStore;
import org.apache.cassandra.db.DecoratedKey;
import org.apache.cassandra.db.Keyspace;
import org.apache.cassandra.db.RowUpdateBuilder;
import org.apache.cassandra.db.SerializationHeader;
import org.apache.cassandra.db.rows.EncodingStats;
import org.apache.cassandra.db.rows.UnfilteredRowIterator;
import org.apache.cassandra.db.compaction.AbstractCompactionStrategy;
import org.apache.cassandra.db.compaction.CompactionController;
import org.apache.cassandra.db.compaction.CompactionIterator;
import org.apache.cassandra.db.compaction.OperationType;
import org.apache.cassandra.db.compaction.SSTableSplitter;
import org.apache.cassandra.db.partitions.ImmutableBTreePartition;
import org.apache.cassandra.dht.Range;
import org.apache.cassandra.dht.Token;
import org.apache.cassandra.db.lifecycle.SSTableSet;
import org.apache.cassandra.db.lifecycle.View;
import org.apache.cassandra.exceptions.ConfigurationException;
import org.apache.cassandra.io.sstable.format.SSTableReader;
import org.apache.cassandra.io.sstable.format.SSTableWriter;
import org.apache.cassandra.io.util.FileUtils;
import org.apache.cassandra.db.lifecycle.LifecycleTransaction;
import org.apache.cassandra.metrics.StorageMetrics;
import org.apache.cassandra.schema.KeyspaceParams;
import org.apache.cassandra.utils.ByteBufferUtil;
import org.apache.cassandra.utils.FBUtilities;
import org.apache.cassandra.utils.Pair;
import org.apache.cassandra.utils.UUIDGen;

import static org.junit.Assert.*;

public class SSTableRewriterTest extends SSTableWriterTestBase
{
    @Test
    public void basicTest() throws InterruptedException
    {
        Keyspace keyspace = Keyspace.open(KEYSPACE);
        ColumnFamilyStore cfs = keyspace.getColumnFamilyStore(CF);
        truncate(cfs);

        for (int j = 0; j < 100; j ++)
        {
            new RowUpdateBuilder(cfs.metadata, j, String.valueOf(j))
                .clustering("0")
                .add("val", ByteBufferUtil.EMPTY_BYTE_BUFFER)
                .build()
                .apply();
        }
        cfs.forceBlockingFlush();
        Set<SSTableReader> sstables = new HashSet<>(cfs.getLiveSSTables());
        assertEquals(1, sstables.size());
        assertEquals(sstables.iterator().next().bytesOnDisk(), cfs.metric.liveDiskSpaceUsed.getCount());
        int nowInSec = FBUtilities.nowInSeconds();
        try (AbstractCompactionStrategy.ScannerList scanners = cfs.getCompactionStrategyManager().getScanners(sstables);
             LifecycleTransaction txn = cfs.getTracker().tryModify(sstables, OperationType.UNKNOWN);
             SSTableRewriter writer = new SSTableRewriter(txn, 1000, false);
             CompactionController controller = new CompactionController(cfs, sstables, cfs.gcBefore(nowInSec));
             CompactionIterator ci = new CompactionIterator(OperationType.COMPACTION, scanners.scanners, controller, nowInSec, UUIDGen.getTimeUUID()))
        {
            writer.switchWriter(getWriter(cfs, sstables.iterator().next().descriptor.directory, txn));
            while(ci.hasNext())
            {
                writer.append(ci.next());
            }
            writer.finish();
        }
        LifecycleTransaction.waitForDeletions();
        validateCFS(cfs);
        int filecounts = assertFileCounts(sstables.iterator().next().descriptor.directory.list());
        assertEquals(1, filecounts);
        truncate(cfs);
    }
    @Test
    public void basicTest2() throws InterruptedException
    {
        Keyspace keyspace = Keyspace.open(KEYSPACE);
        ColumnFamilyStore cfs = keyspace.getColumnFamilyStore(CF);
        truncate(cfs);

        SSTableReader s = writeFile(cfs, 1000);
        cfs.addSSTable(s);
        Set<SSTableReader> sstables = new HashSet<>(cfs.getLiveSSTables());
        assertEquals(1, sstables.size());

        int nowInSec = FBUtilities.nowInSeconds();
        try (AbstractCompactionStrategy.ScannerList scanners = cfs.getCompactionStrategyManager().getScanners(sstables);
             LifecycleTransaction txn = cfs.getTracker().tryModify(sstables, OperationType.UNKNOWN);
             SSTableRewriter writer = new SSTableRewriter(txn, 1000, false, 10000000, false);
             CompactionController controller = new CompactionController(cfs, sstables, cfs.gcBefore(nowInSec));
             CompactionIterator ci = new CompactionIterator(OperationType.COMPACTION, scanners.scanners, controller, nowInSec, UUIDGen.getTimeUUID()))
        {
            writer.switchWriter(getWriter(cfs, sstables.iterator().next().descriptor.directory, txn));
            while (ci.hasNext())
            {
                writer.append(ci.next());
            }
            writer.finish();
        }
        LifecycleTransaction.waitForDeletions();
        validateCFS(cfs);
        int filecounts = assertFileCounts(sstables.iterator().next().descriptor.directory.list());
        assertEquals(1, filecounts);
    }

    @Test
    public void getPositionsTest() throws InterruptedException
    {
        Keyspace keyspace = Keyspace.open(KEYSPACE);
        ColumnFamilyStore cfs = keyspace.getColumnFamilyStore(CF);
        truncate(cfs);

        SSTableReader s = writeFile(cfs, 1000);
        cfs.addSSTable(s);
        Set<SSTableReader> sstables = new HashSet<>(cfs.getLiveSSTables());
        assertEquals(1, sstables.size());

        int nowInSec = FBUtilities.nowInSeconds();
        boolean checked = false;
        try (AbstractCompactionStrategy.ScannerList scanners = cfs.getCompactionStrategyManager().getScanners(sstables);
             LifecycleTransaction txn = cfs.getTracker().tryModify(sstables, OperationType.UNKNOWN);
             SSTableRewriter writer = new SSTableRewriter(txn, 1000, false, 10000000, false);
             CompactionController controller = new CompactionController(cfs, sstables, cfs.gcBefore(nowInSec));
             CompactionIterator ci = new CompactionIterator(OperationType.COMPACTION, scanners.scanners, controller, nowInSec, UUIDGen.getTimeUUID()))
        {
            writer.switchWriter(getWriter(cfs, sstables.iterator().next().descriptor.directory, txn));
            while (ci.hasNext())
            {
                UnfilteredRowIterator row = ci.next();
                writer.append(row);
                if (!checked && writer.currentWriter().getFilePointer() > 1500000)
                {
                    checked = true;
                    for (SSTableReader sstable : cfs.getLiveSSTables())
                    {
                        if (sstable.openReason == SSTableReader.OpenReason.EARLY)
                        {
                            SSTableReader c = txn.current(sstables.iterator().next());
                            Collection<Range<Token>> r = Arrays.asList(new Range<>(cfs.getPartitioner().getMinimumToken(), cfs.getPartitioner().getMinimumToken()));
                            List<Pair<Long, Long>> tmplinkPositions = sstable.getPositionsForRanges(r);
                            List<Pair<Long, Long>> compactingPositions = c.getPositionsForRanges(r);
                            assertEquals(1, tmplinkPositions.size());
                            assertEquals(1, compactingPositions.size());
                            assertEquals(0, tmplinkPositions.get(0).left.longValue());
                            // make sure we have no overlap between the early opened file and the compacting one:
                            assertEquals(tmplinkPositions.get(0).right.longValue(), compactingPositions.get(0).left.longValue());
                            assertEquals(c.uncompressedLength(), compactingPositions.get(0).right.longValue());
                        }
                    }
                }
            }
            assertTrue(checked);
            writer.finish();
        }
        LifecycleTransaction.waitForDeletions();
        validateCFS(cfs);
        int filecounts = assertFileCounts(sstables.iterator().next().descriptor.directory.list());
        assertEquals(1, filecounts);
        truncate(cfs);
    }

    @Test
    public void testNumberOfFilesAndSizes() throws Exception
    {
        Keyspace keyspace = Keyspace.open(KEYSPACE);
        ColumnFamilyStore cfs = keyspace.getColumnFamilyStore(CF);
        truncate(cfs);

        SSTableReader s = writeFile(cfs, 1000);
        cfs.addSSTable(s);
        long startStorageMetricsLoad = StorageMetrics.load.getCount();
        long sBytesOnDisk = s.bytesOnDisk();
        Set<SSTableReader> compacting = Sets.newHashSet(s);

        List<SSTableReader> sstables;
        int files = 1;
        try (ISSTableScanner scanner = s.getScanner();
             CompactionController controller = new CompactionController(cfs, compacting, 0);
             LifecycleTransaction txn = cfs.getTracker().tryModify(compacting, OperationType.UNKNOWN);
             SSTableRewriter rewriter = new SSTableRewriter(txn, 1000, false, 10000000, false);
             CompactionIterator ci = new CompactionIterator(OperationType.COMPACTION, Collections.singletonList(scanner), controller, FBUtilities.nowInSeconds(), UUIDGen.getTimeUUID()))
        {
            rewriter.switchWriter(getWriter(cfs, s.descriptor.directory, txn));

            while(ci.hasNext())
            {
                rewriter.append(ci.next());
                if (rewriter.currentWriter().getOnDiskFilePointer() > 25000000)
                {
                    rewriter.switchWriter(getWriter(cfs, s.descriptor.directory, txn));
                    files++;
                    assertEquals(cfs.getLiveSSTables().size(), files); // we have one original file plus the ones we have switched out.
                    assertEquals(s.bytesOnDisk(), cfs.metric.liveDiskSpaceUsed.getCount());
                    assertEquals(s.bytesOnDisk(), cfs.metric.totalDiskSpaceUsed.getCount());

                }
            }
            sstables = rewriter.finish();
        }

        LifecycleTransaction.waitForDeletions();

        long sum = 0;
        for (SSTableReader x : cfs.getLiveSSTables())
            sum += x.bytesOnDisk();
        assertEquals(sum, cfs.metric.liveDiskSpaceUsed.getCount());
        assertEquals(startStorageMetricsLoad - sBytesOnDisk + sum, StorageMetrics.load.getCount());
        assertEquals(files, sstables.size());
        assertEquals(files, cfs.getLiveSSTables().size());
        LifecycleTransaction.waitForDeletions();

        // tmplink and tmp files should be gone:
        assertEquals(sum, cfs.metric.totalDiskSpaceUsed.getCount());
        assertFileCounts(s.descriptor.directory.list());
        validateCFS(cfs);
    }

    @Test
    public void testNumberOfFiles_dont_clean_readers() throws Exception
    {
        Keyspace keyspace = Keyspace.open(KEYSPACE);
        ColumnFamilyStore cfs = keyspace.getColumnFamilyStore(CF);
        truncate(cfs);

        SSTableReader s = writeFile(cfs, 1000);
        cfs.addSSTable(s);

        Set<SSTableReader> compacting = Sets.newHashSet(s);

        List<SSTableReader> sstables;
        int files = 1;
        try (ISSTableScanner scanner = s.getScanner();
             CompactionController controller = new CompactionController(cfs, compacting, 0);
             LifecycleTransaction txn = cfs.getTracker().tryModify(compacting, OperationType.UNKNOWN);
             SSTableRewriter rewriter = new SSTableRewriter(txn, 1000, false, 10000000, false);
             CompactionIterator ci = new CompactionIterator(OperationType.COMPACTION, Collections.singletonList(scanner), controller, FBUtilities.nowInSeconds(), UUIDGen.getTimeUUID()))
        {
            rewriter.switchWriter(getWriter(cfs, s.descriptor.directory, txn));

            while(ci.hasNext())
            {
                rewriter.append(ci.next());
                if (rewriter.currentWriter().getOnDiskFilePointer() > 25000000)
                {
                    rewriter.switchWriter(getWriter(cfs, s.descriptor.directory, txn));
                    files++;
                    assertEquals(cfs.getLiveSSTables().size(), files); // we have one original file plus the ones we have switched out.
                }
            }
            sstables = rewriter.finish();
        }

        assertEquals(files, sstables.size());
        assertEquals(files, cfs.getLiveSSTables().size());
        LifecycleTransaction.waitForDeletions();

        assertFileCounts(s.descriptor.directory.list());
        validateCFS(cfs);
    }


    @Test
    public void testNumberOfFiles_abort() throws Exception
    {
        testNumberOfFiles_abort(new RewriterTest()
        {
            public void run(ISSTableScanner scanner,
                            CompactionController controller,
                            SSTableReader sstable,
                            ColumnFamilyStore cfs,
                            SSTableRewriter rewriter,
                            LifecycleTransaction txn)
            {
                try (CompactionIterator ci = new CompactionIterator(OperationType.COMPACTION, Collections.singletonList(scanner), controller, FBUtilities.nowInSeconds(), UUIDGen.getTimeUUID()))
                {
                    int files = 1;
                    while (ci.hasNext())
                    {
                        rewriter.append(ci.next());
                        if (rewriter.currentWriter().getFilePointer() > 25000000)
                        {
                        rewriter.switchWriter(getWriter(cfs, sstable.descriptor.directory, txn));
                            files++;
                            assertEquals(cfs.getLiveSSTables().size(), files); // we have one original file plus the ones we have switched out.
                        }
                    }
                    rewriter.abort();
                }
            }
        });
    }

    @Test
    public void testNumberOfFiles_abort2() throws Exception
    {
        testNumberOfFiles_abort(new RewriterTest()
        {
            public void run(ISSTableScanner scanner,
                            CompactionController controller,
                            SSTableReader sstable,
                            ColumnFamilyStore cfs,
                            SSTableRewriter rewriter,
                            LifecycleTransaction txn)
            {
                try (CompactionIterator ci = new CompactionIterator(OperationType.COMPACTION, Collections.singletonList(scanner), controller, FBUtilities.nowInSeconds(), UUIDGen.getTimeUUID()))
                {
                    int files = 1;
                    while (ci.hasNext())
                    {
                        rewriter.append(ci.next());
                        if (rewriter.currentWriter().getFilePointer() > 25000000)
                        {
                        rewriter.switchWriter(getWriter(cfs, sstable.descriptor.directory, txn));
                            files++;
                            assertEquals(cfs.getLiveSSTables().size(), files); // we have one original file plus the ones we have switched out.
                        }
                        if (files == 3)
                        {
                            //testing to abort when we have nothing written in the new file
                            rewriter.abort();
                            break;
                        }
                    }
                }
            }
        });
    }

    @Test
    public void testNumberOfFiles_abort3() throws Exception
    {
        testNumberOfFiles_abort(new RewriterTest()
        {
            public void run(ISSTableScanner scanner,
                            CompactionController controller,
                            SSTableReader sstable,
                            ColumnFamilyStore cfs,
                            SSTableRewriter rewriter,
                            LifecycleTransaction txn)
            {
                try(CompactionIterator ci = new CompactionIterator(OperationType.COMPACTION, Collections.singletonList(scanner), controller, FBUtilities.nowInSeconds(), UUIDGen.getTimeUUID()))
                {
                    int files = 1;
                    while (ci.hasNext())
                    {
                        rewriter.append(ci.next());
                        if (files == 1 && rewriter.currentWriter().getFilePointer() > 10000000)
                        {
                        rewriter.switchWriter(getWriter(cfs, sstable.descriptor.directory, txn));
                            files++;
                            assertEquals(cfs.getLiveSSTables().size(), files); // we have one original file plus the ones we have switched out.
                        }
                    }
                    rewriter.abort();
                }
            }
        });
    }

    private static interface RewriterTest
    {
        public void run(ISSTableScanner scanner,
                        CompactionController controller,
                        SSTableReader sstable,
                        ColumnFamilyStore cfs,
                        SSTableRewriter rewriter,
                        LifecycleTransaction txn);
    }

    private void testNumberOfFiles_abort(RewriterTest test) throws Exception
    {
        Keyspace keyspace = Keyspace.open(KEYSPACE);
        ColumnFamilyStore cfs = keyspace.getColumnFamilyStore(CF);
        truncate(cfs);

        SSTableReader s = writeFile(cfs, 1000);
        cfs.addSSTable(s);

        DecoratedKey origFirst = s.first;
        DecoratedKey origLast = s.last;
        long startSize = cfs.metric.liveDiskSpaceUsed.getCount();
        Set<SSTableReader> compacting = Sets.newHashSet(s);
        try (ISSTableScanner scanner = s.getScanner();
             CompactionController controller = new CompactionController(cfs, compacting, 0);
             LifecycleTransaction txn = cfs.getTracker().tryModify(compacting, OperationType.UNKNOWN);
             SSTableRewriter rewriter = new SSTableRewriter(txn, 1000, false, 10000000, false))
        {
            rewriter.switchWriter(getWriter(cfs, s.descriptor.directory, txn));
            test.run(scanner, controller, s, cfs, rewriter, txn);
        }

        LifecycleTransaction.waitForDeletions();

        assertEquals(startSize, cfs.metric.liveDiskSpaceUsed.getCount());
        assertEquals(1, cfs.getLiveSSTables().size());
        assertFileCounts(s.descriptor.directory.list());
        assertEquals(cfs.getLiveSSTables().iterator().next().first, origFirst);
        assertEquals(cfs.getLiveSSTables().iterator().next().last, origLast);
        validateCFS(cfs);
    }

    @Test
    public void testNumberOfFiles_finish_empty_new_writer() throws Exception
    {
        Keyspace keyspace = Keyspace.open(KEYSPACE);
        ColumnFamilyStore cfs = keyspace.getColumnFamilyStore(CF);
        truncate(cfs);

        SSTableReader s = writeFile(cfs, 1000);
        cfs.addSSTable(s);

        Set<SSTableReader> compacting = Sets.newHashSet(s);

        int files = 1;
        try (ISSTableScanner scanner = s.getScanner();
             CompactionController controller = new CompactionController(cfs, compacting, 0);
             LifecycleTransaction txn = cfs.getTracker().tryModify(compacting, OperationType.UNKNOWN);
             SSTableRewriter rewriter = new SSTableRewriter(txn, 1000, false, 10000000, false);
             CompactionIterator ci = new CompactionIterator(OperationType.COMPACTION, Collections.singletonList(scanner), controller, FBUtilities.nowInSeconds(), UUIDGen.getTimeUUID()))
        {
            rewriter.switchWriter(getWriter(cfs, s.descriptor.directory, txn));
            while(ci.hasNext())
            {
                rewriter.append(ci.next());
                if (rewriter.currentWriter().getFilePointer() > 2500000)
                {
                    rewriter.switchWriter(getWriter(cfs, s.descriptor.directory, txn));
                    files++;
                    assertEquals(cfs.getLiveSSTables().size(), files); // we have one original file plus the ones we have switched out.
                }
                if (files == 3)
                {
                    //testing to finish when we have nothing written in the new file
                    rewriter.finish();
                    break;
                }
            }
        }

        LifecycleTransaction.waitForDeletions();

        assertEquals(files - 1, cfs.getLiveSSTables().size()); // we never wrote anything to the last file
        assertFileCounts(s.descriptor.directory.list());
        validateCFS(cfs);
    }

    @Test
    public void testNumberOfFiles_truncate() throws Exception
    {
        Keyspace keyspace = Keyspace.open(KEYSPACE);
        ColumnFamilyStore cfs = keyspace.getColumnFamilyStore(CF);
        truncate(cfs);
        cfs.disableAutoCompaction();

        SSTableReader s = writeFile(cfs, 1000);
        cfs.addSSTable(s);
        Set<SSTableReader> compacting = Sets.newHashSet(s);

        List<SSTableReader> sstables;
        int files = 1;
        try (ISSTableScanner scanner = s.getScanner();
             CompactionController controller = new CompactionController(cfs, compacting, 0);
             LifecycleTransaction txn = cfs.getTracker().tryModify(compacting, OperationType.UNKNOWN);
             SSTableRewriter rewriter = new SSTableRewriter(txn, 1000, false, 10000000, false);
             CompactionIterator ci = new CompactionIterator(OperationType.COMPACTION, Collections.singletonList(scanner), controller, FBUtilities.nowInSeconds(), UUIDGen.getTimeUUID()))
        {
            rewriter.switchWriter(getWriter(cfs, s.descriptor.directory, txn));
            while(ci.hasNext())
            {
                rewriter.append(ci.next());
                if (rewriter.currentWriter().getOnDiskFilePointer() > 25000000)
                {
                    rewriter.switchWriter(getWriter(cfs, s.descriptor.directory, txn));
                    files++;
                    assertEquals(cfs.getLiveSSTables().size(), files); // we have one original file plus the ones we have switched out.
                }
            }

            sstables = rewriter.finish();
        }

        LifecycleTransaction.waitForDeletions();
        assertFileCounts(s.descriptor.directory.list());
        validateCFS(cfs);
    }

    @Test
    public void testSmallFiles() throws Exception
    {
        Keyspace keyspace = Keyspace.open(KEYSPACE);
        ColumnFamilyStore cfs = keyspace.getColumnFamilyStore(CF);
        truncate(cfs);
        cfs.disableAutoCompaction();

        SSTableReader s = writeFile(cfs, 400);
        cfs.addSSTable(s);
        Set<SSTableReader> compacting = Sets.newHashSet(s);

        List<SSTableReader> sstables;
        int files = 1;
        try (ISSTableScanner scanner = s.getScanner();
             CompactionController controller = new CompactionController(cfs, compacting, 0);
             LifecycleTransaction txn = cfs.getTracker().tryModify(compacting, OperationType.UNKNOWN);
             SSTableRewriter rewriter = new SSTableRewriter(txn, 1000, false, 1000000, false);
             CompactionIterator ci = new CompactionIterator(OperationType.COMPACTION, Collections.singletonList(scanner), controller, FBUtilities.nowInSeconds(), UUIDGen.getTimeUUID()))
        {
            rewriter.switchWriter(getWriter(cfs, s.descriptor.directory, txn));
            while(ci.hasNext())
            {
                rewriter.append(ci.next());
                if (rewriter.currentWriter().getOnDiskFilePointer() > 2500000)
                {
                    assertEquals(files, cfs.getLiveSSTables().size()); // all files are now opened early
                    rewriter.switchWriter(getWriter(cfs, s.descriptor.directory, txn));
                    files++;
                }
            }

            sstables = rewriter.finish();
        }
        assertEquals(files, sstables.size());
        assertEquals(files, cfs.getLiveSSTables().size());
        LifecycleTransaction.waitForDeletions();
        assertFileCounts(s.descriptor.directory.list());

        validateCFS(cfs);
    }

    @Test
    public void testSSTableSplit() throws InterruptedException
    {
        Keyspace keyspace = Keyspace.open(KEYSPACE);
        ColumnFamilyStore cfs = keyspace.getColumnFamilyStore(CF);
        truncate(cfs);
        cfs.disableAutoCompaction();
        SSTableReader s = writeFile(cfs, 1000);
        try (LifecycleTransaction txn = LifecycleTransaction.offline(OperationType.UNKNOWN, s))
        {
            SSTableSplitter splitter = new SSTableSplitter(cfs, txn, 10);
            splitter.split();

            assertFileCounts(s.descriptor.directory.list());
            LifecycleTransaction.waitForDeletions();

            for (File f : s.descriptor.directory.listFiles())
            {
                // we need to clear out the data dir, otherwise tests running after this breaks
                FileUtils.deleteRecursive(f);
            }
        }
        truncate(cfs);
    }

    @Test
    public void testOfflineAbort() throws Exception
    {
        testAbortHelper(true, true);
    }
    @Test
    public void testOfflineAbort2() throws Exception
    {
        testAbortHelper(false, true);
    }

    @Test
    public void testAbort() throws Exception
    {
        testAbortHelper(false, false);
    }

    @Test
    public void testAbort2() throws Exception
    {
        testAbortHelper(true, false);
    }

    private void testAbortHelper(boolean earlyException, boolean offline) throws Exception
    {
        Keyspace keyspace = Keyspace.open(KEYSPACE);
        ColumnFamilyStore cfs = keyspace.getColumnFamilyStore(CF);
        truncate(cfs);
        SSTableReader s = writeFile(cfs, 1000);
        if (!offline)
            cfs.addSSTable(s);
        Set<SSTableReader> compacting = Sets.newHashSet(s);
        try (ISSTableScanner scanner = compacting.iterator().next().getScanner();
             CompactionController controller = new CompactionController(cfs, compacting, 0);
             LifecycleTransaction txn = offline ? LifecycleTransaction.offline(OperationType.UNKNOWN, compacting)
                                       : cfs.getTracker().tryModify(compacting, OperationType.UNKNOWN);
             SSTableRewriter rewriter = new SSTableRewriter(txn, 1000, offline, 10000000, false);
             CompactionIterator ci = new CompactionIterator(OperationType.COMPACTION, Collections.singletonList(scanner), controller, FBUtilities.nowInSeconds(), UUIDGen.getTimeUUID())
        )
        {
            rewriter.switchWriter(getWriter(cfs, s.descriptor.directory, txn));
            while (ci.hasNext())
            {
                rewriter.append(ci.next());
                if (rewriter.currentWriter().getOnDiskFilePointer() > 25000000)
                {
                    rewriter.switchWriter(getWriter(cfs, s.descriptor.directory, txn));
                }
            }
            try
            {
                rewriter.throwDuringPrepare(earlyException);
                rewriter.prepareToCommit();
            }
            catch (Throwable t)
            {
                rewriter.abort();
            }
        }
        finally
        {
            if (offline)
                s.selfRef().release();
        }

        LifecycleTransaction.waitForDeletions();

        int filecount = assertFileCounts(s.descriptor.directory.list());
        assertEquals(filecount, 1);
        if (!offline)
        {
            assertEquals(1, cfs.getLiveSSTables().size());
            validateCFS(cfs);
            truncate(cfs);
        }
        else
        {
            assertEquals(0, cfs.getLiveSSTables().size());
            cfs.truncateBlocking();
        }
        filecount = assertFileCounts(s.descriptor.directory.list());
        if (offline)
        {
            // the file is not added to the CFS, therefore not truncated away above
            assertEquals(1, filecount);
            for (File f : s.descriptor.directory.listFiles())
            {
                FileUtils.deleteRecursive(f);
            }
            filecount = assertFileCounts(s.descriptor.directory.list());
        }

        assertEquals(0, filecount);
        truncate(cfs);
    }

    @Test
    public void testAllKeysReadable() throws Exception
    {
        Keyspace keyspace = Keyspace.open(KEYSPACE);
        ColumnFamilyStore cfs = keyspace.getColumnFamilyStore(CF);
        truncate(cfs);
        for (int i = 0; i < 100; i++)
        {
            String key = Integer.toString(i);

            for (int j = 0; j < 10; j++)
                new RowUpdateBuilder(cfs.metadata, 100, key)
                    .clustering(Integer.toString(j))
                    .add("val", ByteBufferUtil.EMPTY_BYTE_BUFFER)
                    .build()
                    .apply();
        }
        cfs.forceBlockingFlush();
        cfs.forceMajorCompaction();
        validateKeys(keyspace);

        assertEquals(1, cfs.getLiveSSTables().size());
        SSTableReader s = cfs.getLiveSSTables().iterator().next();
        Set<SSTableReader> compacting = new HashSet<>();
        compacting.add(s);

        int keyCount = 0;
        try (ISSTableScanner scanner = compacting.iterator().next().getScanner();
             CompactionController controller = new CompactionController(cfs, compacting, 0);
             LifecycleTransaction txn = cfs.getTracker().tryModify(compacting, OperationType.UNKNOWN);
             SSTableRewriter rewriter = new SSTableRewriter(txn, 1000, false, 1, false);
             CompactionIterator ci = new CompactionIterator(OperationType.COMPACTION, Collections.singletonList(scanner), controller, FBUtilities.nowInSeconds(), UUIDGen.getTimeUUID())
        )
        {
            rewriter.switchWriter(getWriter(cfs, s.descriptor.directory, txn));
            while (ci.hasNext())
            {
                rewriter.append(ci.next());
                if (keyCount % 10 == 0)
                {
                    rewriter.switchWriter(getWriter(cfs, s.descriptor.directory, txn));
                }
                keyCount++;
                validateKeys(keyspace);
            }
            rewriter.finish();
        }
        validateKeys(keyspace);
        LifecycleTransaction.waitForDeletions();
        validateCFS(cfs);
        truncate(cfs);
    }

    @Test
    public void testCanonicalView() throws Exception
    {
        Keyspace keyspace = Keyspace.open(KEYSPACE);
        ColumnFamilyStore cfs = keyspace.getColumnFamilyStore(CF);
        truncate(cfs);

        SSTableReader s = writeFile(cfs, 1000);
        cfs.addSSTable(s);
        Set<SSTableReader> sstables = Sets.newHashSet(s);
        assertEquals(1, sstables.size());
        boolean checked = false;
        try (ISSTableScanner scanner = sstables.iterator().next().getScanner();
             CompactionController controller = new CompactionController(cfs, sstables, 0);
             LifecycleTransaction txn = cfs.getTracker().tryModify(sstables, OperationType.UNKNOWN);
             SSTableRewriter writer = new SSTableRewriter(txn, 1000, false, 10000000, false);
             CompactionIterator ci = new CompactionIterator(OperationType.COMPACTION, Collections.singletonList(scanner), controller, FBUtilities.nowInSeconds(), UUIDGen.getTimeUUID())
        )
        {
            writer.switchWriter(getWriter(cfs, sstables.iterator().next().descriptor.directory, txn));
            while (ci.hasNext())
            {
                writer.append(ci.next());
                if (!checked && writer.currentWriter().getFilePointer() > 15000000)
                {
                    checked = true;
                    ColumnFamilyStore.ViewFragment viewFragment = cfs.select(View.select(SSTableSet.CANONICAL));
                    // canonical view should have only one SSTable which is not opened early.
                    assertEquals(1, viewFragment.sstables.size());
                    SSTableReader sstable = viewFragment.sstables.get(0);
                    assertEquals(s.descriptor, sstable.descriptor);
                    assertTrue("Found early opened SSTable in canonical view: " + sstable.getFilename(), sstable.openReason != SSTableReader.OpenReason.EARLY);
                }
            }
        }
        truncateCF();
        validateCFS(cfs);
    }

    /**
     * emulates anticompaction - writing from one source sstable to two new sstables
     *
     * @throws IOException
     */
    @Test
    public void testTwoWriters() throws IOException
    {
        Keyspace keyspace = Keyspace.open(KEYSPACE);
        ColumnFamilyStore cfs = keyspace.getColumnFamilyStore(CF);
        truncate(cfs);

        SSTableReader s = writeFile(cfs, 1000);
        cfs.addSSTable(s);
        Set<SSTableReader> sstables = Sets.newHashSet(s);
        assertEquals(1, sstables.size());
        int nowInSec = FBUtilities.nowInSeconds();
        try (AbstractCompactionStrategy.ScannerList scanners = cfs.getCompactionStrategyManager().getScanners(sstables);
             LifecycleTransaction txn = cfs.getTracker().tryModify(sstables, OperationType.UNKNOWN);
             SSTableRewriter writer = new SSTableRewriter(txn, 1000, false, false);
             SSTableRewriter writer2 = new SSTableRewriter(txn, 1000, false, false);
             CompactionController controller = new CompactionController(cfs, sstables, cfs.gcBefore(nowInSec));
             CompactionIterator ci = new CompactionIterator(OperationType.COMPACTION, scanners.scanners, controller, nowInSec, UUIDGen.getTimeUUID())
             )
        {
            writer.switchWriter(getWriter(cfs, sstables.iterator().next().descriptor.directory, txn));
            writer2.switchWriter(getWriter(cfs, sstables.iterator().next().descriptor.directory, txn));
            while (ci.hasNext())
            {
                if (writer.currentWriter().getFilePointer() < 15000000)
                    writer.append(ci.next());
                else
                    writer2.append(ci.next());
            }
            for (int i = 0; i < 5000; i++)
                assertFalse(Util.getOnlyPartition(Util.cmd(cfs, ByteBufferUtil.bytes(i)).build()).isEmpty());
        }
        truncateCF();
        validateCFS(cfs);
    }

    private void validateKeys(Keyspace ks)
    {
        for (int i = 0; i < 100; i++)
        {
            DecoratedKey key = Util.dk(Integer.toString(i));
            ImmutableBTreePartition partition = Util.getOnlyPartitionUnfiltered(Util.cmd(ks.getColumnFamilyStore(CF), key).build());
            assertTrue(partition != null && partition.rowCount() > 0);
        }
    }

    public static SSTableReader writeFile(ColumnFamilyStore cfs, int count)
    {
        return Iterables.getFirst(writeFiles(cfs, 1, count * 5, count / 100, 1000), null);
    }

    public static Set<SSTableReader> writeFiles(ColumnFamilyStore cfs, int fileCount, int partitionCount, int cellCount, int cellSize)
    {
        int i = 0;
        Set<SSTableReader> result = new LinkedHashSet<>();
        for (int f = 0 ; f < fileCount ; f++)
        {
            File dir = cfs.getDirectories().getDirectoryForNewSSTables();
            String filename = cfs.getSSTablePath(dir);

            try (SSTableTxnWriter writer = SSTableTxnWriter.create(cfs, filename, 0, 0, new SerializationHeader(true, cfs.metadata, cfs.metadata.partitionColumns(), EncodingStats.NO_STATS)))
            {
                int end = f == fileCount - 1 ? partitionCount : ((f + 1) * partitionCount) / fileCount;
                for ( ; i < end ; i++)
                {
                    UpdateBuilder builder = UpdateBuilder.create(cfs.metadata, ByteBufferUtil.bytes(i));
                    for (int j = 0; j < cellCount ; j++)
                        builder.newRow(Integer.toString(i)).add("val", random(0, 1000));

                    writer.append(builder.build().unfilteredIterator());
                }
                result.addAll(writer.finish(true));
            }
        }
        return result;
    }
<<<<<<< HEAD

    public static void validateCFS(ColumnFamilyStore cfs)
    {
        Set<Integer> liveDescriptors = new HashSet<>();
        long spaceUsed = 0;
        for (SSTableReader sstable : cfs.getLiveSSTables())
        {
            assertFalse(sstable.isMarkedCompacted());
            assertEquals(1, sstable.selfRef().globalCount());
            liveDescriptors.add(sstable.descriptor.generation);
            spaceUsed += sstable.bytesOnDisk();
        }
        for (File dir : cfs.getDirectories().getCFDirectories())
        {
            for (File f : dir.listFiles())
            {
                if (f.getName().contains("Data"))
                {
                    Descriptor d = Descriptor.fromFilename(f.getAbsolutePath());
                    assertTrue(d.toString(), liveDescriptors.contains(d.generation));
                }
            }
        }
        assertEquals(spaceUsed, cfs.metric.liveDiskSpaceUsed.getCount());
        assertEquals(spaceUsed, cfs.metric.totalDiskSpaceUsed.getCount());
        assertTrue(cfs.getTracker().getCompacting().isEmpty());
    }

    public static int assertFileCounts(String [] files)
    {
        int tmplinkcount = 0;
        int tmpcount = 0;
        int datacount = 0;
        for (String f : files)
        {
            if (f.endsWith("-CRC.db"))
                continue;
            if (f.contains("tmplink-"))
                tmplinkcount++;
            else if (f.contains("tmp-"))
                tmpcount++;
            else if (f.contains("Data"))
                datacount++;
        }
        assertEquals(0, tmplinkcount);
        assertEquals(0, tmpcount);
        return datacount;
    }

    public static SSTableWriter getWriter(ColumnFamilyStore cfs, File directory, LifecycleTransaction txn)
    {
        String filename = cfs.getSSTablePath(directory);
        return SSTableWriter.create(filename, 0, 0, new SerializationHeader(true, cfs.metadata, cfs.metadata.partitionColumns(), EncodingStats.NO_STATS), cfs.indexManager.listIndexes(), txn);
    }

    public static ByteBuffer random(int i, int size)
    {
        byte[] bytes = new byte[size + 4];
        ThreadLocalRandom.current().nextBytes(bytes);
        ByteBuffer r = ByteBuffer.wrap(bytes);
        r.putInt(0, i);
        return r;
    }
=======
>>>>>>> 0e63000c
}<|MERGE_RESOLUTION|>--- conflicted
+++ resolved
@@ -859,70 +859,4 @@
         }
         return result;
     }
-<<<<<<< HEAD
-
-    public static void validateCFS(ColumnFamilyStore cfs)
-    {
-        Set<Integer> liveDescriptors = new HashSet<>();
-        long spaceUsed = 0;
-        for (SSTableReader sstable : cfs.getLiveSSTables())
-        {
-            assertFalse(sstable.isMarkedCompacted());
-            assertEquals(1, sstable.selfRef().globalCount());
-            liveDescriptors.add(sstable.descriptor.generation);
-            spaceUsed += sstable.bytesOnDisk();
-        }
-        for (File dir : cfs.getDirectories().getCFDirectories())
-        {
-            for (File f : dir.listFiles())
-            {
-                if (f.getName().contains("Data"))
-                {
-                    Descriptor d = Descriptor.fromFilename(f.getAbsolutePath());
-                    assertTrue(d.toString(), liveDescriptors.contains(d.generation));
-                }
-            }
-        }
-        assertEquals(spaceUsed, cfs.metric.liveDiskSpaceUsed.getCount());
-        assertEquals(spaceUsed, cfs.metric.totalDiskSpaceUsed.getCount());
-        assertTrue(cfs.getTracker().getCompacting().isEmpty());
-    }
-
-    public static int assertFileCounts(String [] files)
-    {
-        int tmplinkcount = 0;
-        int tmpcount = 0;
-        int datacount = 0;
-        for (String f : files)
-        {
-            if (f.endsWith("-CRC.db"))
-                continue;
-            if (f.contains("tmplink-"))
-                tmplinkcount++;
-            else if (f.contains("tmp-"))
-                tmpcount++;
-            else if (f.contains("Data"))
-                datacount++;
-        }
-        assertEquals(0, tmplinkcount);
-        assertEquals(0, tmpcount);
-        return datacount;
-    }
-
-    public static SSTableWriter getWriter(ColumnFamilyStore cfs, File directory, LifecycleTransaction txn)
-    {
-        String filename = cfs.getSSTablePath(directory);
-        return SSTableWriter.create(filename, 0, 0, new SerializationHeader(true, cfs.metadata, cfs.metadata.partitionColumns(), EncodingStats.NO_STATS), cfs.indexManager.listIndexes(), txn);
-    }
-
-    public static ByteBuffer random(int i, int size)
-    {
-        byte[] bytes = new byte[size + 4];
-        ThreadLocalRandom.current().nextBytes(bytes);
-        ByteBuffer r = ByteBuffer.wrap(bytes);
-        r.putInt(0, i);
-        return r;
-    }
-=======
->>>>>>> 0e63000c
 }