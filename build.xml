--- conflicted
+++ resolved
@@ -1427,32 +1427,16 @@
         </batchtest>
       </junit-timeout>
 
-<<<<<<< HEAD
-      <condition property="fileSep" value=";">
-        <os family="windows"/>
-      </condition>
-      <condition property="fileSep" else=":">
-        <isset property="fileSep"/>
-      </condition>
-      <fail unless="fileSep">Failed to set File Separator. This shouldn't happen.</fail>
-
-      <delete quiet="true" failonerror="false" dir="${build.test.dir}/cassandra/commitlog${fileSep}@{poffset}"/>
-      <delete quiet="true" failonerror="false" dir="${build.test.dir}/cassandra/cdc_raw${fileSep}@{poffset}"/>
-      <delete quiet="true" failonerror="false" dir="${build.test.dir}/cassandra/data${fileSep}@{poffset}"/>
-      <delete quiet="true" failonerror="false" dir="${build.test.dir}/cassandra/system_data${fileSep}@{poffset}"/>
-      <delete quiet="true" failonerror="false" dir="${build.test.dir}/cassandra/saved_caches${fileSep}@{poffset}"/>
-      <delete quiet="true" failonerror="false" dir="${build.test.dir}/cassandra/hints${fileSep}@{poffset}"/>
-=======
       <delete quiet="true" failonerror="false" dir="${build.test.dir}/cassandra/commitlog"/>
       <delete quiet="true" failonerror="false" dir="${build.test.dir}/cassandra/cdc_raw"/>
       <delete quiet="true" failonerror="false" dir="${build.test.dir}/cassandra/data"/>
+      <delete quiet="true" failonerror="false" dir="${build.test.dir}/cassandra/system_data"/>
       <delete quiet="true" failonerror="false" dir="${build.test.dir}/cassandra/saved_caches"/>
       <delete quiet="true" failonerror="false" dir="${build.test.dir}/cassandra/hints"/>
->>>>>>> cca5ce56
     </sequential>
   </macrodef>
 
-    <target name="testold" depends="build-test" description="Execute unit tests">
+  <target name="testold" depends="build-test" description="Execute unit tests">
     <testmacro inputdir="${test.unit.src}" timeout="${test.timeout}">
       <jvmarg value="-Dlegacy-sstable-root=${test.data}/legacy-sstables"/>
       <jvmarg value="-Dinvalid-legacy-sstable-root=${test.data}/invalid-legacy-sstables"/>
@@ -1535,7 +1519,6 @@
         <jvmarg value="-Dcassandra.tolerate_sstable_size=true"/>
         <jvmarg value="-Dcassandra.config=file:///${system_keyspaces_directory_yaml}"/>
         <jvmarg value="-Dcassandra.skip_sync=true" />
-        <jvmarg value="-Dcassandra.config.loader=org.apache.cassandra.OffsetAwareConfigurationLoader"/>
       </testmacrohelper>
     </sequential>
   </macrodef>
@@ -1611,8 +1594,8 @@
     <path id="all-test-classes-path">
       <fileset dir="${test.unit.src}" includes="**/${test.name}.java" />
     </path>
-    <property name="test.file.list" refid="all-test-classes-path"/>
-    <testlist-system-keyspace-directory test.file.list="${test.file.list}"/>
+    <property name="all-test-classes" refid="all-test-classes-path"/>
+    <testhelper testdelegate="testlist-system-keyspace-directory" />
   </target>
 
   <target name="msg-ser-gen-test" depends="build-test" description="Generates message serializations">
@@ -1891,8 +1874,8 @@
       <path id="all-test-classes-path">
           <fileset dir="${test.dir}/${test.classlistprefix}" includesfile="${test.classlistfile}"/>
       </path>
-      <property name="test.file.list" refid="all-test-classes-path"/>
-      <testlist-system-keyspace-directory test.file.list="${test.file.list}"/>
+      <property name="all-test-classes" refid="all-test-classes-path"/>
+      <testhelper testdelegate="testlist-system-keyspace-directory"/>
   </target>
 
   <!-- Build a self-contained jar for e.g. remote execution; not currently used for running burn tests with this build script -->
