--- conflicted
+++ resolved
@@ -80,12 +80,9 @@
  * ensure unique streaming session id's (CASSANDRA-4223)
  * kick off background compaction when min/max thresholds change 
    (CASSANDRA-4279)
-<<<<<<< HEAD
-=======
  * improve ability of STCS.getBuckets to deal with 100s of 1000s of
    sstables, such as when convertinb back from LCS (CASSANDRA-4287)
  * Oversize integer in CQL throws NumberFormatException (CASSANDRA-4291)
->>>>>>> edfc06fd
 
 
 1.1.0-final
