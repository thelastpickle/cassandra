<<<<<<< HEAD
3.0.1
 * Fix SELECT statement with IN restrictions on partition key,
   ORDER BY and LIMIT (CASSANDRA-10729)
 * Improve stress performance over 1k threads (CASSANDRA-7217)
 * Wait for migration responses to complete before bootstrapping (CASSANDRA-10731)
 * Unable to create a function with argument of type Inet (CASSANDRA-10741)
 * Fix backward incompatibiliy in CqlInputFormat (CASSANDRA-10717)
 * Correctly preserve deletion info on updated rows when notifying indexers
   of single-row deletions (CASSANDRA-10694)
 * Notify indexers of partition delete during cleanup (CASSANDRA-10685)
 * Keep the file open in trySkipCache (CASSANDRA-10669)
 * Updated trigger example (CASSANDRA-10257)
Merged from 2.2:
=======
2.2.4
 * CQL.textile syntax incorrectly includes optional keyspace for aggregate SFUNC and FINALFUNC (CASSANDRA-10747)
>>>>>>> 53e777a2
 * Fix JSON update with prepared statements (CASSANDRA-10631)
 * Don't do anticompaction after subrange repair (CASSANDRA-10422)
 * Fix SimpleDateType type compatibility (CASSANDRA-10027)
 * (Hadoop) fix splits calculation (CASSANDRA-10640)
 * (Hadoop) ensure that Cluster instances are always closed (CASSANDRA-10058)
Merged from 2.1:
 * Force encoding when computing statement ids (CASSANDRA-10755)
 * Properly reject counters as map keys (CASSANDRA-10760)
 * Fix the sstable-needs-cleanup check (CASSANDRA-10740)
 * (cqlsh) Print column names before COPY operation (CASSANDRA-8935)
 * Fix CompressedInputStream for proper cleanup (CASSANDRA-10012)
 * (cqlsh) Support counters in COPY commands (CASSANDRA-9043)
 * Try next replica if not possible to connect to primary replica on
   ColumnFamilyRecordReader (CASSANDRA-2388)
 * Limit window size in DTCS (CASSANDRA-10280)
 * sstableloader does not use MAX_HEAP_SIZE env parameter (CASSANDRA-10188)
 * (cqlsh) Improve COPY TO performance and error handling (CASSANDRA-9304)
 * Create compression chunk for sending file only (CASSANDRA-10680)
 * Forbid compact clustering column type changes in ALTER TABLE (CASSANDRA-8879)
 * Reject incremental repair with subrange repair (CASSANDRA-10422)
 * Add a nodetool command to refresh size_estimates (CASSANDRA-9579)
 * Invalidate cache after stream receive task is completed (CASSANDRA-10341)
 * Reject counter writes in CQLSSTableWriter (CASSANDRA-10258)
 * Remove superfluous COUNTER_MUTATION stage mapping (CASSANDRA-10605)


3.0
 * Fix AssertionError while flushing memtable due to materialized views
   incorrectly inserting empty rows (CASSANDRA-10614)
 * Store UDA initcond as CQL literal in the schema table, instead of a blob (CASSANDRA-10650)
 * Don't use -1 for the position of partition key in schema (CASSANDRA-10491)
 * Fix distinct queries in mixed version cluster (CASSANDRA-10573)
 * Skip sstable on clustering in names query (CASSANDRA-10571)
 * Remove value skipping as it breaks read-repair (CASSANDRA-10655)
 * Fix bootstrapping with MVs (CASSANDRA-10621)
 * Make sure EACH_QUORUM reads are using NTS (CASSANDRA-10584)
 * Fix MV replica filtering for non-NetworkTopologyStrategy (CASSANDRA-10634)
 * (Hadoop) fix CIF describeSplits() not handling 0 size estimates (CASSANDRA-10600)
 * Fix reading of legacy sstables (CASSANDRA-10590)
 * Use CQL type names in schema metadata tables (CASSANDRA-10365)
 * Guard batchlog replay against integer division by zero (CASSANDRA-9223)
 * Fix bug when adding a column to thrift with the same name than a primary key (CASSANDRA-10608)
 * Add client address argument to IAuthenticator::newSaslNegotiator (CASSANDRA-8068)
 * Fix implementation of LegacyLayout.LegacyBoundComparator (CASSANDRA-10602)
 * Don't use 'names query' read path for counters (CASSANDRA-10572)
 * Fix backward compatibility for counters (CASSANDRA-10470)
 * Remove memory_allocator paramter from cassandra.yaml (CASSANDRA-10581,10628)
 * Execute the metadata reload task of all registered indexes on CFS::reload (CASSANDRA-10604)
 * Fix thrift cas operations with defined columns (CASSANDRA-10576)
 * Fix PartitionUpdate.operationCount()for updates with static column operations (CASSANDRA-10606)
 * Fix thrift get() queries with defined columns (CASSANDRA-10586)
 * Fix marking of indexes as built and removed (CASSANDRA-10601)
 * Skip initialization of non-registered 2i instances, remove Index::getIndexName (CASSANDRA-10595)
 * Fix batches on multiple tables (CASSANDRA-10554)
 * Ensure compaction options are validated when updating KeyspaceMetadata (CASSANDRA-10569)
 * Flatten Iterator Transformation Hierarchy (CASSANDRA-9975)
 * Remove token generator (CASSANDRA-5261)
 * RolesCache should not be created for any authenticator that does not requireAuthentication (CASSANDRA-10562)
 * Fix LogTransaction checking only a single directory for files (CASSANDRA-10421)
 * Fix handling of range tombstones when reading old format sstables (CASSANDRA-10360)
 * Aggregate with Initial Condition fails with C* 3.0 (CASSANDRA-10367)
Merged from 2.2:
 * (cqlsh) show partial trace if incomplete after max_trace_wait (CASSANDRA-7645)
 * Use most up-to-date version of schema for system tables (CASSANDRA-10652)
 * Deprecate memory_allocator in cassandra.yaml (CASSANDRA-10581,10628)
 * Expose phi values from failure detector via JMX and tweak debug
   and trace logging (CASSANDRA-9526)
Merged from 2.1:
 * Shutdown compaction in drain to prevent leak (CASSANDRA-10079)
 * (cqlsh) fix COPY using wrong variable name for time_format (CASSANDRA-10633)
 * Do not run SizeEstimatesRecorder if a node is not a member of the ring (CASSANDRA-9912)
 * Improve handling of dead nodes in gossip (CASSANDRA-10298)
 * Fix logback-tools.xml incorrectly configured for outputing to System.err
   (CASSANDRA-9937)
 * Fix streaming to catch exception so retry not fail (CASSANDRA-10557)
 * Add validation method to PerRowSecondaryIndex (CASSANDRA-10092)
 * Support encrypted and plain traffic on the same port (CASSANDRA-10559)
 * Do STCS in DTCS windows (CASSANDRA-10276)
 * Avoid repetition of JVM_OPTS in debian package (CASSANDRA-10251)
 * Fix potential NPE from handling result of SIM.highestSelectivityIndex (CASSANDRA-10550)
 * Fix paging issues with partitions containing only static columns data (CASSANDRA-10381)
 * Fix conditions on static columns (CASSANDRA-10264)
 * AssertionError: attempted to delete non-existing file CommitLog (CASSANDRA-10377)
 * Fix sorting for queries with an IN condition on partition key columns (CASSANDRA-10363)


3.0-rc2
 * Fix SELECT DISTINCT queries between 2.2.2 nodes and 3.0 nodes (CASSANDRA-10473)
 * Remove circular references in SegmentedFile (CASSANDRA-10543)
 * Ensure validation of indexed values only occurs once per-partition (CASSANDRA-10536)
 * Fix handling of static columns for range tombstones in thrift (CASSANDRA-10174)
 * Support empty ColumnFilter for backward compatility on empty IN (CASSANDRA-10471)
 * Remove Pig support (CASSANDRA-10542)
 * Fix LogFile throws Exception when assertion is disabled (CASSANDRA-10522)
 * Revert CASSANDRA-7486, make CMS default GC, move GC config to
   conf/jvm.options (CASSANDRA-10403)
 * Fix TeeingAppender causing some logs to be truncated/empty (CASSANDRA-10447)
 * Allow EACH_QUORUM for reads (CASSANDRA-9602)
 * Fix potential ClassCastException while upgrading (CASSANDRA-10468)
 * Fix NPE in MVs on update (CASSANDRA-10503)
 * Only include modified cell data in indexing deltas (CASSANDRA-10438)
 * Do not load keyspace when creating sstable writer (CASSANDRA-10443)
 * If node is not yet gossiping write all MV updates to batchlog only (CASSANDRA-10413)
 * Re-populate token metadata after commit log recovery (CASSANDRA-10293)
 * Provide additional metrics for materialized views (CASSANDRA-10323)
 * Flush system schema tables after local schema changes (CASSANDRA-10429)
Merged from 2.2:
 * Reduce contention getting instances of CompositeType (CASSANDRA-10433)
 * Fix the regression when using LIMIT with aggregates (CASSANDRA-10487)
 * Avoid NoClassDefFoundError during DataDescriptor initialization on windows (CASSANDRA-10412)
 * Preserve case of quoted Role & User names (CASSANDRA-10394)
 * cqlsh pg-style-strings broken (CASSANDRA-10484)
 * cqlsh prompt includes name of keyspace after failed `use` statement (CASSANDRA-10369)
Merged from 2.1:
 * (cqlsh) Distinguish negative and positive infinity in output (CASSANDRA-10523)
 * (cqlsh) allow custom time_format for COPY TO (CASSANDRA-8970)
 * Don't allow startup if the node's rack has changed (CASSANDRA-10242)
 * (cqlsh) show partial trace if incomplete after max_trace_wait (CASSANDRA-7645)
 * Allow LOCAL_JMX to be easily overridden (CASSANDRA-10275)
 * Mark nodes as dead even if they've already left (CASSANDRA-10205)


3.0.0-rc1
 * Fix mixed version read request compatibility for compact static tables
   (CASSANDRA-10373)
 * Fix paging of DISTINCT with static and IN (CASSANDRA-10354)
 * Allow MATERIALIZED VIEW's SELECT statement to restrict primary key
   columns (CASSANDRA-9664)
 * Move crc_check_chance out of compression options (CASSANDRA-9839)
 * Fix descending iteration past end of BTreeSearchIterator (CASSANDRA-10301)
 * Transfer hints to a different node on decommission (CASSANDRA-10198)
 * Check partition keys for CAS operations during stmt validation (CASSANDRA-10338)
 * Add custom query expressions to SELECT (CASSANDRA-10217)
 * Fix minor bugs in MV handling (CASSANDRA-10362)
 * Allow custom indexes with 0,1 or multiple target columns (CASSANDRA-10124)
 * Improve MV schema representation (CASSANDRA-9921)
 * Add flag to enable/disable coordinator batchlog for MV writes (CASSANDRA-10230)
 * Update cqlsh COPY for new internal driver serialization interface (CASSANDRA-10318)
 * Give index implementations more control over rebuild operations (CASSANDRA-10312)
 * Update index file format (CASSANDRA-10314)
 * Add "shadowable" row tombstones to deal with mv timestamp issues (CASSANDRA-10261)
 * CFS.loadNewSSTables() broken for pre-3.0 sstables
 * Cache selected index in read command to reduce lookups (CASSANDRA-10215)
 * Small optimizations of sstable index serialization (CASSANDRA-10232)
 * Support for both encrypted and unencrypted native transport connections (CASSANDRA-9590)
Merged from 2.2:
 * Configurable page size in cqlsh (CASSANDRA-9855)
 * Defer default role manager setup until all nodes are on 2.2+ (CASSANDRA-9761)
 * Handle missing RoleManager in config after upgrade to 2.2 (CASSANDRA-10209)
Merged from 2.1:
 * Bulk Loader API could not tolerate even node failure (CASSANDRA-10347)
 * Avoid misleading pushed notifications when multiple nodes
   share an rpc_address (CASSANDRA-10052)
 * Fix dropping undroppable when message queue is full (CASSANDRA-10113)
 * Fix potential ClassCastException during paging (CASSANDRA-10352)
 * Prevent ALTER TYPE from creating circular references (CASSANDRA-10339)
 * Fix cache handling of 2i and base tables (CASSANDRA-10155, 10359)
 * Fix NPE in nodetool compactionhistory (CASSANDRA-9758)
 * (Pig) support BulkOutputFormat as a URL parameter (CASSANDRA-7410)
 * BATCH statement is broken in cqlsh (CASSANDRA-10272)
 * (cqlsh) Make cqlsh PEP8 Compliant (CASSANDRA-10066)
 * (cqlsh) Fix error when starting cqlsh with --debug (CASSANDRA-10282)
 * Scrub, Cleanup and Upgrade do not unmark compacting until all operations
   have completed, regardless of the occurence of exceptions (CASSANDRA-10274)


3.0.0-beta2
 * Fix columns returned by AbstractBtreePartitions (CASSANDRA-10220)
 * Fix backward compatibility issue due to AbstractBounds serialization bug (CASSANDRA-9857)
 * Fix startup error when upgrading nodes (CASSANDRA-10136)
 * Base table PRIMARY KEY can be assumed to be NOT NULL in MV creation (CASSANDRA-10147)
 * Improve batchlog write patch (CASSANDRA-9673)
 * Re-apply MaterializedView updates on commitlog replay (CASSANDRA-10164)
 * Require AbstractType.isByteOrderComparable declaration in constructor (CASSANDRA-9901)
 * Avoid digest mismatch on upgrade to 3.0 (CASSANDRA-9554)
 * Fix Materialized View builder when adding multiple MVs (CASSANDRA-10156)
 * Choose better poolingOptions for protocol v4 in cassandra-stress (CASSANDRA-10182)
 * Fix LWW bug affecting Materialized Views (CASSANDRA-10197)
 * Ensures frozen sets and maps are always sorted (CASSANDRA-10162)
 * Don't deadlock when flushing CFS backed custom indexes (CASSANDRA-10181)
 * Fix double flushing of secondary index tables (CASSANDRA-10180)
 * Fix incorrect handling of range tombstones in thrift (CASSANDRA-10046)
 * Only use batchlog when paired materialized view replica is remote (CASSANDRA-10061)
 * Reuse TemporalRow when updating multiple MaterializedViews (CASSANDRA-10060)
 * Validate gc_grace_seconds for batchlog writes and MVs (CASSANDRA-9917)
 * Fix sstablerepairedset (CASSANDRA-10132)
Merged from 2.2:
 * Cancel transaction for sstables we wont redistribute index summary
   for (CASSANDRA-10270)
 * Retry snapshot deletion after compaction and gc on Windows (CASSANDRA-10222)
 * Fix failure to start with space in directory path on Windows (CASSANDRA-10239)
 * Fix repair hang when snapshot failed (CASSANDRA-10057)
 * Fall back to 1/4 commitlog volume for commitlog_total_space on small disks
   (CASSANDRA-10199)
Merged from 2.1:
 * Added configurable warning threshold for GC duration (CASSANDRA-8907)
 * Fix handling of streaming EOF (CASSANDRA-10206)
 * Only check KeyCache when it is enabled
 * Change streaming_socket_timeout_in_ms default to 1 hour (CASSANDRA-8611)
 * (cqlsh) update list of CQL keywords (CASSANDRA-9232)
 * Add nodetool gettraceprobability command (CASSANDRA-10234)
Merged from 2.0:
 * Fix rare race where older gossip states can be shadowed (CASSANDRA-10366)
 * Fix consolidating racks violating the RF contract (CASSANDRA-10238)
 * Disallow decommission when node is in drained state (CASSANDRA-8741)


2.2.1
 * Fix race during construction of commit log (CASSANDRA-10049)
 * Fix LeveledCompactionStrategyTest (CASSANDRA-9757)
 * Fix broken UnbufferedDataOutputStreamPlus.writeUTF (CASSANDRA-10203)
 * (cqlsh) default load-from-file encoding to utf-8 (CASSANDRA-9898)
 * Avoid returning Permission.NONE when failing to query users table (CASSANDRA-10168)
 * (cqlsh) add CLEAR command (CASSANDRA-10086)
 * Support string literals as Role names for compatibility (CASSANDRA-10135)
Merged from 2.1:
 * Only check KeyCache when it is enabled
 * Change streaming_socket_timeout_in_ms default to 1 hour (CASSANDRA-8611)
 * (cqlsh) update list of CQL keywords (CASSANDRA-9232)


3.0.0-beta1
 * Redesign secondary index API (CASSANDRA-9459, 7771, 9041)
 * Fix throwing ReadFailure instead of ReadTimeout on range queries (CASSANDRA-10125)
 * Rewrite hinted handoff (CASSANDRA-6230)
 * Fix query on static compact tables (CASSANDRA-10093)
 * Fix race during construction of commit log (CASSANDRA-10049)
 * Add option to only purge repaired tombstones (CASSANDRA-6434)
 * Change authorization handling for MVs (CASSANDRA-9927)
 * Add custom JMX enabled executor for UDF sandbox (CASSANDRA-10026)
 * Fix row deletion bug for Materialized Views (CASSANDRA-10014)
 * Support mixed-version clusters with Cassandra 2.1 and 2.2 (CASSANDRA-9704)
 * Fix multiple slices on RowSearchers (CASSANDRA-10002)
 * Fix bug in merging of collections (CASSANDRA-10001)
 * Optimize batchlog replay to avoid full scans (CASSANDRA-7237)
 * Repair improvements when using vnodes (CASSANDRA-5220)
 * Disable scripted UDFs by default (CASSANDRA-9889)
 * Bytecode inspection for Java-UDFs (CASSANDRA-9890)
 * Use byte to serialize MT hash length (CASSANDRA-9792)
 * Replace usage of Adler32 with CRC32 (CASSANDRA-8684)
 * Fix migration to new format from 2.1 SSTable (CASSANDRA-10006)
 * SequentialWriter should extend BufferedDataOutputStreamPlus (CASSANDRA-9500)
 * Use the same repairedAt timestamp within incremental repair session (CASSANDRA-9111)
Merged from 2.2:
 * Allow count(*) and count(1) to be use as normal aggregation (CASSANDRA-10114)
 * An NPE is thrown if the column name is unknown for an IN relation (CASSANDRA-10043)
 * Apply commit_failure_policy to more errors on startup (CASSANDRA-9749)
 * Fix histogram overflow exception (CASSANDRA-9973)
 * Route gossip messages over dedicated socket (CASSANDRA-9237)
 * Add checksum to saved cache files (CASSANDRA-9265)
 * Log warning when using an aggregate without partition key (CASSANDRA-9737)
Merged from 2.1:
 * (cqlsh) Allow encoding to be set through command line (CASSANDRA-10004)
 * Add new JMX methods to change local compaction strategy (CASSANDRA-9965)
 * Write hints for paxos commits (CASSANDRA-7342)
 * (cqlsh) Fix timestamps before 1970 on Windows, always
   use UTC for timestamp display (CASSANDRA-10000)
 * (cqlsh) Avoid overwriting new config file with old config
   when both exist (CASSANDRA-9777)
 * Release snapshot selfRef when doing snapshot repair (CASSANDRA-9998)
 * Cannot replace token does not exist - DN node removed as Fat Client (CASSANDRA-9871)
Merged from 2.0:
 * Don't cast expected bf size to an int (CASSANDRA-9959)
 * Make getFullyExpiredSSTables less expensive (CASSANDRA-9882)


3.0.0-alpha1
 * Implement proper sandboxing for UDFs (CASSANDRA-9402)
 * Simplify (and unify) cleanup of compaction leftovers (CASSANDRA-7066)
 * Allow extra schema definitions in cassandra-stress yaml (CASSANDRA-9850)
 * Metrics should use up to date nomenclature (CASSANDRA-9448)
 * Change CREATE/ALTER TABLE syntax for compression (CASSANDRA-8384)
 * Cleanup crc and adler code for java 8 (CASSANDRA-9650)
 * Storage engine refactor (CASSANDRA-8099, 9743, 9746, 9759, 9781, 9808, 9825,
   9848, 9705, 9859, 9867, 9874, 9828, 9801)
 * Update Guava to 18.0 (CASSANDRA-9653)
 * Bloom filter false positive ratio is not honoured (CASSANDRA-8413)
 * New option for cassandra-stress to leave a ratio of columns null (CASSANDRA-9522)
 * Change hinted_handoff_enabled yaml setting, JMX (CASSANDRA-9035)
 * Add algorithmic token allocation (CASSANDRA-7032)
 * Add nodetool command to replay batchlog (CASSANDRA-9547)
 * Make file buffer cache independent of paths being read (CASSANDRA-8897)
 * Remove deprecated legacy Hadoop code (CASSANDRA-9353)
 * Decommissioned nodes will not rejoin the cluster (CASSANDRA-8801)
 * Change gossip stabilization to use endpoit size (CASSANDRA-9401)
 * Change default garbage collector to G1 (CASSANDRA-7486)
 * Populate TokenMetadata early during startup (CASSANDRA-9317)
 * Undeprecate cache recentHitRate (CASSANDRA-6591)
 * Add support for selectively varint encoding fields (CASSANDRA-9499, 9865)
 * Materialized Views (CASSANDRA-6477)
Merged from 2.2:
 * Avoid grouping sstables for anticompaction with DTCS (CASSANDRA-9900)
 * UDF / UDA execution time in trace (CASSANDRA-9723)
 * Fix broken internode SSL (CASSANDRA-9884)
Merged from 2.1:
 * Add new JMX methods to change local compaction strategy (CASSANDRA-9965)
 * Fix handling of enable/disable autocompaction (CASSANDRA-9899)
 * Add consistency level to tracing ouput (CASSANDRA-9827)
 * Remove repair snapshot leftover on startup (CASSANDRA-7357)
 * Use random nodes for batch log when only 2 racks (CASSANDRA-8735)
 * Ensure atomicity inside thrift and stream session (CASSANDRA-7757)
 * Fix nodetool info error when the node is not joined (CASSANDRA-9031)
Merged from 2.0:
 * Log when messages are dropped due to cross_node_timeout (CASSANDRA-9793)
 * Don't track hotness when opening from snapshot for validation (CASSANDRA-9382)


2.2.0
 * Allow the selection of columns together with aggregates (CASSANDRA-9767)
 * Fix cqlsh copy methods and other windows specific issues (CASSANDRA-9795)
 * Don't wrap byte arrays in SequentialWriter (CASSANDRA-9797)
 * sum() and avg() functions missing for smallint and tinyint types (CASSANDRA-9671)
 * Revert CASSANDRA-9542 (allow native functions in UDA) (CASSANDRA-9771)
Merged from 2.1:
 * Fix MarshalException when upgrading superColumn family (CASSANDRA-9582)
 * Fix broken logging for "empty" flushes in Memtable (CASSANDRA-9837)
 * Handle corrupt files on startup (CASSANDRA-9686)
 * Fix clientutil jar and tests (CASSANDRA-9760)
 * (cqlsh) Allow the SSL protocol version to be specified through the
    config file or environment variables (CASSANDRA-9544)
Merged from 2.0:
 * Add tool to find why expired sstables are not getting dropped (CASSANDRA-10015)
 * Remove erroneous pending HH tasks from tpstats/jmx (CASSANDRA-9129)
 * Don't cast expected bf size to an int (CASSANDRA-9959)
 * checkForEndpointCollision fails for legitimate collisions (CASSANDRA-9765)
 * Complete CASSANDRA-8448 fix (CASSANDRA-9519)
 * Don't include auth credentials in debug log (CASSANDRA-9682)
 * Can't transition from write survey to normal mode (CASSANDRA-9740)
 * Scrub (recover) sstables even when -Index.db is missing (CASSANDRA-9591)
 * Fix growing pending background compaction (CASSANDRA-9662)


2.2.0-rc2
 * Re-enable memory-mapped I/O on Windows (CASSANDRA-9658)
 * Warn when an extra-large partition is compacted (CASSANDRA-9643)
 * (cqlsh) Allow setting the initial connection timeout (CASSANDRA-9601)
 * BulkLoader has --transport-factory option but does not use it (CASSANDRA-9675)
 * Allow JMX over SSL directly from nodetool (CASSANDRA-9090)
 * Update cqlsh for UDFs (CASSANDRA-7556)
 * Change Windows kernel default timer resolution (CASSANDRA-9634)
 * Deprected sstable2json and json2sstable (CASSANDRA-9618)
 * Allow native functions in user-defined aggregates (CASSANDRA-9542)
 * Don't repair system_distributed by default (CASSANDRA-9621)
 * Fix mixing min, max, and count aggregates for blob type (CASSANRA-9622)
 * Rename class for DATE type in Java driver (CASSANDRA-9563)
 * Duplicate compilation of UDFs on coordinator (CASSANDRA-9475)
 * Fix connection leak in CqlRecordWriter (CASSANDRA-9576)
 * Mlockall before opening system sstables & remove boot_without_jna option (CASSANDRA-9573)
 * Add functions to convert timeuuid to date or time, deprecate dateOf and unixTimestampOf (CASSANDRA-9229)
 * Make sure we cancel non-compacting sstables from LifecycleTransaction (CASSANDRA-9566)
 * Fix deprecated repair JMX API (CASSANDRA-9570)
 * Add logback metrics (CASSANDRA-9378)
 * Update and refactor ant test/test-compression to run the tests in parallel (CASSANDRA-9583)
 * Fix upgrading to new directory for secondary index (CASSANDRA-9687)
Merged from 2.1:
 * (cqlsh) Fix bad check for CQL compatibility when DESCRIBE'ing
   COMPACT STORAGE tables with no clustering columns
 * Eliminate strong self-reference chains in sstable ref tidiers (CASSANDRA-9656)
 * Ensure StreamSession uses canonical sstable reader instances (CASSANDRA-9700) 
 * Ensure memtable book keeping is not corrupted in the event we shrink usage (CASSANDRA-9681)
 * Update internal python driver for cqlsh (CASSANDRA-9064)
 * Fix IndexOutOfBoundsException when inserting tuple with too many
   elements using the string literal notation (CASSANDRA-9559)
 * Enable describe on indices (CASSANDRA-7814)
 * Fix incorrect result for IN queries where column not found (CASSANDRA-9540)
 * ColumnFamilyStore.selectAndReference may block during compaction (CASSANDRA-9637)
 * Fix bug in cardinality check when compacting (CASSANDRA-9580)
 * Fix memory leak in Ref due to ConcurrentLinkedQueue.remove() behaviour (CASSANDRA-9549)
 * Make rebuild only run one at a time (CASSANDRA-9119)
Merged from 2.0:
 * Avoid NPE in AuthSuccess#decode (CASSANDRA-9727)
 * Add listen_address to system.local (CASSANDRA-9603)
 * Bug fixes to resultset metadata construction (CASSANDRA-9636)
 * Fix setting 'durable_writes' in ALTER KEYSPACE (CASSANDRA-9560)
 * Avoids ballot clash in Paxos (CASSANDRA-9649)
 * Improve trace messages for RR (CASSANDRA-9479)
 * Fix suboptimal secondary index selection when restricted
   clustering column is also indexed (CASSANDRA-9631)
 * (cqlsh) Add min_threshold to DTCS option autocomplete (CASSANDRA-9385)
 * Fix error message when attempting to create an index on a column
   in a COMPACT STORAGE table with clustering columns (CASSANDRA-9527)
 * 'WITH WITH' in alter keyspace statements causes NPE (CASSANDRA-9565)
 * Expose some internals of SelectStatement for inspection (CASSANDRA-9532)
 * ArrivalWindow should use primitives (CASSANDRA-9496)
 * Periodically submit background compaction tasks (CASSANDRA-9592)
 * Set HAS_MORE_PAGES flag to false when PagingState is null (CASSANDRA-9571)


2.2.0-rc1
 * Compressed commit log should measure compressed space used (CASSANDRA-9095)
 * Fix comparison bug in CassandraRoleManager#collectRoles (CASSANDRA-9551)
 * Add tinyint,smallint,time,date support for UDFs (CASSANDRA-9400)
 * Deprecates SSTableSimpleWriter and SSTableSimpleUnsortedWriter (CASSANDRA-9546)
 * Empty INITCOND treated as null in aggregate (CASSANDRA-9457)
 * Remove use of Cell in Thrift MapReduce classes (CASSANDRA-8609)
 * Integrate pre-release Java Driver 2.2-rc1, custom build (CASSANDRA-9493)
 * Clean up gossiper logic for old versions (CASSANDRA-9370)
 * Fix custom payload coding/decoding to match the spec (CASSANDRA-9515)
 * ant test-all results incomplete when parsed (CASSANDRA-9463)
 * Disallow frozen<> types in function arguments and return types for
   clarity (CASSANDRA-9411)
 * Static Analysis to warn on unsafe use of Autocloseable instances (CASSANDRA-9431)
 * Update commitlog archiving examples now that commitlog segments are
   not recycled (CASSANDRA-9350)
 * Extend Transactional API to sstable lifecycle management (CASSANDRA-8568)
 * (cqlsh) Add support for native protocol 4 (CASSANDRA-9399)
 * Ensure that UDF and UDAs are keyspace-isolated (CASSANDRA-9409)
 * Revert CASSANDRA-7807 (tracing completion client notifications) (CASSANDRA-9429)
 * Add ability to stop compaction by ID (CASSANDRA-7207)
 * Let CassandraVersion handle SNAPSHOT version (CASSANDRA-9438)
Merged from 2.1:
 * (cqlsh) Fix using COPY through SOURCE or -f (CASSANDRA-9083)
 * Fix occasional lack of `system` keyspace in schema tables (CASSANDRA-8487)
 * Use ProtocolError code instead of ServerError code for native protocol
   error responses to unsupported protocol versions (CASSANDRA-9451)
 * Default commitlog_sync_batch_window_in_ms changed to 2ms (CASSANDRA-9504)
 * Fix empty partition assertion in unsorted sstable writing tools (CASSANDRA-9071)
 * Ensure truncate without snapshot cannot produce corrupt responses (CASSANDRA-9388) 
 * Consistent error message when a table mixes counter and non-counter
   columns (CASSANDRA-9492)
 * Avoid getting unreadable keys during anticompaction (CASSANDRA-9508)
 * (cqlsh) Better float precision by default (CASSANDRA-9224)
 * Improve estimated row count (CASSANDRA-9107)
 * Optimize range tombstone memory footprint (CASSANDRA-8603)
 * Use configured gcgs in anticompaction (CASSANDRA-9397)
Merged from 2.0:
 * Don't accumulate more range than necessary in RangeTombstone.Tracker (CASSANDRA-9486)
 * Add broadcast and rpc addresses to system.local (CASSANDRA-9436)
 * Always mark sstable suspect when corrupted (CASSANDRA-9478)
 * Add database users and permissions to CQL3 documentation (CASSANDRA-7558)
 * Allow JVM_OPTS to be passed to standalone tools (CASSANDRA-5969)
 * Fix bad condition in RangeTombstoneList (CASSANDRA-9485)
 * Fix potential StackOverflow when setting CrcCheckChance over JMX (CASSANDRA-9488)
 * Fix null static columns in pages after the first, paged reversed
   queries (CASSANDRA-8502)
 * Fix counting cache serialization in request metrics (CASSANDRA-9466)
 * Add option not to validate atoms during scrub (CASSANDRA-9406)


2.2.0-beta1
 * Introduce Transactional API for internal state changes (CASSANDRA-8984)
 * Add a flag in cassandra.yaml to enable UDFs (CASSANDRA-9404)
 * Better support of null for UDF (CASSANDRA-8374)
 * Use ecj instead of javassist for UDFs (CASSANDRA-8241)
 * faster async logback configuration for tests (CASSANDRA-9376)
 * Add `smallint` and `tinyint` data types (CASSANDRA-8951)
 * Avoid thrift schema creation when native driver is used in stress tool (CASSANDRA-9374)
 * Make Functions.declared thread-safe
 * Add client warnings to native protocol v4 (CASSANDRA-8930)
 * Allow roles cache to be invalidated (CASSANDRA-8967)
 * Upgrade Snappy (CASSANDRA-9063)
 * Don't start Thrift rpc by default (CASSANDRA-9319)
 * Only stream from unrepaired sstables with incremental repair (CASSANDRA-8267)
 * Aggregate UDFs allow SFUNC return type to differ from STYPE if FFUNC specified (CASSANDRA-9321)
 * Remove Thrift dependencies in bundled tools (CASSANDRA-8358)
 * Disable memory mapping of hsperfdata file for JVM statistics (CASSANDRA-9242)
 * Add pre-startup checks to detect potential incompatibilities (CASSANDRA-8049)
 * Distinguish between null and unset in protocol v4 (CASSANDRA-7304)
 * Add user/role permissions for user-defined functions (CASSANDRA-7557)
 * Allow cassandra config to be updated to restart daemon without unloading classes (CASSANDRA-9046)
 * Don't initialize compaction writer before checking if iter is empty (CASSANDRA-9117)
 * Don't execute any functions at prepare-time (CASSANDRA-9037)
 * Share file handles between all instances of a SegmentedFile (CASSANDRA-8893)
 * Make it possible to major compact LCS (CASSANDRA-7272)
 * Make FunctionExecutionException extend RequestExecutionException
   (CASSANDRA-9055)
 * Add support for SELECT JSON, INSERT JSON syntax and new toJson(), fromJson()
   functions (CASSANDRA-7970)
 * Optimise max purgeable timestamp calculation in compaction (CASSANDRA-8920)
 * Constrain internode message buffer sizes, and improve IO class hierarchy (CASSANDRA-8670) 
 * New tool added to validate all sstables in a node (CASSANDRA-5791)
 * Push notification when tracing completes for an operation (CASSANDRA-7807)
 * Delay "node up" and "node added" notifications until native protocol server is started (CASSANDRA-8236)
 * Compressed Commit Log (CASSANDRA-6809)
 * Optimise IntervalTree (CASSANDRA-8988)
 * Add a key-value payload for third party usage (CASSANDRA-8553, 9212)
 * Bump metrics-reporter-config dependency for metrics 3.0 (CASSANDRA-8149)
 * Partition intra-cluster message streams by size, not type (CASSANDRA-8789)
 * Add WriteFailureException to native protocol, notify coordinator of
   write failures (CASSANDRA-8592)
 * Convert SequentialWriter to nio (CASSANDRA-8709)
 * Add role based access control (CASSANDRA-7653, 8650, 7216, 8760, 8849, 8761, 8850)
 * Record client ip address in tracing sessions (CASSANDRA-8162)
 * Indicate partition key columns in response metadata for prepared
   statements (CASSANDRA-7660)
 * Merge UUIDType and TimeUUIDType parse logic (CASSANDRA-8759)
 * Avoid memory allocation when searching index summary (CASSANDRA-8793)
 * Optimise (Time)?UUIDType Comparisons (CASSANDRA-8730)
 * Make CRC32Ex into a separate maven dependency (CASSANDRA-8836)
 * Use preloaded jemalloc w/ Unsafe (CASSANDRA-8714, 9197)
 * Avoid accessing partitioner through StorageProxy (CASSANDRA-8244, 8268)
 * Upgrade Metrics library and remove depricated metrics (CASSANDRA-5657)
 * Serializing Row cache alternative, fully off heap (CASSANDRA-7438)
 * Duplicate rows returned when in clause has repeated values (CASSANDRA-6707)
 * Make CassandraException unchecked, extend RuntimeException (CASSANDRA-8560)
 * Support direct buffer decompression for reads (CASSANDRA-8464)
 * DirectByteBuffer compatible LZ4 methods (CASSANDRA-7039)
 * Group sstables for anticompaction correctly (CASSANDRA-8578)
 * Add ReadFailureException to native protocol, respond
   immediately when replicas encounter errors while handling
   a read request (CASSANDRA-7886)
 * Switch CommitLogSegment from RandomAccessFile to nio (CASSANDRA-8308)
 * Allow mixing token and partition key restrictions (CASSANDRA-7016)
 * Support index key/value entries on map collections (CASSANDRA-8473)
 * Modernize schema tables (CASSANDRA-8261)
 * Support for user-defined aggregation functions (CASSANDRA-8053)
 * Fix NPE in SelectStatement with empty IN values (CASSANDRA-8419)
 * Refactor SelectStatement, return IN results in natural order instead
   of IN value list order and ignore duplicate values in partition key IN restrictions (CASSANDRA-7981)
 * Support UDTs, tuples, and collections in user-defined
   functions (CASSANDRA-7563)
 * Fix aggregate fn results on empty selection, result column name,
   and cqlsh parsing (CASSANDRA-8229)
 * Mark sstables as repaired after full repair (CASSANDRA-7586)
 * Extend Descriptor to include a format value and refactor reader/writer
   APIs (CASSANDRA-7443)
 * Integrate JMH for microbenchmarks (CASSANDRA-8151)
 * Keep sstable levels when bootstrapping (CASSANDRA-7460)
 * Add Sigar library and perform basic OS settings check on startup (CASSANDRA-7838)
 * Support for aggregation functions (CASSANDRA-4914)
 * Remove cassandra-cli (CASSANDRA-7920)
 * Accept dollar quoted strings in CQL (CASSANDRA-7769)
 * Make assassinate a first class command (CASSANDRA-7935)
 * Support IN clause on any partition key column (CASSANDRA-7855)
 * Support IN clause on any clustering column (CASSANDRA-4762)
 * Improve compaction logging (CASSANDRA-7818)
 * Remove YamlFileNetworkTopologySnitch (CASSANDRA-7917)
 * Do anticompaction in groups (CASSANDRA-6851)
 * Support user-defined functions (CASSANDRA-7395, 7526, 7562, 7740, 7781, 7929,
   7924, 7812, 8063, 7813, 7708)
 * Permit configurable timestamps with cassandra-stress (CASSANDRA-7416)
 * Move sstable RandomAccessReader to nio2, which allows using the
   FILE_SHARE_DELETE flag on Windows (CASSANDRA-4050)
 * Remove CQL2 (CASSANDRA-5918)
 * Optimize fetching multiple cells by name (CASSANDRA-6933)
 * Allow compilation in java 8 (CASSANDRA-7028)
 * Make incremental repair default (CASSANDRA-7250)
 * Enable code coverage thru JaCoCo (CASSANDRA-7226)
 * Switch external naming of 'column families' to 'tables' (CASSANDRA-4369) 
 * Shorten SSTable path (CASSANDRA-6962)
 * Use unsafe mutations for most unit tests (CASSANDRA-6969)
 * Fix race condition during calculation of pending ranges (CASSANDRA-7390)
 * Fail on very large batch sizes (CASSANDRA-8011)
 * Improve concurrency of repair (CASSANDRA-6455, 8208, 9145)
 * Select optimal CRC32 implementation at runtime (CASSANDRA-8614)
 * Evaluate MurmurHash of Token once per query (CASSANDRA-7096)
 * Generalize progress reporting (CASSANDRA-8901)
 * Resumable bootstrap streaming (CASSANDRA-8838, CASSANDRA-8942)
 * Allow scrub for secondary index (CASSANDRA-5174)
 * Save repair data to system table (CASSANDRA-5839)
 * fix nodetool names that reference column families (CASSANDRA-8872)
 Merged from 2.1:
 * Warn on misuse of unlogged batches (CASSANDRA-9282)
 * Failure detector detects and ignores local pauses (CASSANDRA-9183)
 * Add utility class to support for rate limiting a given log statement (CASSANDRA-9029)
 * Add missing consistency levels to cassandra-stess (CASSANDRA-9361)
 * Fix commitlog getCompletedTasks to not increment (CASSANDRA-9339)
 * Fix for harmless exceptions logged as ERROR (CASSANDRA-8564)
 * Delete processed sstables in sstablesplit/sstableupgrade (CASSANDRA-8606)
 * Improve sstable exclusion from partition tombstones (CASSANDRA-9298)
 * Validate the indexed column rather than the cell's contents for 2i (CASSANDRA-9057)
 * Add support for top-k custom 2i queries (CASSANDRA-8717)
 * Fix error when dropping table during compaction (CASSANDRA-9251)
 * cassandra-stress supports validation operations over user profiles (CASSANDRA-8773)
 * Add support for rate limiting log messages (CASSANDRA-9029)
 * Log the partition key with tombstone warnings (CASSANDRA-8561)
 * Reduce runWithCompactionsDisabled poll interval to 1ms (CASSANDRA-9271)
 * Fix PITR commitlog replay (CASSANDRA-9195)
 * GCInspector logs very different times (CASSANDRA-9124)
 * Fix deleting from an empty list (CASSANDRA-9198)
 * Update tuple and collection types that use a user-defined type when that UDT
   is modified (CASSANDRA-9148, CASSANDRA-9192)
 * Use higher timeout for prepair and snapshot in repair (CASSANDRA-9261)
 * Fix anticompaction blocking ANTI_ENTROPY stage (CASSANDRA-9151)
 * Repair waits for anticompaction to finish (CASSANDRA-9097)
 * Fix streaming not holding ref when stream error (CASSANDRA-9295)
 * Fix canonical view returning early opened SSTables (CASSANDRA-9396)
Merged from 2.0:
 * (cqlsh) Add LOGIN command to switch users (CASSANDRA-7212)
 * Clone SliceQueryFilter in AbstractReadCommand implementations (CASSANDRA-8940)
 * Push correct protocol notification for DROP INDEX (CASSANDRA-9310)
 * token-generator - generated tokens too long (CASSANDRA-9300)
 * Fix counting of tombstones for TombstoneOverwhelmingException (CASSANDRA-9299)
 * Fix ReconnectableSnitch reconnecting to peers during upgrade (CASSANDRA-6702)
 * Include keyspace and table name in error log for collections over the size
   limit (CASSANDRA-9286)
 * Avoid potential overlap in LCS with single-partition sstables (CASSANDRA-9322)
 * Log warning message when a table is queried before the schema has fully
   propagated (CASSANDRA-9136)
 * Overload SecondaryIndex#indexes to accept the column definition (CASSANDRA-9314)
 * (cqlsh) Add SERIAL and LOCAL_SERIAL consistency levels (CASSANDRA-8051)
 * Fix index selection during rebuild with certain table layouts (CASSANDRA-9281)
 * Fix partition-level-delete-only workload accounting (CASSANDRA-9194)
 * Allow scrub to handle corrupted compressed chunks (CASSANDRA-9140)
 * Fix assertion error when resetlocalschema is run during repair (CASSANDRA-9249)
 * Disable single sstable tombstone compactions for DTCS by default (CASSANDRA-9234)
 * IncomingTcpConnection thread is not named (CASSANDRA-9262)
 * Close incoming connections when MessagingService is stopped (CASSANDRA-9238)
 * Fix streaming hang when retrying (CASSANDRA-9132)


2.1.5
 * Re-add deprecated cold_reads_to_omit param for backwards compat (CASSANDRA-9203)
 * Make anticompaction visible in compactionstats (CASSANDRA-9098)
 * Improve nodetool getendpoints documentation about the partition
   key parameter (CASSANDRA-6458)
 * Don't check other keyspaces for schema changes when an user-defined
   type is altered (CASSANDRA-9187)
 * Add generate-idea-files target to build.xml (CASSANDRA-9123)
 * Allow takeColumnFamilySnapshot to take a list of tables (CASSANDRA-8348)
 * Limit major sstable operations to their canonical representation (CASSANDRA-8669)
 * cqlsh: Add tests for INSERT and UPDATE tab completion (CASSANDRA-9125)
 * cqlsh: quote column names when needed in COPY FROM inserts (CASSANDRA-9080)
 * Do not load read meter for offline operations (CASSANDRA-9082)
 * cqlsh: Make CompositeType data readable (CASSANDRA-8919)
 * cqlsh: Fix display of triggers (CASSANDRA-9081)
 * Fix NullPointerException when deleting or setting an element by index on
   a null list collection (CASSANDRA-9077)
 * Buffer bloom filter serialization (CASSANDRA-9066)
 * Fix anti-compaction target bloom filter size (CASSANDRA-9060)
 * Make FROZEN and TUPLE unreserved keywords in CQL (CASSANDRA-9047)
 * Prevent AssertionError from SizeEstimatesRecorder (CASSANDRA-9034)
 * Avoid overwriting index summaries for sstables with an older format that
   does not support downsampling; rebuild summaries on startup when this
   is detected (CASSANDRA-8993)
 * Fix potential data loss in CompressedSequentialWriter (CASSANDRA-8949)
 * Make PasswordAuthenticator number of hashing rounds configurable (CASSANDRA-8085)
 * Fix AssertionError when binding nested collections in DELETE (CASSANDRA-8900)
 * Check for overlap with non-early sstables in LCS (CASSANDRA-8739)
 * Only calculate max purgable timestamp if we have to (CASSANDRA-8914)
 * (cqlsh) Greatly improve performance of COPY FROM (CASSANDRA-8225)
 * IndexSummary effectiveIndexInterval is now a guideline, not a rule (CASSANDRA-8993)
 * Use correct bounds for page cache eviction of compressed files (CASSANDRA-8746)
 * SSTableScanner enforces its bounds (CASSANDRA-8946)
 * Cleanup cell equality (CASSANDRA-8947)
 * Introduce intra-cluster message coalescing (CASSANDRA-8692)
 * DatabaseDescriptor throws NPE when rpc_interface is used (CASSANDRA-8839)
 * Don't check if an sstable is live for offline compactions (CASSANDRA-8841)
 * Don't set clientMode in SSTableLoader (CASSANDRA-8238)
 * Fix SSTableRewriter with disabled early open (CASSANDRA-8535)
 * Fix cassandra-stress so it respects the CL passed in user mode (CASSANDRA-8948)
 * Fix rare NPE in ColumnDefinition#hasIndexOption() (CASSANDRA-8786)
 * cassandra-stress reports per-operation statistics, plus misc (CASSANDRA-8769)
 * Add SimpleDate (cql date) and Time (cql time) types (CASSANDRA-7523)
 * Use long for key count in cfstats (CASSANDRA-8913)
 * Make SSTableRewriter.abort() more robust to failure (CASSANDRA-8832)
 * Remove cold_reads_to_omit from STCS (CASSANDRA-8860)
 * Make EstimatedHistogram#percentile() use ceil instead of floor (CASSANDRA-8883)
 * Fix top partitions reporting wrong cardinality (CASSANDRA-8834)
 * Fix rare NPE in KeyCacheSerializer (CASSANDRA-8067)
 * Pick sstables for validation as late as possible inc repairs (CASSANDRA-8366)
 * Fix commitlog getPendingTasks to not increment (CASSANDRA-8862)
 * Fix parallelism adjustment in range and secondary index queries
   when the first fetch does not satisfy the limit (CASSANDRA-8856)
 * Check if the filtered sstables is non-empty in STCS (CASSANDRA-8843)
 * Upgrade java-driver used for cassandra-stress (CASSANDRA-8842)
 * Fix CommitLog.forceRecycleAllSegments() memory access error (CASSANDRA-8812)
 * Improve assertions in Memory (CASSANDRA-8792)
 * Fix SSTableRewriter cleanup (CASSANDRA-8802)
 * Introduce SafeMemory for CompressionMetadata.Writer (CASSANDRA-8758)
 * 'nodetool info' prints exception against older node (CASSANDRA-8796)
 * Ensure SSTableReader.last corresponds exactly with the file end (CASSANDRA-8750)
 * Make SSTableWriter.openEarly more robust and obvious (CASSANDRA-8747)
 * Enforce SSTableReader.first/last (CASSANDRA-8744)
 * Cleanup SegmentedFile API (CASSANDRA-8749)
 * Avoid overlap with early compaction replacement (CASSANDRA-8683)
 * Safer Resource Management++ (CASSANDRA-8707)
 * Write partition size estimates into a system table (CASSANDRA-7688)
 * cqlsh: Fix keys() and full() collection indexes in DESCRIBE output
   (CASSANDRA-8154)
 * Show progress of streaming in nodetool netstats (CASSANDRA-8886)
 * IndexSummaryBuilder utilises offheap memory, and shares data between
   each IndexSummary opened from it (CASSANDRA-8757)
 * markCompacting only succeeds if the exact SSTableReader instances being 
   marked are in the live set (CASSANDRA-8689)
 * cassandra-stress support for varint (CASSANDRA-8882)
 * Fix Adler32 digest for compressed sstables (CASSANDRA-8778)
 * Add nodetool statushandoff/statusbackup (CASSANDRA-8912)
 * Use stdout for progress and stats in sstableloader (CASSANDRA-8982)
 * Correctly identify 2i datadir from older versions (CASSANDRA-9116)
Merged from 2.0:
 * Ignore gossip SYNs after shutdown (CASSANDRA-9238)
 * Avoid overflow when calculating max sstable size in LCS (CASSANDRA-9235)
 * Make sstable blacklisting work with compression (CASSANDRA-9138)
 * Do not attempt to rebuild indexes if no index accepts any column (CASSANDRA-9196)
 * Don't initiate snitch reconnection for dead states (CASSANDRA-7292)
 * Fix ArrayIndexOutOfBoundsException in CQLSSTableWriter (CASSANDRA-8978)
 * Add shutdown gossip state to prevent timeouts during rolling restarts (CASSANDRA-8336)
 * Fix running with java.net.preferIPv6Addresses=true (CASSANDRA-9137)
 * Fix failed bootstrap/replace attempts being persisted in system.peers (CASSANDRA-9180)
 * Flush system.IndexInfo after marking index built (CASSANDRA-9128)
 * Fix updates to min/max_compaction_threshold through cassandra-cli
   (CASSANDRA-8102)
 * Don't include tmp files when doing offline relevel (CASSANDRA-9088)
 * Use the proper CAS WriteType when finishing a previous round during Paxos
   preparation (CASSANDRA-8672)
 * Avoid race in cancelling compactions (CASSANDRA-9070)
 * More aggressive check for expired sstables in DTCS (CASSANDRA-8359)
 * Fix ignored index_interval change in ALTER TABLE statements (CASSANDRA-7976)
 * Do more aggressive compaction in old time windows in DTCS (CASSANDRA-8360)
 * java.lang.AssertionError when reading saved cache (CASSANDRA-8740)
 * "disk full" when running cleanup (CASSANDRA-9036)
 * Lower logging level from ERROR to DEBUG when a scheduled schema pull
   cannot be completed due to a node being down (CASSANDRA-9032)
 * Fix MOVED_NODE client event (CASSANDRA-8516)
 * Allow overriding MAX_OUTSTANDING_REPLAY_COUNT (CASSANDRA-7533)
 * Fix malformed JMX ObjectName containing IPv6 addresses (CASSANDRA-9027)
 * (cqlsh) Allow increasing CSV field size limit through
   cqlshrc config option (CASSANDRA-8934)
 * Stop logging range tombstones when exceeding the threshold
   (CASSANDRA-8559)
 * Fix NullPointerException when nodetool getendpoints is run
   against invalid keyspaces or tables (CASSANDRA-8950)
 * Allow specifying the tmp dir (CASSANDRA-7712)
 * Improve compaction estimated tasks estimation (CASSANDRA-8904)
 * Fix duplicate up/down messages sent to native clients (CASSANDRA-7816)
 * Expose commit log archive status via JMX (CASSANDRA-8734)
 * Provide better exceptions for invalid replication strategy parameters
   (CASSANDRA-8909)
 * Fix regression in mixed single and multi-column relation support for
   SELECT statements (CASSANDRA-8613)
 * Add ability to limit number of native connections (CASSANDRA-8086)
 * Fix CQLSSTableWriter throwing exception and spawning threads
   (CASSANDRA-8808)
 * Fix MT mismatch between empty and GC-able data (CASSANDRA-8979)
 * Fix incorrect validation when snapshotting single table (CASSANDRA-8056)
 * Add offline tool to relevel sstables (CASSANDRA-8301)
 * Preserve stream ID for more protocol errors (CASSANDRA-8848)
 * Fix combining token() function with multi-column relations on
   clustering columns (CASSANDRA-8797)
 * Make CFS.markReferenced() resistant to bad refcounting (CASSANDRA-8829)
 * Fix StreamTransferTask abort/complete bad refcounting (CASSANDRA-8815)
 * Fix AssertionError when querying a DESC clustering ordered
   table with ASC ordering and paging (CASSANDRA-8767)
 * AssertionError: "Memory was freed" when running cleanup (CASSANDRA-8716)
 * Make it possible to set max_sstable_age to fractional days (CASSANDRA-8406)
 * Fix some multi-column relations with indexes on some clustering
   columns (CASSANDRA-8275)
 * Fix memory leak in SSTableSimple*Writer and SSTableReader.validate()
   (CASSANDRA-8748)
 * Throw OOM if allocating memory fails to return a valid pointer (CASSANDRA-8726)
 * Fix SSTableSimpleUnsortedWriter ConcurrentModificationException (CASSANDRA-8619)
 * 'nodetool info' prints exception against older node (CASSANDRA-8796)
 * Ensure SSTableSimpleUnsortedWriter.close() terminates if
   disk writer has crashed (CASSANDRA-8807)


2.1.4
 * Bind JMX to localhost unless explicitly configured otherwise (CASSANDRA-9085)


2.1.3
 * Fix HSHA/offheap_objects corruption (CASSANDRA-8719)
 * Upgrade libthrift to 0.9.2 (CASSANDRA-8685)
 * Don't use the shared ref in sstableloader (CASSANDRA-8704)
 * Purge internal prepared statements if related tables or
   keyspaces are dropped (CASSANDRA-8693)
 * (cqlsh) Handle unicode BOM at start of files (CASSANDRA-8638)
 * Stop compactions before exiting offline tools (CASSANDRA-8623)
 * Update tools/stress/README.txt to match current behaviour (CASSANDRA-7933)
 * Fix schema from Thrift conversion with empty metadata (CASSANDRA-8695)
 * Safer Resource Management (CASSANDRA-7705)
 * Make sure we compact highly overlapping cold sstables with
   STCS (CASSANDRA-8635)
 * rpc_interface and listen_interface generate NPE on startup when specified
   interface doesn't exist (CASSANDRA-8677)
 * Fix ArrayIndexOutOfBoundsException in nodetool cfhistograms (CASSANDRA-8514)
 * Switch from yammer metrics for nodetool cf/proxy histograms (CASSANDRA-8662)
 * Make sure we don't add tmplink files to the compaction
   strategy (CASSANDRA-8580)
 * (cqlsh) Handle maps with blob keys (CASSANDRA-8372)
 * (cqlsh) Handle DynamicCompositeType schemas correctly (CASSANDRA-8563)
 * Duplicate rows returned when in clause has repeated values (CASSANDRA-6706)
 * Add tooling to detect hot partitions (CASSANDRA-7974)
 * Fix cassandra-stress user-mode truncation of partition generation (CASSANDRA-8608)
 * Only stream from unrepaired sstables during inc repair (CASSANDRA-8267)
 * Don't allow starting multiple inc repairs on the same sstables (CASSANDRA-8316)
 * Invalidate prepared BATCH statements when related tables
   or keyspaces are dropped (CASSANDRA-8652)
 * Fix missing results in secondary index queries on collections
   with ALLOW FILTERING (CASSANDRA-8421)
 * Expose EstimatedHistogram metrics for range slices (CASSANDRA-8627)
 * (cqlsh) Escape clqshrc passwords properly (CASSANDRA-8618)
 * Fix NPE when passing wrong argument in ALTER TABLE statement (CASSANDRA-8355)
 * Pig: Refactor and deprecate CqlStorage (CASSANDRA-8599)
 * Don't reuse the same cleanup strategy for all sstables (CASSANDRA-8537)
 * Fix case-sensitivity of index name on CREATE and DROP INDEX
   statements (CASSANDRA-8365)
 * Better detection/logging for corruption in compressed sstables (CASSANDRA-8192)
 * Use the correct repairedAt value when closing writer (CASSANDRA-8570)
 * (cqlsh) Handle a schema mismatch being detected on startup (CASSANDRA-8512)
 * Properly calculate expected write size during compaction (CASSANDRA-8532)
 * Invalidate affected prepared statements when a table's columns
   are altered (CASSANDRA-7910)
 * Stress - user defined writes should populate sequentally (CASSANDRA-8524)
 * Fix regression in SSTableRewriter causing some rows to become unreadable 
   during compaction (CASSANDRA-8429)
 * Run major compactions for repaired/unrepaired in parallel (CASSANDRA-8510)
 * (cqlsh) Fix compression options in DESCRIBE TABLE output when compression
   is disabled (CASSANDRA-8288)
 * (cqlsh) Fix DESCRIBE output after keyspaces are altered (CASSANDRA-7623)
 * Make sure we set lastCompactedKey correctly (CASSANDRA-8463)
 * (cqlsh) Fix output of CONSISTENCY command (CASSANDRA-8507)
 * (cqlsh) Fixed the handling of LIST statements (CASSANDRA-8370)
 * Make sstablescrub check leveled manifest again (CASSANDRA-8432)
 * Check first/last keys in sstable when giving out positions (CASSANDRA-8458)
 * Disable mmap on Windows (CASSANDRA-6993)
 * Add missing ConsistencyLevels to cassandra-stress (CASSANDRA-8253)
 * Add auth support to cassandra-stress (CASSANDRA-7985)
 * Fix ArrayIndexOutOfBoundsException when generating error message
   for some CQL syntax errors (CASSANDRA-8455)
 * Scale memtable slab allocation logarithmically (CASSANDRA-7882)
 * cassandra-stress simultaneous inserts over same seed (CASSANDRA-7964)
 * Reduce cassandra-stress sampling memory requirements (CASSANDRA-7926)
 * Ensure memtable flush cannot expire commit log entries from its future (CASSANDRA-8383)
 * Make read "defrag" async to reclaim memtables (CASSANDRA-8459)
 * Remove tmplink files for offline compactions (CASSANDRA-8321)
 * Reduce maxHintsInProgress (CASSANDRA-8415)
 * BTree updates may call provided update function twice (CASSANDRA-8018)
 * Release sstable references after anticompaction (CASSANDRA-8386)
 * Handle abort() in SSTableRewriter properly (CASSANDRA-8320)
 * Centralize shared executors (CASSANDRA-8055)
 * Fix filtering for CONTAINS (KEY) relations on frozen collection
   clustering columns when the query is restricted to a single
   partition (CASSANDRA-8203)
 * Do more aggressive entire-sstable TTL expiry checks (CASSANDRA-8243)
 * Add more log info if readMeter is null (CASSANDRA-8238)
 * add check of the system wall clock time at startup (CASSANDRA-8305)
 * Support for frozen collections (CASSANDRA-7859)
 * Fix overflow on histogram computation (CASSANDRA-8028)
 * Have paxos reuse the timestamp generation of normal queries (CASSANDRA-7801)
 * Fix incremental repair not remove parent session on remote (CASSANDRA-8291)
 * Improve JBOD disk utilization (CASSANDRA-7386)
 * Log failed host when preparing incremental repair (CASSANDRA-8228)
 * Force config client mode in CQLSSTableWriter (CASSANDRA-8281)
 * Fix sstableupgrade throws exception (CASSANDRA-8688)
 * Fix hang when repairing empty keyspace (CASSANDRA-8694)
Merged from 2.0:
 * Fix IllegalArgumentException in dynamic snitch (CASSANDRA-8448)
 * Add support for UPDATE ... IF EXISTS (CASSANDRA-8610)
 * Fix reversal of list prepends (CASSANDRA-8733)
 * Prevent non-zero default_time_to_live on tables with counters
   (CASSANDRA-8678)
 * Fix SSTableSimpleUnsortedWriter ConcurrentModificationException
   (CASSANDRA-8619)
 * Round up time deltas lower than 1ms in BulkLoader (CASSANDRA-8645)
 * Add batch remove iterator to ABSC (CASSANDRA-8414, 8666)
 * Round up time deltas lower than 1ms in BulkLoader (CASSANDRA-8645)
 * Fix isClientMode check in Keyspace (CASSANDRA-8687)
 * Use more efficient slice size for querying internal secondary
   index tables (CASSANDRA-8550)
 * Fix potentially returning deleted rows with range tombstone (CASSANDRA-8558)
 * Check for available disk space before starting a compaction (CASSANDRA-8562)
 * Fix DISTINCT queries with LIMITs or paging when some partitions
   contain only tombstones (CASSANDRA-8490)
 * Introduce background cache refreshing to permissions cache
   (CASSANDRA-8194)
 * Fix race condition in StreamTransferTask that could lead to
   infinite loops and premature sstable deletion (CASSANDRA-7704)
 * Add an extra version check to MigrationTask (CASSANDRA-8462)
 * Ensure SSTableWriter cleans up properly after failure (CASSANDRA-8499)
 * Increase bf true positive count on key cache hit (CASSANDRA-8525)
 * Move MeteredFlusher to its own thread (CASSANDRA-8485)
 * Fix non-distinct results in DISTNCT queries on static columns when
   paging is enabled (CASSANDRA-8087)
 * Move all hints related tasks to hints internal executor (CASSANDRA-8285)
 * Fix paging for multi-partition IN queries (CASSANDRA-8408)
 * Fix MOVED_NODE topology event never being emitted when a node
   moves its token (CASSANDRA-8373)
 * Fix validation of indexes in COMPACT tables (CASSANDRA-8156)
 * Avoid StackOverflowError when a large list of IN values
   is used for a clustering column (CASSANDRA-8410)
 * Fix NPE when writetime() or ttl() calls are wrapped by
   another function call (CASSANDRA-8451)
 * Fix NPE after dropping a keyspace (CASSANDRA-8332)
 * Fix error message on read repair timeouts (CASSANDRA-7947)
 * Default DTCS base_time_seconds changed to 60 (CASSANDRA-8417)
 * Refuse Paxos operation with more than one pending endpoint (CASSANDRA-8346, 8640)
 * Throw correct exception when trying to bind a keyspace or table
   name (CASSANDRA-6952)
 * Make HHOM.compact synchronized (CASSANDRA-8416)
 * cancel latency-sampling task when CF is dropped (CASSANDRA-8401)
 * don't block SocketThread for MessagingService (CASSANDRA-8188)
 * Increase quarantine delay on replacement (CASSANDRA-8260)
 * Expose off-heap memory usage stats (CASSANDRA-7897)
 * Ignore Paxos commits for truncated tables (CASSANDRA-7538)
 * Validate size of indexed column values (CASSANDRA-8280)
 * Make LCS split compaction results over all data directories (CASSANDRA-8329)
 * Fix some failing queries that use multi-column relations
   on COMPACT STORAGE tables (CASSANDRA-8264)
 * Fix InvalidRequestException with ORDER BY (CASSANDRA-8286)
 * Disable SSLv3 for POODLE (CASSANDRA-8265)
 * Fix millisecond timestamps in Tracing (CASSANDRA-8297)
 * Include keyspace name in error message when there are insufficient
   live nodes to stream from (CASSANDRA-8221)
 * Avoid overlap in L1 when L0 contains many nonoverlapping
   sstables (CASSANDRA-8211)
 * Improve PropertyFileSnitch logging (CASSANDRA-8183)
 * Add DC-aware sequential repair (CASSANDRA-8193)
 * Use live sstables in snapshot repair if possible (CASSANDRA-8312)
 * Fix hints serialized size calculation (CASSANDRA-8587)


2.1.2
 * (cqlsh) parse_for_table_meta errors out on queries with undefined
   grammars (CASSANDRA-8262)
 * (cqlsh) Fix SELECT ... TOKEN() function broken in C* 2.1.1 (CASSANDRA-8258)
 * Fix Cassandra crash when running on JDK8 update 40 (CASSANDRA-8209)
 * Optimize partitioner tokens (CASSANDRA-8230)
 * Improve compaction of repaired/unrepaired sstables (CASSANDRA-8004)
 * Make cache serializers pluggable (CASSANDRA-8096)
 * Fix issues with CONTAINS (KEY) queries on secondary indexes
   (CASSANDRA-8147)
 * Fix read-rate tracking of sstables for some queries (CASSANDRA-8239)
 * Fix default timestamp in QueryOptions (CASSANDRA-8246)
 * Set socket timeout when reading remote version (CASSANDRA-8188)
 * Refactor how we track live size (CASSANDRA-7852)
 * Make sure unfinished compaction files are removed (CASSANDRA-8124)
 * Fix shutdown when run as Windows service (CASSANDRA-8136)
 * Fix DESCRIBE TABLE with custom indexes (CASSANDRA-8031)
 * Fix race in RecoveryManagerTest (CASSANDRA-8176)
 * Avoid IllegalArgumentException while sorting sstables in
   IndexSummaryManager (CASSANDRA-8182)
 * Shutdown JVM on file descriptor exhaustion (CASSANDRA-7579)
 * Add 'die' policy for commit log and disk failure (CASSANDRA-7927)
 * Fix installing as service on Windows (CASSANDRA-8115)
 * Fix CREATE TABLE for CQL2 (CASSANDRA-8144)
 * Avoid boxing in ColumnStats min/max trackers (CASSANDRA-8109)
Merged from 2.0:
 * Correctly handle non-text column names in cql3 (CASSANDRA-8178)
 * Fix deletion for indexes on primary key columns (CASSANDRA-8206)
 * Add 'nodetool statusgossip' (CASSANDRA-8125)
 * Improve client notification that nodes are ready for requests (CASSANDRA-7510)
 * Handle negative timestamp in writetime method (CASSANDRA-8139)
 * Pig: Remove errant LIMIT clause in CqlNativeStorage (CASSANDRA-8166)
 * Throw ConfigurationException when hsha is used with the default
   rpc_max_threads setting of 'unlimited' (CASSANDRA-8116)
 * Allow concurrent writing of the same table in the same JVM using
   CQLSSTableWriter (CASSANDRA-7463)
 * Fix totalDiskSpaceUsed calculation (CASSANDRA-8205)


2.1.1
 * Fix spin loop in AtomicSortedColumns (CASSANDRA-7546)
 * Dont notify when replacing tmplink files (CASSANDRA-8157)
 * Fix validation with multiple CONTAINS clause (CASSANDRA-8131)
 * Fix validation of collections in TriggerExecutor (CASSANDRA-8146)
 * Fix IllegalArgumentException when a list of IN values containing tuples
   is passed as a single arg to a prepared statement with the v1 or v2
   protocol (CASSANDRA-8062)
 * Fix ClassCastException in DISTINCT query on static columns with
   query paging (CASSANDRA-8108)
 * Fix NPE on null nested UDT inside a set (CASSANDRA-8105)
 * Fix exception when querying secondary index on set items or map keys
   when some clustering columns are specified (CASSANDRA-8073)
 * Send proper error response when there is an error during native
   protocol message decode (CASSANDRA-8118)
 * Gossip should ignore generation numbers too far in the future (CASSANDRA-8113)
 * Fix NPE when creating a table with frozen sets, lists (CASSANDRA-8104)
 * Fix high memory use due to tracking reads on incrementally opened sstable
   readers (CASSANDRA-8066)
 * Fix EXECUTE request with skipMetadata=false returning no metadata
   (CASSANDRA-8054)
 * Allow concurrent use of CQLBulkOutputFormat (CASSANDRA-7776)
 * Shutdown JVM on OOM (CASSANDRA-7507)
 * Upgrade netty version and enable epoll event loop (CASSANDRA-7761)
 * Don't duplicate sstables smaller than split size when using
   the sstablesplitter tool (CASSANDRA-7616)
 * Avoid re-parsing already prepared statements (CASSANDRA-7923)
 * Fix some Thrift slice deletions and updates of COMPACT STORAGE
   tables with some clustering columns omitted (CASSANDRA-7990)
 * Fix filtering for CONTAINS on sets (CASSANDRA-8033)
 * Properly track added size (CASSANDRA-7239)
 * Allow compilation in java 8 (CASSANDRA-7208)
 * Fix Assertion error on RangeTombstoneList diff (CASSANDRA-8013)
 * Release references to overlapping sstables during compaction (CASSANDRA-7819)
 * Send notification when opening compaction results early (CASSANDRA-8034)
 * Make native server start block until properly bound (CASSANDRA-7885)
 * (cqlsh) Fix IPv6 support (CASSANDRA-7988)
 * Ignore fat clients when checking for endpoint collision (CASSANDRA-7939)
 * Make sstablerepairedset take a list of files (CASSANDRA-7995)
 * (cqlsh) Tab completeion for indexes on map keys (CASSANDRA-7972)
 * (cqlsh) Fix UDT field selection in select clause (CASSANDRA-7891)
 * Fix resource leak in event of corrupt sstable
 * (cqlsh) Add command line option for cqlshrc file path (CASSANDRA-7131)
 * Provide visibility into prepared statements churn (CASSANDRA-7921, CASSANDRA-7930)
 * Invalidate prepared statements when their keyspace or table is
   dropped (CASSANDRA-7566)
 * cassandra-stress: fix support for NetworkTopologyStrategy (CASSANDRA-7945)
 * Fix saving caches when a table is dropped (CASSANDRA-7784)
 * Add better error checking of new stress profile (CASSANDRA-7716)
 * Use ThreadLocalRandom and remove FBUtilities.threadLocalRandom (CASSANDRA-7934)
 * Prevent operator mistakes due to simultaneous bootstrap (CASSANDRA-7069)
 * cassandra-stress supports whitelist mode for node config (CASSANDRA-7658)
 * GCInspector more closely tracks GC; cassandra-stress and nodetool report it (CASSANDRA-7916)
 * nodetool won't output bogus ownership info without a keyspace (CASSANDRA-7173)
 * Add human readable option to nodetool commands (CASSANDRA-5433)
 * Don't try to set repairedAt on old sstables (CASSANDRA-7913)
 * Add metrics for tracking PreparedStatement use (CASSANDRA-7719)
 * (cqlsh) tab-completion for triggers (CASSANDRA-7824)
 * (cqlsh) Support for query paging (CASSANDRA-7514)
 * (cqlsh) Show progress of COPY operations (CASSANDRA-7789)
 * Add syntax to remove multiple elements from a map (CASSANDRA-6599)
 * Support non-equals conditions in lightweight transactions (CASSANDRA-6839)
 * Add IF [NOT] EXISTS to create/drop triggers (CASSANDRA-7606)
 * (cqlsh) Display the current logged-in user (CASSANDRA-7785)
 * (cqlsh) Don't ignore CTRL-C during COPY FROM execution (CASSANDRA-7815)
 * (cqlsh) Order UDTs according to cross-type dependencies in DESCRIBE
   output (CASSANDRA-7659)
 * (cqlsh) Fix handling of CAS statement results (CASSANDRA-7671)
 * (cqlsh) COPY TO/FROM improvements (CASSANDRA-7405)
 * Support list index operations with conditions (CASSANDRA-7499)
 * Add max live/tombstoned cells to nodetool cfstats output (CASSANDRA-7731)
 * Validate IPv6 wildcard addresses properly (CASSANDRA-7680)
 * (cqlsh) Error when tracing query (CASSANDRA-7613)
 * Avoid IOOBE when building SyntaxError message snippet (CASSANDRA-7569)
 * SSTableExport uses correct validator to create string representation of partition
   keys (CASSANDRA-7498)
 * Avoid NPEs when receiving type changes for an unknown keyspace (CASSANDRA-7689)
 * Add support for custom 2i validation (CASSANDRA-7575)
 * Pig support for hadoop CqlInputFormat (CASSANDRA-6454)
 * Add duration mode to cassandra-stress (CASSANDRA-7468)
 * Add listen_interface and rpc_interface options (CASSANDRA-7417)
 * Improve schema merge performance (CASSANDRA-7444)
 * Adjust MT depth based on # of partition validating (CASSANDRA-5263)
 * Optimise NativeCell comparisons (CASSANDRA-6755)
 * Configurable client timeout for cqlsh (CASSANDRA-7516)
 * Include snippet of CQL query near syntax error in messages (CASSANDRA-7111)
 * Make repair -pr work with -local (CASSANDRA-7450)
 * Fix error in sstableloader with -cph > 1 (CASSANDRA-8007)
 * Fix snapshot repair error on indexed tables (CASSANDRA-8020)
 * Do not exit nodetool repair when receiving JMX NOTIF_LOST (CASSANDRA-7909)
 * Stream to private IP when available (CASSANDRA-8084)
Merged from 2.0:
 * Reject conditions on DELETE unless full PK is given (CASSANDRA-6430)
 * Properly reject the token function DELETE (CASSANDRA-7747)
 * Force batchlog replay before decommissioning a node (CASSANDRA-7446)
 * Fix hint replay with many accumulated expired hints (CASSANDRA-6998)
 * Fix duplicate results in DISTINCT queries on static columns with query
   paging (CASSANDRA-8108)
 * Add DateTieredCompactionStrategy (CASSANDRA-6602)
 * Properly validate ascii and utf8 string literals in CQL queries (CASSANDRA-8101)
 * (cqlsh) Fix autocompletion for alter keyspace (CASSANDRA-8021)
 * Create backup directories for commitlog archiving during startup (CASSANDRA-8111)
 * Reduce totalBlockFor() for LOCAL_* consistency levels (CASSANDRA-8058)
 * Fix merging schemas with re-dropped keyspaces (CASSANDRA-7256)
 * Fix counters in supercolumns during live upgrades from 1.2 (CASSANDRA-7188)
 * Notify DT subscribers when a column family is truncated (CASSANDRA-8088)
 * Add sanity check of $JAVA on startup (CASSANDRA-7676)
 * Schedule fat client schema pull on join (CASSANDRA-7993)
 * Don't reset nodes' versions when closing IncomingTcpConnections
   (CASSANDRA-7734)
 * Record the real messaging version in all cases in OutboundTcpConnection
   (CASSANDRA-8057)
 * SSL does not work in cassandra-cli (CASSANDRA-7899)
 * Fix potential exception when using ReversedType in DynamicCompositeType
   (CASSANDRA-7898)
 * Better validation of collection values (CASSANDRA-7833)
 * Track min/max timestamps correctly (CASSANDRA-7969)
 * Fix possible overflow while sorting CL segments for replay (CASSANDRA-7992)
 * Increase nodetool Xmx (CASSANDRA-7956)
 * Archive any commitlog segments present at startup (CASSANDRA-6904)
 * CrcCheckChance should adjust based on live CFMetadata not 
   sstable metadata (CASSANDRA-7978)
 * token() should only accept columns in the partitioning
   key order (CASSANDRA-6075)
 * Add method to invalidate permission cache via JMX (CASSANDRA-7977)
 * Allow propagating multiple gossip states atomically (CASSANDRA-6125)
 * Log exceptions related to unclean native protocol client disconnects
   at DEBUG or INFO (CASSANDRA-7849)
 * Allow permissions cache to be set via JMX (CASSANDRA-7698)
 * Include schema_triggers CF in readable system resources (CASSANDRA-7967)
 * Fix RowIndexEntry to report correct serializedSize (CASSANDRA-7948)
 * Make CQLSSTableWriter sync within partitions (CASSANDRA-7360)
 * Potentially use non-local replicas in CqlConfigHelper (CASSANDRA-7906)
 * Explicitly disallow mixing multi-column and single-column
   relations on clustering columns (CASSANDRA-7711)
 * Better error message when condition is set on PK column (CASSANDRA-7804)
 * Don't send schema change responses and events for no-op DDL
   statements (CASSANDRA-7600)
 * (Hadoop) fix cluster initialisation for a split fetching (CASSANDRA-7774)
 * Throw InvalidRequestException when queries contain relations on entire
   collection columns (CASSANDRA-7506)
 * (cqlsh) enable CTRL-R history search with libedit (CASSANDRA-7577)
 * (Hadoop) allow ACFRW to limit nodes to local DC (CASSANDRA-7252)
 * (cqlsh) cqlsh should automatically disable tracing when selecting
   from system_traces (CASSANDRA-7641)
 * (Hadoop) Add CqlOutputFormat (CASSANDRA-6927)
 * Don't depend on cassandra config for nodetool ring (CASSANDRA-7508)
 * (cqlsh) Fix failing cqlsh formatting tests (CASSANDRA-7703)
 * Fix IncompatibleClassChangeError from hadoop2 (CASSANDRA-7229)
 * Add 'nodetool sethintedhandoffthrottlekb' (CASSANDRA-7635)
 * (cqlsh) Add tab-completion for CREATE/DROP USER IF [NOT] EXISTS (CASSANDRA-7611)
 * Catch errors when the JVM pulls the rug out from GCInspector (CASSANDRA-5345)
 * cqlsh fails when version number parts are not int (CASSANDRA-7524)
 * Fix NPE when table dropped during streaming (CASSANDRA-7946)
 * Fix wrong progress when streaming uncompressed (CASSANDRA-7878)
 * Fix possible infinite loop in creating repair range (CASSANDRA-7983)
 * Fix unit in nodetool for streaming throughput (CASSANDRA-7375)
Merged from 1.2:
 * Don't index tombstones (CASSANDRA-7828)
 * Improve PasswordAuthenticator default super user setup (CASSANDRA-7788)


2.1.0
 * (cqlsh) Removed "ALTER TYPE <name> RENAME TO <name>" from tab-completion
   (CASSANDRA-7895)
 * Fixed IllegalStateException in anticompaction (CASSANDRA-7892)
 * cqlsh: DESCRIBE support for frozen UDTs, tuples (CASSANDRA-7863)
 * Avoid exposing internal classes over JMX (CASSANDRA-7879)
 * Add null check for keys when freezing collection (CASSANDRA-7869)
 * Improve stress workload realism (CASSANDRA-7519)
Merged from 2.0:
 * Configure system.paxos with LeveledCompactionStrategy (CASSANDRA-7753)
 * Fix ALTER clustering column type from DateType to TimestampType when
   using DESC clustering order (CASSANRDA-7797)
 * Throw EOFException if we run out of chunks in compressed datafile
   (CASSANDRA-7664)
 * Fix PRSI handling of CQL3 row markers for row cleanup (CASSANDRA-7787)
 * Fix dropping collection when it's the last regular column (CASSANDRA-7744)
 * Make StreamReceiveTask thread safe and gc friendly (CASSANDRA-7795)
 * Validate empty cell names from counter updates (CASSANDRA-7798)
Merged from 1.2:
 * Don't allow compacted sstables to be marked as compacting (CASSANDRA-7145)
 * Track expired tombstones (CASSANDRA-7810)


2.1.0-rc7
 * Add frozen keyword and require UDT to be frozen (CASSANDRA-7857)
 * Track added sstable size correctly (CASSANDRA-7239)
 * (cqlsh) Fix case insensitivity (CASSANDRA-7834)
 * Fix failure to stream ranges when moving (CASSANDRA-7836)
 * Correctly remove tmplink files (CASSANDRA-7803)
 * (cqlsh) Fix column name formatting for functions, CAS operations,
   and UDT field selections (CASSANDRA-7806)
 * (cqlsh) Fix COPY FROM handling of null/empty primary key
   values (CASSANDRA-7792)
 * Fix ordering of static cells (CASSANDRA-7763)
Merged from 2.0:
 * Forbid re-adding dropped counter columns (CASSANDRA-7831)
 * Fix CFMetaData#isThriftCompatible() for PK-only tables (CASSANDRA-7832)
 * Always reject inequality on the partition key without token()
   (CASSANDRA-7722)
 * Always send Paxos commit to all replicas (CASSANDRA-7479)
 * Make disruptor_thrift_server invocation pool configurable (CASSANDRA-7594)
 * Make repair no-op when RF=1 (CASSANDRA-7864)


2.1.0-rc6
 * Fix OOM issue from netty caching over time (CASSANDRA-7743)
 * json2sstable couldn't import JSON for CQL table (CASSANDRA-7477)
 * Invalidate all caches on table drop (CASSANDRA-7561)
 * Skip strict endpoint selection for ranges if RF == nodes (CASSANRA-7765)
 * Fix Thrift range filtering without 2ary index lookups (CASSANDRA-7741)
 * Add tracing entries about concurrent range requests (CASSANDRA-7599)
 * (cqlsh) Fix DESCRIBE for NTS keyspaces (CASSANDRA-7729)
 * Remove netty buffer ref-counting (CASSANDRA-7735)
 * Pass mutated cf to index updater for use by PRSI (CASSANDRA-7742)
 * Include stress yaml example in release and deb (CASSANDRA-7717)
 * workaround for netty issue causing corrupted data off the wire (CASSANDRA-7695)
 * cqlsh DESC CLUSTER fails retrieving ring information (CASSANDRA-7687)
 * Fix binding null values inside UDT (CASSANDRA-7685)
 * Fix UDT field selection with empty fields (CASSANDRA-7670)
 * Bogus deserialization of static cells from sstable (CASSANDRA-7684)
 * Fix NPE on compaction leftover cleanup for dropped table (CASSANDRA-7770)
Merged from 2.0:
 * Fix race condition in StreamTransferTask that could lead to
   infinite loops and premature sstable deletion (CASSANDRA-7704)
 * (cqlsh) Wait up to 10 sec for a tracing session (CASSANDRA-7222)
 * Fix NPE in FileCacheService.sizeInBytes (CASSANDRA-7756)
 * Remove duplicates from StorageService.getJoiningNodes (CASSANDRA-7478)
 * Clone token map outside of hot gossip loops (CASSANDRA-7758)
 * Fix MS expiring map timeout for Paxos messages (CASSANDRA-7752)
 * Do not flush on truncate if durable_writes is false (CASSANDRA-7750)
 * Give CRR a default input_cql Statement (CASSANDRA-7226)
 * Better error message when adding a collection with the same name
   than a previously dropped one (CASSANDRA-6276)
 * Fix validation when adding static columns (CASSANDRA-7730)
 * (Thrift) fix range deletion of supercolumns (CASSANDRA-7733)
 * Fix potential AssertionError in RangeTombstoneList (CASSANDRA-7700)
 * Validate arguments of blobAs* functions (CASSANDRA-7707)
 * Fix potential AssertionError with 2ndary indexes (CASSANDRA-6612)
 * Avoid logging CompactionInterrupted at ERROR (CASSANDRA-7694)
 * Minor leak in sstable2jon (CASSANDRA-7709)
 * Add cassandra.auto_bootstrap system property (CASSANDRA-7650)
 * Update java driver (for hadoop) (CASSANDRA-7618)
 * Remove CqlPagingRecordReader/CqlPagingInputFormat (CASSANDRA-7570)
 * Support connecting to ipv6 jmx with nodetool (CASSANDRA-7669)


2.1.0-rc5
 * Reject counters inside user types (CASSANDRA-7672)
 * Switch to notification-based GCInspector (CASSANDRA-7638)
 * (cqlsh) Handle nulls in UDTs and tuples correctly (CASSANDRA-7656)
 * Don't use strict consistency when replacing (CASSANDRA-7568)
 * Fix min/max cell name collection on 2.0 SSTables with range
   tombstones (CASSANDRA-7593)
 * Tolerate min/max cell names of different lengths (CASSANDRA-7651)
 * Filter cached results correctly (CASSANDRA-7636)
 * Fix tracing on the new SEPExecutor (CASSANDRA-7644)
 * Remove shuffle and taketoken (CASSANDRA-7601)
 * Clean up Windows batch scripts (CASSANDRA-7619)
 * Fix native protocol drop user type notification (CASSANDRA-7571)
 * Give read access to system.schema_usertypes to all authenticated users
   (CASSANDRA-7578)
 * (cqlsh) Fix cqlsh display when zero rows are returned (CASSANDRA-7580)
 * Get java version correctly when JAVA_TOOL_OPTIONS is set (CASSANDRA-7572)
 * Fix NPE when dropping index from non-existent keyspace, AssertionError when
   dropping non-existent index with IF EXISTS (CASSANDRA-7590)
 * Fix sstablelevelresetter hang (CASSANDRA-7614)
 * (cqlsh) Fix deserialization of blobs (CASSANDRA-7603)
 * Use "keyspace updated" schema change message for UDT changes in v1 and
   v2 protocols (CASSANDRA-7617)
 * Fix tracing of range slices and secondary index lookups that are local
   to the coordinator (CASSANDRA-7599)
 * Set -Dcassandra.storagedir for all tool shell scripts (CASSANDRA-7587)
 * Don't swap max/min col names when mutating sstable metadata (CASSANDRA-7596)
 * (cqlsh) Correctly handle paged result sets (CASSANDRA-7625)
 * (cqlsh) Improve waiting for a trace to complete (CASSANDRA-7626)
 * Fix tracing of concurrent range slices and 2ary index queries (CASSANDRA-7626)
 * Fix scrub against collection type (CASSANDRA-7665)
Merged from 2.0:
 * Set gc_grace_seconds to seven days for system schema tables (CASSANDRA-7668)
 * SimpleSeedProvider no longer caches seeds forever (CASSANDRA-7663)
 * Always flush on truncate (CASSANDRA-7511)
 * Fix ReversedType(DateType) mapping to native protocol (CASSANDRA-7576)
 * Always merge ranges owned by a single node (CASSANDRA-6930)
 * Track max/min timestamps for range tombstones (CASSANDRA-7647)
 * Fix NPE when listing saved caches dir (CASSANDRA-7632)


2.1.0-rc4
 * Fix word count hadoop example (CASSANDRA-7200)
 * Updated memtable_cleanup_threshold and memtable_flush_writers defaults 
   (CASSANDRA-7551)
 * (Windows) fix startup when WMI memory query fails (CASSANDRA-7505)
 * Anti-compaction proceeds if any part of the repair failed (CASSANDRA-7521)
 * Add missing table name to DROP INDEX responses and notifications (CASSANDRA-7539)
 * Bump CQL version to 3.2.0 and update CQL documentation (CASSANDRA-7527)
 * Fix configuration error message when running nodetool ring (CASSANDRA-7508)
 * Support conditional updates, tuple type, and the v3 protocol in cqlsh (CASSANDRA-7509)
 * Handle queries on multiple secondary index types (CASSANDRA-7525)
 * Fix cqlsh authentication with v3 native protocol (CASSANDRA-7564)
 * Fix NPE when unknown prepared statement ID is used (CASSANDRA-7454)
Merged from 2.0:
 * (Windows) force range-based repair to non-sequential mode (CASSANDRA-7541)
 * Fix range merging when DES scores are zero (CASSANDRA-7535)
 * Warn when SSL certificates have expired (CASSANDRA-7528)
 * Fix error when doing reversed queries with static columns (CASSANDRA-7490)
Merged from 1.2:
 * Set correct stream ID on responses when non-Exception Throwables
   are thrown while handling native protocol messages (CASSANDRA-7470)


2.1.0-rc3
 * Consider expiry when reconciling otherwise equal cells (CASSANDRA-7403)
 * Introduce CQL support for stress tool (CASSANDRA-6146)
 * Fix ClassCastException processing expired messages (CASSANDRA-7496)
 * Fix prepared marker for collections inside UDT (CASSANDRA-7472)
 * Remove left-over populate_io_cache_on_flush and replicate_on_write
   uses (CASSANDRA-7493)
 * (Windows) handle spaces in path names (CASSANDRA-7451)
 * Ensure writes have completed after dropping a table, before recycling
   commit log segments (CASSANDRA-7437)
 * Remove left-over rows_per_partition_to_cache (CASSANDRA-7493)
 * Fix error when CONTAINS is used with a bind marker (CASSANDRA-7502)
 * Properly reject unknown UDT field (CASSANDRA-7484)
Merged from 2.0:
 * Fix CC#collectTimeOrderedData() tombstone optimisations (CASSANDRA-7394)
 * Support DISTINCT for static columns and fix behaviour when DISTINC is
   not use (CASSANDRA-7305).
 * Workaround JVM NPE on JMX bind failure (CASSANDRA-7254)
 * Fix race in FileCacheService RemovalListener (CASSANDRA-7278)
 * Fix inconsistent use of consistencyForCommit that allowed LOCAL_QUORUM
   operations to incorrect become full QUORUM (CASSANDRA-7345)
 * Properly handle unrecognized opcodes and flags (CASSANDRA-7440)
 * (Hadoop) close CqlRecordWriter clients when finished (CASSANDRA-7459)
 * Commit disk failure policy (CASSANDRA-7429)
 * Make sure high level sstables get compacted (CASSANDRA-7414)
 * Fix AssertionError when using empty clustering columns and static columns
   (CASSANDRA-7455)
 * Add option to disable STCS in L0 (CASSANDRA-6621)
 * Upgrade to snappy-java 1.0.5.2 (CASSANDRA-7476)


2.1.0-rc2
 * Fix heap size calculation for CompoundSparseCellName and 
   CompoundSparseCellName.WithCollection (CASSANDRA-7421)
 * Allow counter mutations in UNLOGGED batches (CASSANDRA-7351)
 * Modify reconcile logic to always pick a tombstone over a counter cell
   (CASSANDRA-7346)
 * Avoid incremental compaction on Windows (CASSANDRA-7365)
 * Fix exception when querying a composite-keyed table with a collection index
   (CASSANDRA-7372)
 * Use node's host id in place of counter ids (CASSANDRA-7366)
 * Fix error when doing reversed queries with static columns (CASSANDRA-7490)
 * Backport CASSANDRA-6747 (CASSANDRA-7560)
 * Track max/min timestamps for range tombstones (CASSANDRA-7647)
 * Fix NPE when listing saved caches dir (CASSANDRA-7632)
 * Fix sstableloader unable to connect encrypted node (CASSANDRA-7585)
Merged from 1.2:
 * Clone token map outside of hot gossip loops (CASSANDRA-7758)
 * Add stop method to EmbeddedCassandraService (CASSANDRA-7595)
 * Support connecting to ipv6 jmx with nodetool (CASSANDRA-7669)
 * Set gc_grace_seconds to seven days for system schema tables (CASSANDRA-7668)
 * SimpleSeedProvider no longer caches seeds forever (CASSANDRA-7663)
 * Set correct stream ID on responses when non-Exception Throwables
   are thrown while handling native protocol messages (CASSANDRA-7470)
 * Fix row size miscalculation in LazilyCompactedRow (CASSANDRA-7543)
 * Fix race in background compaction check (CASSANDRA-7745)
 * Don't clear out range tombstones during compaction (CASSANDRA-7808)


2.1.0-rc1
 * Revert flush directory (CASSANDRA-6357)
 * More efficient executor service for fast operations (CASSANDRA-4718)
 * Move less common tools into a new cassandra-tools package (CASSANDRA-7160)
 * Support more concurrent requests in native protocol (CASSANDRA-7231)
 * Add tab-completion to debian nodetool packaging (CASSANDRA-6421)
 * Change concurrent_compactors defaults (CASSANDRA-7139)
 * Add PowerShell Windows launch scripts (CASSANDRA-7001)
 * Make commitlog archive+restore more robust (CASSANDRA-6974)
 * Fix marking commitlogsegments clean (CASSANDRA-6959)
 * Add snapshot "manifest" describing files included (CASSANDRA-6326)
 * Parallel streaming for sstableloader (CASSANDRA-3668)
 * Fix bugs in supercolumns handling (CASSANDRA-7138)
 * Fix ClassClassException on composite dense tables (CASSANDRA-7112)
 * Cleanup and optimize collation and slice iterators (CASSANDRA-7107)
 * Upgrade NBHM lib (CASSANDRA-7128)
 * Optimize netty server (CASSANDRA-6861)
 * Fix repair hang when given CF does not exist (CASSANDRA-7189)
 * Allow c* to be shutdown in an embedded mode (CASSANDRA-5635)
 * Add server side batching to native transport (CASSANDRA-5663)
 * Make batchlog replay asynchronous (CASSANDRA-6134)
 * remove unused classes (CASSANDRA-7197)
 * Limit user types to the keyspace they are defined in (CASSANDRA-6643)
 * Add validate method to CollectionType (CASSANDRA-7208)
 * New serialization format for UDT values (CASSANDRA-7209, CASSANDRA-7261)
 * Fix nodetool netstats (CASSANDRA-7270)
 * Fix potential ClassCastException in HintedHandoffManager (CASSANDRA-7284)
 * Use prepared statements internally (CASSANDRA-6975)
 * Fix broken paging state with prepared statement (CASSANDRA-7120)
 * Fix IllegalArgumentException in CqlStorage (CASSANDRA-7287)
 * Allow nulls/non-existant fields in UDT (CASSANDRA-7206)
 * Add Thrift MultiSliceRequest (CASSANDRA-6757, CASSANDRA-7027)
 * Handle overlapping MultiSlices (CASSANDRA-7279)
 * Fix DataOutputTest on Windows (CASSANDRA-7265)
 * Embedded sets in user defined data-types are not updating (CASSANDRA-7267)
 * Add tuple type to CQL/native protocol (CASSANDRA-7248)
 * Fix CqlPagingRecordReader on tables with few rows (CASSANDRA-7322)
Merged from 2.0:
 * Copy compaction options to make sure they are reloaded (CASSANDRA-7290)
 * Add option to do more aggressive tombstone compactions (CASSANDRA-6563)
 * Don't try to compact already-compacting files in HHOM (CASSANDRA-7288)
 * Always reallocate buffers in HSHA (CASSANDRA-6285)
 * (Hadoop) support authentication in CqlRecordReader (CASSANDRA-7221)
 * (Hadoop) Close java driver Cluster in CQLRR.close (CASSANDRA-7228)
 * Warn when 'USING TIMESTAMP' is used on a CAS BATCH (CASSANDRA-7067)
 * return all cpu values from BackgroundActivityMonitor.readAndCompute (CASSANDRA-7183)
 * Correctly delete scheduled range xfers (CASSANDRA-7143)
 * return all cpu values from BackgroundActivityMonitor.readAndCompute (CASSANDRA-7183)  
 * reduce garbage creation in calculatePendingRanges (CASSANDRA-7191)
 * fix c* launch issues on Russian os's due to output of linux 'free' cmd (CASSANDRA-6162)
 * Fix disabling autocompaction (CASSANDRA-7187)
 * Fix potential NumberFormatException when deserializing IntegerType (CASSANDRA-7088)
 * cqlsh can't tab-complete disabling compaction (CASSANDRA-7185)
 * cqlsh: Accept and execute CQL statement(s) from command-line parameter (CASSANDRA-7172)
 * Fix IllegalStateException in CqlPagingRecordReader (CASSANDRA-7198)
 * Fix the InvertedIndex trigger example (CASSANDRA-7211)
 * Add --resolve-ip option to 'nodetool ring' (CASSANDRA-7210)
 * reduce garbage on codec flag deserialization (CASSANDRA-7244) 
 * Fix duplicated error messages on directory creation error at startup (CASSANDRA-5818)
 * Proper null handle for IF with map element access (CASSANDRA-7155)
 * Improve compaction visibility (CASSANDRA-7242)
 * Correctly delete scheduled range xfers (CASSANDRA-7143)
 * Make batchlog replica selection rack-aware (CASSANDRA-6551)
 * Fix CFMetaData#getColumnDefinitionFromColumnName() (CASSANDRA-7074)
 * Fix writetime/ttl functions for static columns (CASSANDRA-7081)
 * Suggest CTRL-C or semicolon after three blank lines in cqlsh (CASSANDRA-7142)
 * Fix 2ndary index queries with DESC clustering order (CASSANDRA-6950)
 * Invalid key cache entries on DROP (CASSANDRA-6525)
 * Fix flapping RecoveryManagerTest (CASSANDRA-7084)
 * Add missing iso8601 patterns for date strings (CASSANDRA-6973)
 * Support selecting multiple rows in a partition using IN (CASSANDRA-6875)
 * Add authentication support to shuffle (CASSANDRA-6484)
 * Swap local and global default read repair chances (CASSANDRA-7320)
 * Add conditional CREATE/DROP USER support (CASSANDRA-7264)
 * Cqlsh counts non-empty lines for "Blank lines" warning (CASSANDRA-7325)
Merged from 1.2:
 * Add Cloudstack snitch (CASSANDRA-7147)
 * Update system.peers correctly when relocating tokens (CASSANDRA-7126)
 * Add Google Compute Engine snitch (CASSANDRA-7132)
 * remove duplicate query for local tokens (CASSANDRA-7182)
 * exit CQLSH with error status code if script fails (CASSANDRA-6344)
 * Fix bug with some IN queries missig results (CASSANDRA-7105)
 * Fix availability validation for LOCAL_ONE CL (CASSANDRA-7319)
 * Hint streaming can cause decommission to fail (CASSANDRA-7219)


2.1.0-beta2
 * Increase default CL space to 8GB (CASSANDRA-7031)
 * Add range tombstones to read repair digests (CASSANDRA-6863)
 * Fix BTree.clear for large updates (CASSANDRA-6943)
 * Fail write instead of logging a warning when unable to append to CL
   (CASSANDRA-6764)
 * Eliminate possibility of CL segment appearing twice in active list 
   (CASSANDRA-6557)
 * Apply DONTNEED fadvise to commitlog segments (CASSANDRA-6759)
 * Switch CRC component to Adler and include it for compressed sstables 
   (CASSANDRA-4165)
 * Allow cassandra-stress to set compaction strategy options (CASSANDRA-6451)
 * Add broadcast_rpc_address option to cassandra.yaml (CASSANDRA-5899)
 * Auto reload GossipingPropertyFileSnitch config (CASSANDRA-5897)
 * Fix overflow of memtable_total_space_in_mb (CASSANDRA-6573)
 * Fix ABTC NPE and apply update function correctly (CASSANDRA-6692)
 * Allow nodetool to use a file or prompt for password (CASSANDRA-6660)
 * Fix AIOOBE when concurrently accessing ABSC (CASSANDRA-6742)
 * Fix assertion error in ALTER TYPE RENAME (CASSANDRA-6705)
 * Scrub should not always clear out repaired status (CASSANDRA-5351)
 * Improve handling of range tombstone for wide partitions (CASSANDRA-6446)
 * Fix ClassCastException for compact table with composites (CASSANDRA-6738)
 * Fix potentially repairing with wrong nodes (CASSANDRA-6808)
 * Change caching option syntax (CASSANDRA-6745)
 * Fix stress to do proper counter reads (CASSANDRA-6835)
 * Fix help message for stress counter_write (CASSANDRA-6824)
 * Fix stress smart Thrift client to pick servers correctly (CASSANDRA-6848)
 * Add logging levels (minimal, normal or verbose) to stress tool (CASSANDRA-6849)
 * Fix race condition in Batch CLE (CASSANDRA-6860)
 * Improve cleanup/scrub/upgradesstables failure handling (CASSANDRA-6774)
 * ByteBuffer write() methods for serializing sstables (CASSANDRA-6781)
 * Proper compare function for CollectionType (CASSANDRA-6783)
 * Update native server to Netty 4 (CASSANDRA-6236)
 * Fix off-by-one error in stress (CASSANDRA-6883)
 * Make OpOrder AutoCloseable (CASSANDRA-6901)
 * Remove sync repair JMX interface (CASSANDRA-6900)
 * Add multiple memory allocation options for memtables (CASSANDRA-6689, 6694)
 * Remove adjusted op rate from stress output (CASSANDRA-6921)
 * Add optimized CF.hasColumns() implementations (CASSANDRA-6941)
 * Serialize batchlog mutations with the version of the target node
   (CASSANDRA-6931)
 * Optimize CounterColumn#reconcile() (CASSANDRA-6953)
 * Properly remove 1.2 sstable support in 2.1 (CASSANDRA-6869)
 * Lock counter cells, not partitions (CASSANDRA-6880)
 * Track presence of legacy counter shards in sstables (CASSANDRA-6888)
 * Ensure safe resource cleanup when replacing sstables (CASSANDRA-6912)
 * Add failure handler to async callback (CASSANDRA-6747)
 * Fix AE when closing SSTable without releasing reference (CASSANDRA-7000)
 * Clean up IndexInfo on keyspace/table drops (CASSANDRA-6924)
 * Only snapshot relative SSTables when sequential repair (CASSANDRA-7024)
 * Require nodetool rebuild_index to specify index names (CASSANDRA-7038)
 * fix cassandra stress errors on reads with native protocol (CASSANDRA-7033)
 * Use OpOrder to guard sstable references for reads (CASSANDRA-6919)
 * Preemptive opening of compaction result (CASSANDRA-6916)
 * Multi-threaded scrub/cleanup/upgradesstables (CASSANDRA-5547)
 * Optimize cellname comparison (CASSANDRA-6934)
 * Native protocol v3 (CASSANDRA-6855)
 * Optimize Cell liveness checks and clean up Cell (CASSANDRA-7119)
 * Support consistent range movements (CASSANDRA-2434)
 * Display min timestamp in sstablemetadata viewer (CASSANDRA-6767)
Merged from 2.0:
 * Avoid race-prone second "scrub" of system keyspace (CASSANDRA-6797)
 * Pool CqlRecordWriter clients by inetaddress rather than Range
   (CASSANDRA-6665)
 * Fix compaction_history timestamps (CASSANDRA-6784)
 * Compare scores of full replica ordering in DES (CASSANDRA-6683)
 * fix CME in SessionInfo updateProgress affecting netstats (CASSANDRA-6577)
 * Allow repairing between specific replicas (CASSANDRA-6440)
 * Allow per-dc enabling of hints (CASSANDRA-6157)
 * Add compatibility for Hadoop 0.2.x (CASSANDRA-5201)
 * Fix EstimatedHistogram races (CASSANDRA-6682)
 * Failure detector correctly converts initial value to nanos (CASSANDRA-6658)
 * Add nodetool taketoken to relocate vnodes (CASSANDRA-4445)
 * Expose bulk loading progress over JMX (CASSANDRA-4757)
 * Correctly handle null with IF conditions and TTL (CASSANDRA-6623)
 * Account for range/row tombstones in tombstone drop
   time histogram (CASSANDRA-6522)
 * Stop CommitLogSegment.close() from calling sync() (CASSANDRA-6652)
 * Make commitlog failure handling configurable (CASSANDRA-6364)
 * Avoid overlaps in LCS (CASSANDRA-6688)
 * Improve support for paginating over composites (CASSANDRA-4851)
 * Fix count(*) queries in a mixed cluster (CASSANDRA-6707)
 * Improve repair tasks(snapshot, differencing) concurrency (CASSANDRA-6566)
 * Fix replaying pre-2.0 commit logs (CASSANDRA-6714)
 * Add static columns to CQL3 (CASSANDRA-6561)
 * Optimize single partition batch statements (CASSANDRA-6737)
 * Disallow post-query re-ordering when paging (CASSANDRA-6722)
 * Fix potential paging bug with deleted columns (CASSANDRA-6748)
 * Fix NPE on BulkLoader caused by losing StreamEvent (CASSANDRA-6636)
 * Fix truncating compression metadata (CASSANDRA-6791)
 * Add CMSClassUnloadingEnabled JVM option (CASSANDRA-6541)
 * Catch memtable flush exceptions during shutdown (CASSANDRA-6735)
 * Fix upgradesstables NPE for non-CF-based indexes (CASSANDRA-6645)
 * Fix UPDATE updating PRIMARY KEY columns implicitly (CASSANDRA-6782)
 * Fix IllegalArgumentException when updating from 1.2 with SuperColumns
   (CASSANDRA-6733)
 * FBUtilities.singleton() should use the CF comparator (CASSANDRA-6778)
 * Fix CQLSStableWriter.addRow(Map<String, Object>) (CASSANDRA-6526)
 * Fix HSHA server introducing corrupt data (CASSANDRA-6285)
 * Fix CAS conditions for COMPACT STORAGE tables (CASSANDRA-6813)
 * Starting threads in OutboundTcpConnectionPool constructor causes race conditions (CASSANDRA-7177)
 * Allow overriding cassandra-rackdc.properties file (CASSANDRA-7072)
 * Set JMX RMI port to 7199 (CASSANDRA-7087)
 * Use LOCAL_QUORUM for data reads at LOCAL_SERIAL (CASSANDRA-6939)
 * Log a warning for large batches (CASSANDRA-6487)
 * Put nodes in hibernate when join_ring is false (CASSANDRA-6961)
 * Avoid early loading of non-system keyspaces before compaction-leftovers 
   cleanup at startup (CASSANDRA-6913)
 * Restrict Windows to parallel repairs (CASSANDRA-6907)
 * (Hadoop) Allow manually specifying start/end tokens in CFIF (CASSANDRA-6436)
 * Fix NPE in MeteredFlusher (CASSANDRA-6820)
 * Fix race processing range scan responses (CASSANDRA-6820)
 * Allow deleting snapshots from dropped keyspaces (CASSANDRA-6821)
 * Add uuid() function (CASSANDRA-6473)
 * Omit tombstones from schema digests (CASSANDRA-6862)
 * Include correct consistencyLevel in LWT timeout (CASSANDRA-6884)
 * Lower chances for losing new SSTables during nodetool refresh and
   ColumnFamilyStore.loadNewSSTables (CASSANDRA-6514)
 * Add support for DELETE ... IF EXISTS to CQL3 (CASSANDRA-5708)
 * Update hadoop_cql3_word_count example (CASSANDRA-6793)
 * Fix handling of RejectedExecution in sync Thrift server (CASSANDRA-6788)
 * Log more information when exceeding tombstone_warn_threshold (CASSANDRA-6865)
 * Fix truncate to not abort due to unreachable fat clients (CASSANDRA-6864)
 * Fix schema concurrency exceptions (CASSANDRA-6841)
 * Fix leaking validator FH in StreamWriter (CASSANDRA-6832)
 * Fix saving triggers to schema (CASSANDRA-6789)
 * Fix trigger mutations when base mutation list is immutable (CASSANDRA-6790)
 * Fix accounting in FileCacheService to allow re-using RAR (CASSANDRA-6838)
 * Fix static counter columns (CASSANDRA-6827)
 * Restore expiring->deleted (cell) compaction optimization (CASSANDRA-6844)
 * Fix CompactionManager.needsCleanup (CASSANDRA-6845)
 * Correctly compare BooleanType values other than 0 and 1 (CASSANDRA-6779)
 * Read message id as string from earlier versions (CASSANDRA-6840)
 * Properly use the Paxos consistency for (non-protocol) batch (CASSANDRA-6837)
 * Add paranoid disk failure option (CASSANDRA-6646)
 * Improve PerRowSecondaryIndex performance (CASSANDRA-6876)
 * Extend triggers to support CAS updates (CASSANDRA-6882)
 * Static columns with IF NOT EXISTS don't always work as expected (CASSANDRA-6873)
 * Fix paging with SELECT DISTINCT (CASSANDRA-6857)
 * Fix UnsupportedOperationException on CAS timeout (CASSANDRA-6923)
 * Improve MeteredFlusher handling of MF-unaffected column families
   (CASSANDRA-6867)
 * Add CqlRecordReader using native pagination (CASSANDRA-6311)
 * Add QueryHandler interface (CASSANDRA-6659)
 * Track liveRatio per-memtable, not per-CF (CASSANDRA-6945)
 * Make sure upgradesstables keeps sstable level (CASSANDRA-6958)
 * Fix LIMIT with static columns (CASSANDRA-6956)
 * Fix clash with CQL column name in thrift validation (CASSANDRA-6892)
 * Fix error with super columns in mixed 1.2-2.0 clusters (CASSANDRA-6966)
 * Fix bad skip of sstables on slice query with composite start/finish (CASSANDRA-6825)
 * Fix unintended update with conditional statement (CASSANDRA-6893)
 * Fix map element access in IF (CASSANDRA-6914)
 * Avoid costly range calculations for range queries on system keyspaces
   (CASSANDRA-6906)
 * Fix SSTable not released if stream session fails (CASSANDRA-6818)
 * Avoid build failure due to ANTLR timeout (CASSANDRA-6991)
 * Queries on compact tables can return more rows that requested (CASSANDRA-7052)
 * USING TIMESTAMP for batches does not work (CASSANDRA-7053)
 * Fix performance regression from CASSANDRA-5614 (CASSANDRA-6949)
 * Ensure that batchlog and hint timeouts do not produce hints (CASSANDRA-7058)
 * Merge groupable mutations in TriggerExecutor#execute() (CASSANDRA-7047)
 * Plug holes in resource release when wiring up StreamSession (CASSANDRA-7073)
 * Re-add parameter columns to tracing session (CASSANDRA-6942)
 * Preserves CQL metadata when updating table from thrift (CASSANDRA-6831)
Merged from 1.2:
 * Fix nodetool display with vnodes (CASSANDRA-7082)
 * Add UNLOGGED, COUNTER options to BATCH documentation (CASSANDRA-6816)
 * add extra SSL cipher suites (CASSANDRA-6613)
 * fix nodetool getsstables for blob PK (CASSANDRA-6803)
 * Fix BatchlogManager#deleteBatch() use of millisecond timestamps
   (CASSANDRA-6822)
 * Continue assassinating even if the endpoint vanishes (CASSANDRA-6787)
 * Schedule schema pulls on change (CASSANDRA-6971)
 * Non-droppable verbs shouldn't be dropped from OTC (CASSANDRA-6980)
 * Shutdown batchlog executor in SS#drain() (CASSANDRA-7025)
 * Fix batchlog to account for CF truncation records (CASSANDRA-6999)
 * Fix CQLSH parsing of functions and BLOB literals (CASSANDRA-7018)
 * Properly load trustore in the native protocol (CASSANDRA-6847)
 * Always clean up references in SerializingCache (CASSANDRA-6994)
 * Don't shut MessagingService down when replacing a node (CASSANDRA-6476)
 * fix npe when doing -Dcassandra.fd_initial_value_ms (CASSANDRA-6751)


2.1.0-beta1
 * Add flush directory distinct from compaction directories (CASSANDRA-6357)
 * Require JNA by default (CASSANDRA-6575)
 * add listsnapshots command to nodetool (CASSANDRA-5742)
 * Introduce AtomicBTreeColumns (CASSANDRA-6271, 6692)
 * Multithreaded commitlog (CASSANDRA-3578)
 * allocate fixed index summary memory pool and resample cold index summaries 
   to use less memory (CASSANDRA-5519)
 * Removed multithreaded compaction (CASSANDRA-6142)
 * Parallelize fetching rows for low-cardinality indexes (CASSANDRA-1337)
 * change logging from log4j to logback (CASSANDRA-5883)
 * switch to LZ4 compression for internode communication (CASSANDRA-5887)
 * Stop using Thrift-generated Index* classes internally (CASSANDRA-5971)
 * Remove 1.2 network compatibility code (CASSANDRA-5960)
 * Remove leveled json manifest migration code (CASSANDRA-5996)
 * Remove CFDefinition (CASSANDRA-6253)
 * Use AtomicIntegerFieldUpdater in RefCountedMemory (CASSANDRA-6278)
 * User-defined types for CQL3 (CASSANDRA-5590)
 * Use of o.a.c.metrics in nodetool (CASSANDRA-5871, 6406)
 * Batch read from OTC's queue and cleanup (CASSANDRA-1632)
 * Secondary index support for collections (CASSANDRA-4511, 6383)
 * SSTable metadata(Stats.db) format change (CASSANDRA-6356)
 * Push composites support in the storage engine
   (CASSANDRA-5417, CASSANDRA-6520)
 * Add snapshot space used to cfstats (CASSANDRA-6231)
 * Add cardinality estimator for key count estimation (CASSANDRA-5906)
 * CF id is changed to be non-deterministic. Data dir/key cache are created
   uniquely for CF id (CASSANDRA-5202)
 * New counters implementation (CASSANDRA-6504)
 * Replace UnsortedColumns, EmptyColumns, TreeMapBackedSortedColumns with new
   ArrayBackedSortedColumns (CASSANDRA-6630, CASSANDRA-6662, CASSANDRA-6690)
 * Add option to use row cache with a given amount of rows (CASSANDRA-5357)
 * Avoid repairing already repaired data (CASSANDRA-5351)
 * Reject counter updates with USING TTL/TIMESTAMP (CASSANDRA-6649)
 * Replace index_interval with min/max_index_interval (CASSANDRA-6379)
 * Lift limitation that order by columns must be selected for IN queries (CASSANDRA-4911)


2.0.5
 * Reduce garbage generated by bloom filter lookups (CASSANDRA-6609)
 * Add ks.cf names to tombstone logging (CASSANDRA-6597)
 * Use LOCAL_QUORUM for LWT operations at LOCAL_SERIAL (CASSANDRA-6495)
 * Wait for gossip to settle before accepting client connections (CASSANDRA-4288)
 * Delete unfinished compaction incrementally (CASSANDRA-6086)
 * Allow specifying custom secondary index options in CQL3 (CASSANDRA-6480)
 * Improve replica pinning for cache efficiency in DES (CASSANDRA-6485)
 * Fix LOCAL_SERIAL from thrift (CASSANDRA-6584)
 * Don't special case received counts in CAS timeout exceptions (CASSANDRA-6595)
 * Add support for 2.1 global counter shards (CASSANDRA-6505)
 * Fix NPE when streaming connection is not yet established (CASSANDRA-6210)
 * Avoid rare duplicate read repair triggering (CASSANDRA-6606)
 * Fix paging discardFirst (CASSANDRA-6555)
 * Fix ArrayIndexOutOfBoundsException in 2ndary index query (CASSANDRA-6470)
 * Release sstables upon rebuilding 2i (CASSANDRA-6635)
 * Add AbstractCompactionStrategy.startup() method (CASSANDRA-6637)
 * SSTableScanner may skip rows during cleanup (CASSANDRA-6638)
 * sstables from stalled repair sessions can resurrect deleted data (CASSANDRA-6503)
 * Switch stress to use ITransportFactory (CASSANDRA-6641)
 * Fix IllegalArgumentException during prepare (CASSANDRA-6592)
 * Fix possible loss of 2ndary index entries during compaction (CASSANDRA-6517)
 * Fix direct Memory on architectures that do not support unaligned long access
   (CASSANDRA-6628)
 * Let scrub optionally skip broken counter partitions (CASSANDRA-5930)
Merged from 1.2:
 * fsync compression metadata (CASSANDRA-6531)
 * Validate CF existence on execution for prepared statement (CASSANDRA-6535)
 * Add ability to throttle batchlog replay (CASSANDRA-6550)
 * Fix executing LOCAL_QUORUM with SimpleStrategy (CASSANDRA-6545)
 * Avoid StackOverflow when using large IN queries (CASSANDRA-6567)
 * Nodetool upgradesstables includes secondary indexes (CASSANDRA-6598)
 * Paginate batchlog replay (CASSANDRA-6569)
 * skip blocking on streaming during drain (CASSANDRA-6603)
 * Improve error message when schema doesn't match loaded sstable (CASSANDRA-6262)
 * Add properties to adjust FD initial value and max interval (CASSANDRA-4375)
 * Fix preparing with batch and delete from collection (CASSANDRA-6607)
 * Fix ABSC reverse iterator's remove() method (CASSANDRA-6629)
 * Handle host ID conflicts properly (CASSANDRA-6615)
 * Move handling of migration event source to solve bootstrap race. (CASSANDRA-6648)
 * Make sure compaction throughput value doesn't overflow with int math (CASSANDRA-6647)


2.0.4
 * Allow removing snapshots of no-longer-existing CFs (CASSANDRA-6418)
 * add StorageService.stopDaemon() (CASSANDRA-4268)
 * add IRE for invalid CF supplied to get_count (CASSANDRA-5701)
 * add client encryption support to sstableloader (CASSANDRA-6378)
 * Fix accept() loop for SSL sockets post-shutdown (CASSANDRA-6468)
 * Fix size-tiered compaction in LCS L0 (CASSANDRA-6496)
 * Fix assertion failure in filterColdSSTables (CASSANDRA-6483)
 * Fix row tombstones in larger-than-memory compactions (CASSANDRA-6008)
 * Fix cleanup ClassCastException (CASSANDRA-6462)
 * Reduce gossip memory use by interning VersionedValue strings (CASSANDRA-6410)
 * Allow specifying datacenters to participate in a repair (CASSANDRA-6218)
 * Fix divide-by-zero in PCI (CASSANDRA-6403)
 * Fix setting last compacted key in the wrong level for LCS (CASSANDRA-6284)
 * Add millisecond precision formats to the timestamp parser (CASSANDRA-6395)
 * Expose a total memtable size metric for a CF (CASSANDRA-6391)
 * cqlsh: handle symlinks properly (CASSANDRA-6425)
 * Fix potential infinite loop when paging query with IN (CASSANDRA-6464)
 * Fix assertion error in AbstractQueryPager.discardFirst (CASSANDRA-6447)
 * Fix streaming older SSTable yields unnecessary tombstones (CASSANDRA-6527)
Merged from 1.2:
 * Improved error message on bad properties in DDL queries (CASSANDRA-6453)
 * Randomize batchlog candidates selection (CASSANDRA-6481)
 * Fix thundering herd on endpoint cache invalidation (CASSANDRA-6345, 6485)
 * Improve batchlog write performance with vnodes (CASSANDRA-6488)
 * cqlsh: quote single quotes in strings inside collections (CASSANDRA-6172)
 * Improve gossip performance for typical messages (CASSANDRA-6409)
 * Throw IRE if a prepared statement has more markers than supported 
   (CASSANDRA-5598)
 * Expose Thread metrics for the native protocol server (CASSANDRA-6234)
 * Change snapshot response message verb to INTERNAL to avoid dropping it 
   (CASSANDRA-6415)
 * Warn when collection read has > 65K elements (CASSANDRA-5428)
 * Fix cache persistence when both row and key cache are enabled 
   (CASSANDRA-6413)
 * (Hadoop) add describe_local_ring (CASSANDRA-6268)
 * Fix handling of concurrent directory creation failure (CASSANDRA-6459)
 * Allow executing CREATE statements multiple times (CASSANDRA-6471)
 * Don't send confusing info with timeouts (CASSANDRA-6491)
 * Don't resubmit counter mutation runnables internally (CASSANDRA-6427)
 * Don't drop local mutations without a hint (CASSANDRA-6510)
 * Don't allow null max_hint_window_in_ms (CASSANDRA-6419)
 * Validate SliceRange start and finish lengths (CASSANDRA-6521)


2.0.3
 * Fix FD leak on slice read path (CASSANDRA-6275)
 * Cancel read meter task when closing SSTR (CASSANDRA-6358)
 * free off-heap IndexSummary during bulk (CASSANDRA-6359)
 * Recover from IOException in accept() thread (CASSANDRA-6349)
 * Improve Gossip tolerance of abnormally slow tasks (CASSANDRA-6338)
 * Fix trying to hint timed out counter writes (CASSANDRA-6322)
 * Allow restoring specific columnfamilies from archived CL (CASSANDRA-4809)
 * Avoid flushing compaction_history after each operation (CASSANDRA-6287)
 * Fix repair assertion error when tombstones expire (CASSANDRA-6277)
 * Skip loading corrupt key cache (CASSANDRA-6260)
 * Fixes for compacting larger-than-memory rows (CASSANDRA-6274)
 * Compact hottest sstables first and optionally omit coldest from
   compaction entirely (CASSANDRA-6109)
 * Fix modifying column_metadata from thrift (CASSANDRA-6182)
 * cqlsh: fix LIST USERS output (CASSANDRA-6242)
 * Add IRequestSink interface (CASSANDRA-6248)
 * Update memtable size while flushing (CASSANDRA-6249)
 * Provide hooks around CQL2/CQL3 statement execution (CASSANDRA-6252)
 * Require Permission.SELECT for CAS updates (CASSANDRA-6247)
 * New CQL-aware SSTableWriter (CASSANDRA-5894)
 * Reject CAS operation when the protocol v1 is used (CASSANDRA-6270)
 * Correctly throw error when frame too large (CASSANDRA-5981)
 * Fix serialization bug in PagedRange with 2ndary indexes (CASSANDRA-6299)
 * Fix CQL3 table validation in Thrift (CASSANDRA-6140)
 * Fix bug missing results with IN clauses (CASSANDRA-6327)
 * Fix paging with reversed slices (CASSANDRA-6343)
 * Set minTimestamp correctly to be able to drop expired sstables (CASSANDRA-6337)
 * Support NaN and Infinity as float literals (CASSANDRA-6003)
 * Remove RF from nodetool ring output (CASSANDRA-6289)
 * Fix attempting to flush empty rows (CASSANDRA-6374)
 * Fix potential out of bounds exception when paging (CASSANDRA-6333)
Merged from 1.2:
 * Optimize FD phi calculation (CASSANDRA-6386)
 * Improve initial FD phi estimate when starting up (CASSANDRA-6385)
 * Don't list CQL3 table in CLI describe even if named explicitely 
   (CASSANDRA-5750)
 * Invalidate row cache when dropping CF (CASSANDRA-6351)
 * add non-jamm path for cached statements (CASSANDRA-6293)
 * add windows bat files for shell commands (CASSANDRA-6145)
 * Require logging in for Thrift CQL2/3 statement preparation (CASSANDRA-6254)
 * restrict max_num_tokens to 1536 (CASSANDRA-6267)
 * Nodetool gets default JMX port from cassandra-env.sh (CASSANDRA-6273)
 * make calculatePendingRanges asynchronous (CASSANDRA-6244)
 * Remove blocking flushes in gossip thread (CASSANDRA-6297)
 * Fix potential socket leak in connectionpool creation (CASSANDRA-6308)
 * Allow LOCAL_ONE/LOCAL_QUORUM to work with SimpleStrategy (CASSANDRA-6238)
 * cqlsh: handle 'null' as session duration (CASSANDRA-6317)
 * Fix json2sstable handling of range tombstones (CASSANDRA-6316)
 * Fix missing one row in reverse query (CASSANDRA-6330)
 * Fix reading expired row value from row cache (CASSANDRA-6325)
 * Fix AssertionError when doing set element deletion (CASSANDRA-6341)
 * Make CL code for the native protocol match the one in C* 2.0
   (CASSANDRA-6347)
 * Disallow altering CQL3 table from thrift (CASSANDRA-6370)
 * Fix size computation of prepared statement (CASSANDRA-6369)


2.0.2
 * Update FailureDetector to use nanontime (CASSANDRA-4925)
 * Fix FileCacheService regressions (CASSANDRA-6149)
 * Never return WriteTimeout for CL.ANY (CASSANDRA-6132)
 * Fix race conditions in bulk loader (CASSANDRA-6129)
 * Add configurable metrics reporting (CASSANDRA-4430)
 * drop queries exceeding a configurable number of tombstones (CASSANDRA-6117)
 * Track and persist sstable read activity (CASSANDRA-5515)
 * Fixes for speculative retry (CASSANDRA-5932, CASSANDRA-6194)
 * Improve memory usage of metadata min/max column names (CASSANDRA-6077)
 * Fix thrift validation refusing row markers on CQL3 tables (CASSANDRA-6081)
 * Fix insertion of collections with CAS (CASSANDRA-6069)
 * Correctly send metadata on SELECT COUNT (CASSANDRA-6080)
 * Track clients' remote addresses in ClientState (CASSANDRA-6070)
 * Create snapshot dir if it does not exist when migrating
   leveled manifest (CASSANDRA-6093)
 * make sequential nodetool repair the default (CASSANDRA-5950)
 * Add more hooks for compaction strategy implementations (CASSANDRA-6111)
 * Fix potential NPE on composite 2ndary indexes (CASSANDRA-6098)
 * Delete can potentially be skipped in batch (CASSANDRA-6115)
 * Allow alter keyspace on system_traces (CASSANDRA-6016)
 * Disallow empty column names in cql (CASSANDRA-6136)
 * Use Java7 file-handling APIs and fix file moving on Windows (CASSANDRA-5383)
 * Save compaction history to system keyspace (CASSANDRA-5078)
 * Fix NPE if StorageService.getOperationMode() is executed before full startup (CASSANDRA-6166)
 * CQL3: support pre-epoch longs for TimestampType (CASSANDRA-6212)
 * Add reloadtriggers command to nodetool (CASSANDRA-4949)
 * cqlsh: ignore empty 'value alias' in DESCRIBE (CASSANDRA-6139)
 * Fix sstable loader (CASSANDRA-6205)
 * Reject bootstrapping if the node already exists in gossip (CASSANDRA-5571)
 * Fix NPE while loading paxos state (CASSANDRA-6211)
 * cqlsh: add SHOW SESSION <tracing-session> command (CASSANDRA-6228)
Merged from 1.2:
 * (Hadoop) Require CFRR batchSize to be at least 2 (CASSANDRA-6114)
 * Add a warning for small LCS sstable size (CASSANDRA-6191)
 * Add ability to list specific KS/CF combinations in nodetool cfstats (CASSANDRA-4191)
 * Mark CF clean if a mutation raced the drop and got it marked dirty (CASSANDRA-5946)
 * Add a LOCAL_ONE consistency level (CASSANDRA-6202)
 * Limit CQL prepared statement cache by size instead of count (CASSANDRA-6107)
 * Tracing should log write failure rather than raw exceptions (CASSANDRA-6133)
 * lock access to TM.endpointToHostIdMap (CASSANDRA-6103)
 * Allow estimated memtable size to exceed slab allocator size (CASSANDRA-6078)
 * Start MeteredFlusher earlier to prevent OOM during CL replay (CASSANDRA-6087)
 * Avoid sending Truncate command to fat clients (CASSANDRA-6088)
 * Allow where clause conditions to be in parenthesis (CASSANDRA-6037)
 * Do not open non-ssl storage port if encryption option is all (CASSANDRA-3916)
 * Move batchlog replay to its own executor (CASSANDRA-6079)
 * Add tombstone debug threshold and histogram (CASSANDRA-6042, 6057)
 * Enable tcp keepalive on incoming connections (CASSANDRA-4053)
 * Fix fat client schema pull NPE (CASSANDRA-6089)
 * Fix memtable flushing for indexed tables (CASSANDRA-6112)
 * Fix skipping columns with multiple slices (CASSANDRA-6119)
 * Expose connected thrift + native client counts (CASSANDRA-5084)
 * Optimize auth setup (CASSANDRA-6122)
 * Trace index selection (CASSANDRA-6001)
 * Update sstablesPerReadHistogram to use biased sampling (CASSANDRA-6164)
 * Log UnknownColumnfamilyException when closing socket (CASSANDRA-5725)
 * Properly error out on CREATE INDEX for counters table (CASSANDRA-6160)
 * Handle JMX notification failure for repair (CASSANDRA-6097)
 * (Hadoop) Fetch no more than 128 splits in parallel (CASSANDRA-6169)
 * stress: add username/password authentication support (CASSANDRA-6068)
 * Fix indexed queries with row cache enabled on parent table (CASSANDRA-5732)
 * Fix compaction race during columnfamily drop (CASSANDRA-5957)
 * Fix validation of empty column names for compact tables (CASSANDRA-6152)
 * Skip replaying mutations that pass CRC but fail to deserialize (CASSANDRA-6183)
 * Rework token replacement to use replace_address (CASSANDRA-5916)
 * Fix altering column types (CASSANDRA-6185)
 * cqlsh: fix CREATE/ALTER WITH completion (CASSANDRA-6196)
 * add windows bat files for shell commands (CASSANDRA-6145)
 * Fix potential stack overflow during range tombstones insertion (CASSANDRA-6181)
 * (Hadoop) Make LOCAL_ONE the default consistency level (CASSANDRA-6214)


2.0.1
 * Fix bug that could allow reading deleted data temporarily (CASSANDRA-6025)
 * Improve memory use defaults (CASSANDRA-6059)
 * Make ThriftServer more easlly extensible (CASSANDRA-6058)
 * Remove Hadoop dependency from ITransportFactory (CASSANDRA-6062)
 * add file_cache_size_in_mb setting (CASSANDRA-5661)
 * Improve error message when yaml contains invalid properties (CASSANDRA-5958)
 * Improve leveled compaction's ability to find non-overlapping L0 compactions
   to work on concurrently (CASSANDRA-5921)
 * Notify indexer of columns shadowed by range tombstones (CASSANDRA-5614)
 * Log Merkle tree stats (CASSANDRA-2698)
 * Switch from crc32 to adler32 for compressed sstable checksums (CASSANDRA-5862)
 * Improve offheap memcpy performance (CASSANDRA-5884)
 * Use a range aware scanner for cleanup (CASSANDRA-2524)
 * Cleanup doesn't need to inspect sstables that contain only local data
   (CASSANDRA-5722)
 * Add ability for CQL3 to list partition keys (CASSANDRA-4536)
 * Improve native protocol serialization (CASSANDRA-5664)
 * Upgrade Thrift to 0.9.1 (CASSANDRA-5923)
 * Require superuser status for adding triggers (CASSANDRA-5963)
 * Make standalone scrubber handle old and new style leveled manifest
   (CASSANDRA-6005)
 * Fix paxos bugs (CASSANDRA-6012, 6013, 6023)
 * Fix paged ranges with multiple replicas (CASSANDRA-6004)
 * Fix potential AssertionError during tracing (CASSANDRA-6041)
 * Fix NPE in sstablesplit (CASSANDRA-6027)
 * Migrate pre-2.0 key/value/column aliases to system.schema_columns
   (CASSANDRA-6009)
 * Paging filter empty rows too agressively (CASSANDRA-6040)
 * Support variadic parameters for IN clauses (CASSANDRA-4210)
 * cqlsh: return the result of CAS writes (CASSANDRA-5796)
 * Fix validation of IN clauses with 2ndary indexes (CASSANDRA-6050)
 * Support named bind variables in CQL (CASSANDRA-6033)
Merged from 1.2:
 * Allow cache-keys-to-save to be set at runtime (CASSANDRA-5980)
 * Avoid second-guessing out-of-space state (CASSANDRA-5605)
 * Tuning knobs for dealing with large blobs and many CFs (CASSANDRA-5982)
 * (Hadoop) Fix CQLRW for thrift tables (CASSANDRA-6002)
 * Fix possible divide-by-zero in HHOM (CASSANDRA-5990)
 * Allow local batchlog writes for CL.ANY (CASSANDRA-5967)
 * Upgrade metrics-core to version 2.2.0 (CASSANDRA-5947)
 * Fix CqlRecordWriter with composite keys (CASSANDRA-5949)
 * Add snitch, schema version, cluster, partitioner to JMX (CASSANDRA-5881)
 * Allow disabling SlabAllocator (CASSANDRA-5935)
 * Make user-defined compaction JMX blocking (CASSANDRA-4952)
 * Fix streaming does not transfer wrapped range (CASSANDRA-5948)
 * Fix loading index summary containing empty key (CASSANDRA-5965)
 * Correctly handle limits in CompositesSearcher (CASSANDRA-5975)
 * Pig: handle CQL collections (CASSANDRA-5867)
 * Pass the updated cf to the PRSI index() method (CASSANDRA-5999)
 * Allow empty CQL3 batches (as no-op) (CASSANDRA-5994)
 * Support null in CQL3 functions (CASSANDRA-5910)
 * Replace the deprecated MapMaker with CacheLoader (CASSANDRA-6007)
 * Add SSTableDeletingNotification to DataTracker (CASSANDRA-6010)
 * Fix snapshots in use get deleted during snapshot repair (CASSANDRA-6011)
 * Move hints and exception count to o.a.c.metrics (CASSANDRA-6017)
 * Fix memory leak in snapshot repair (CASSANDRA-6047)
 * Fix sstable2sjon for CQL3 tables (CASSANDRA-5852)


2.0.0
 * Fix thrift validation when inserting into CQL3 tables (CASSANDRA-5138)
 * Fix periodic memtable flushing behavior with clean memtables (CASSANDRA-5931)
 * Fix dateOf() function for pre-2.0 timestamp columns (CASSANDRA-5928)
 * Fix SSTable unintentionally loads BF when opened for batch (CASSANDRA-5938)
 * Add stream session progress to JMX (CASSANDRA-4757)
 * Fix NPE during CAS operation (CASSANDRA-5925)
Merged from 1.2:
 * Fix getBloomFilterDiskSpaceUsed for AlwaysPresentFilter (CASSANDRA-5900)
 * Don't announce schema version until we've loaded the changes locally
   (CASSANDRA-5904)
 * Fix to support off heap bloom filters size greater than 2 GB (CASSANDRA-5903)
 * Properly handle parsing huge map and set literals (CASSANDRA-5893)


2.0.0-rc2
 * enable vnodes by default (CASSANDRA-5869)
 * fix CAS contention timeout (CASSANDRA-5830)
 * fix HsHa to respect max frame size (CASSANDRA-4573)
 * Fix (some) 2i on composite components omissions (CASSANDRA-5851)
 * cqlsh: add DESCRIBE FULL SCHEMA variant (CASSANDRA-5880)
Merged from 1.2:
 * Correctly validate sparse composite cells in scrub (CASSANDRA-5855)
 * Add KeyCacheHitRate metric to CF metrics (CASSANDRA-5868)
 * cqlsh: add support for multiline comments (CASSANDRA-5798)
 * Handle CQL3 SELECT duplicate IN restrictions on clustering columns
   (CASSANDRA-5856)


2.0.0-rc1
 * improve DecimalSerializer performance (CASSANDRA-5837)
 * fix potential spurious wakeup in AsyncOneResponse (CASSANDRA-5690)
 * fix schema-related trigger issues (CASSANDRA-5774)
 * Better validation when accessing CQL3 table from thrift (CASSANDRA-5138)
 * Fix assertion error during repair (CASSANDRA-5801)
 * Fix range tombstone bug (CASSANDRA-5805)
 * DC-local CAS (CASSANDRA-5797)
 * Add a native_protocol_version column to the system.local table (CASSANRDA-5819)
 * Use index_interval from cassandra.yaml when upgraded (CASSANDRA-5822)
 * Fix buffer underflow on socket close (CASSANDRA-5792)
Merged from 1.2:
 * Fix reading DeletionTime from 1.1-format sstables (CASSANDRA-5814)
 * cqlsh: add collections support to COPY (CASSANDRA-5698)
 * retry important messages for any IOException (CASSANDRA-5804)
 * Allow empty IN relations in SELECT/UPDATE/DELETE statements (CASSANDRA-5626)
 * cqlsh: fix crashing on Windows due to libedit detection (CASSANDRA-5812)
 * fix bulk-loading compressed sstables (CASSANDRA-5820)
 * (Hadoop) fix quoting in CqlPagingRecordReader and CqlRecordWriter 
   (CASSANDRA-5824)
 * update default LCS sstable size to 160MB (CASSANDRA-5727)
 * Allow compacting 2Is via nodetool (CASSANDRA-5670)
 * Hex-encode non-String keys in OPP (CASSANDRA-5793)
 * nodetool history logging (CASSANDRA-5823)
 * (Hadoop) fix support for Thrift tables in CqlPagingRecordReader 
   (CASSANDRA-5752)
 * add "all time blocked" to StatusLogger output (CASSANDRA-5825)
 * Future-proof inter-major-version schema migrations (CASSANDRA-5845)
 * (Hadoop) add CqlPagingRecordReader support for ReversedType in Thrift table
   (CASSANDRA-5718)
 * Add -no-snapshot option to scrub (CASSANDRA-5891)
 * Fix to support off heap bloom filters size greater than 2 GB (CASSANDRA-5903)
 * Properly handle parsing huge map and set literals (CASSANDRA-5893)
 * Fix LCS L0 compaction may overlap in L1 (CASSANDRA-5907)
 * New sstablesplit tool to split large sstables offline (CASSANDRA-4766)
 * Fix potential deadlock in native protocol server (CASSANDRA-5926)
 * Disallow incompatible type change in CQL3 (CASSANDRA-5882)
Merged from 1.1:
 * Correctly validate sparse composite cells in scrub (CASSANDRA-5855)


2.0.0-beta2
 * Replace countPendingHints with Hints Created metric (CASSANDRA-5746)
 * Allow nodetool with no args, and with help to run without a server (CASSANDRA-5734)
 * Cleanup AbstractType/TypeSerializer classes (CASSANDRA-5744)
 * Remove unimplemented cli option schema-mwt (CASSANDRA-5754)
 * Support range tombstones in thrift (CASSANDRA-5435)
 * Normalize table-manipulating CQL3 statements' class names (CASSANDRA-5759)
 * cqlsh: add missing table options to DESCRIBE output (CASSANDRA-5749)
 * Fix assertion error during repair (CASSANDRA-5757)
 * Fix bulkloader (CASSANDRA-5542)
 * Add LZ4 compression to the native protocol (CASSANDRA-5765)
 * Fix bugs in the native protocol v2 (CASSANDRA-5770)
 * CAS on 'primary key only' table (CASSANDRA-5715)
 * Support streaming SSTables of old versions (CASSANDRA-5772)
 * Always respect protocol version in native protocol (CASSANDRA-5778)
 * Fix ConcurrentModificationException during streaming (CASSANDRA-5782)
 * Update deletion timestamp in Commit#updatesWithPaxosTime (CASSANDRA-5787)
 * Thrift cas() method crashes if input columns are not sorted (CASSANDRA-5786)
 * Order columns names correctly when querying for CAS (CASSANDRA-5788)
 * Fix streaming retry (CASSANDRA-5775)
Merged from 1.2:
 * if no seeds can be a reached a node won't start in a ring by itself (CASSANDRA-5768)
 * add cassandra.unsafesystem property (CASSANDRA-5704)
 * (Hadoop) quote identifiers in CqlPagingRecordReader (CASSANDRA-5763)
 * Add replace_node functionality for vnodes (CASSANDRA-5337)
 * Add timeout events to query traces (CASSANDRA-5520)
 * Fix serialization of the LEFT gossip value (CASSANDRA-5696)
 * Pig: support for cql3 tables (CASSANDRA-5234)
 * Fix skipping range tombstones with reverse queries (CASSANDRA-5712)
 * Expire entries out of ThriftSessionManager (CASSANDRA-5719)
 * Don't keep ancestor information in memory (CASSANDRA-5342)
 * Expose native protocol server status in nodetool info (CASSANDRA-5735)
 * Fix pathetic performance of range tombstones (CASSANDRA-5677)
 * Fix querying with an empty (impossible) range (CASSANDRA-5573)
 * cqlsh: handle CUSTOM 2i in DESCRIBE output (CASSANDRA-5760)
 * Fix minor bug in Range.intersects(Bound) (CASSANDRA-5771)
 * cqlsh: handle disabled compression in DESCRIBE output (CASSANDRA-5766)
 * Ensure all UP events are notified on the native protocol (CASSANDRA-5769)
 * Fix formatting of sstable2json with multiple -k arguments (CASSANDRA-5781)
 * Don't rely on row marker for queries in general to hide lost markers
   after TTL expires (CASSANDRA-5762)
 * Sort nodetool help output (CASSANDRA-5776)
 * Fix column expiring during 2 phases compaction (CASSANDRA-5799)
 * now() is being rejected in INSERTs when inside collections (CASSANDRA-5795)


2.0.0-beta1
 * Add support for indexing clustered columns (CASSANDRA-5125)
 * Removed on-heap row cache (CASSANDRA-5348)
 * use nanotime consistently for node-local timeouts (CASSANDRA-5581)
 * Avoid unnecessary second pass on name-based queries (CASSANDRA-5577)
 * Experimental triggers (CASSANDRA-1311)
 * JEMalloc support for off-heap allocation (CASSANDRA-3997)
 * Single-pass compaction (CASSANDRA-4180)
 * Removed token range bisection (CASSANDRA-5518)
 * Removed compatibility with pre-1.2.5 sstables and network messages
   (CASSANDRA-5511)
 * removed PBSPredictor (CASSANDRA-5455)
 * CAS support (CASSANDRA-5062, 5441, 5442, 5443, 5619, 5667)
 * Leveled compaction performs size-tiered compactions in L0 
   (CASSANDRA-5371, 5439)
 * Add yaml network topology snitch for mixed ec2/other envs (CASSANDRA-5339)
 * Log when a node is down longer than the hint window (CASSANDRA-4554)
 * Optimize tombstone creation for ExpiringColumns (CASSANDRA-4917)
 * Improve LeveledScanner work estimation (CASSANDRA-5250, 5407)
 * Replace compaction lock with runWithCompactionsDisabled (CASSANDRA-3430)
 * Change Message IDs to ints (CASSANDRA-5307)
 * Move sstable level information into the Stats component, removing the
   need for a separate Manifest file (CASSANDRA-4872)
 * avoid serializing to byte[] on commitlog append (CASSANDRA-5199)
 * make index_interval configurable per columnfamily (CASSANDRA-3961, CASSANDRA-5650)
 * add default_time_to_live (CASSANDRA-3974)
 * add memtable_flush_period_in_ms (CASSANDRA-4237)
 * replace supercolumns internally by composites (CASSANDRA-3237, 5123)
 * upgrade thrift to 0.9.0 (CASSANDRA-3719)
 * drop unnecessary keyspace parameter from user-defined compaction API 
   (CASSANDRA-5139)
 * more robust solution to incomplete compactions + counters (CASSANDRA-5151)
 * Change order of directory searching for c*.in.sh (CASSANDRA-3983)
 * Add tool to reset SSTable compaction level for LCS (CASSANDRA-5271)
 * Allow custom configuration loader (CASSANDRA-5045)
 * Remove memory emergency pressure valve logic (CASSANDRA-3534)
 * Reduce request latency with eager retry (CASSANDRA-4705)
 * cqlsh: Remove ASSUME command (CASSANDRA-5331)
 * Rebuild BF when loading sstables if bloom_filter_fp_chance
   has changed since compaction (CASSANDRA-5015)
 * remove row-level bloom filters (CASSANDRA-4885)
 * Change Kernel Page Cache skipping into row preheating (disabled by default)
   (CASSANDRA-4937)
 * Improve repair by deciding on a gcBefore before sending
   out TreeRequests (CASSANDRA-4932)
 * Add an official way to disable compactions (CASSANDRA-5074)
 * Reenable ALTER TABLE DROP with new semantics (CASSANDRA-3919)
 * Add binary protocol versioning (CASSANDRA-5436)
 * Swap THshaServer for TThreadedSelectorServer (CASSANDRA-5530)
 * Add alias support to SELECT statement (CASSANDRA-5075)
 * Don't create empty RowMutations in CommitLogReplayer (CASSANDRA-5541)
 * Use range tombstones when dropping cfs/columns from schema (CASSANDRA-5579)
 * cqlsh: drop CQL2/CQL3-beta support (CASSANDRA-5585)
 * Track max/min column names in sstables to be able to optimize slice
   queries (CASSANDRA-5514, CASSANDRA-5595, CASSANDRA-5600)
 * Binary protocol: allow batching already prepared statements (CASSANDRA-4693)
 * Allow preparing timestamp, ttl and limit in CQL3 queries (CASSANDRA-4450)
 * Support native link w/o JNA in Java7 (CASSANDRA-3734)
 * Use SASL authentication in binary protocol v2 (CASSANDRA-5545)
 * Replace Thrift HsHa with LMAX Disruptor based implementation (CASSANDRA-5582)
 * cqlsh: Add row count to SELECT output (CASSANDRA-5636)
 * Include a timestamp with all read commands to determine column expiration
   (CASSANDRA-5149)
 * Streaming 2.0 (CASSANDRA-5286, 5699)
 * Conditional create/drop ks/table/index statements in CQL3 (CASSANDRA-2737)
 * more pre-table creation property validation (CASSANDRA-5693)
 * Redesign repair messages (CASSANDRA-5426)
 * Fix ALTER RENAME post-5125 (CASSANDRA-5702)
 * Disallow renaming a 2ndary indexed column (CASSANDRA-5705)
 * Rename Table to Keyspace (CASSANDRA-5613)
 * Ensure changing column_index_size_in_kb on different nodes don't corrupt the
   sstable (CASSANDRA-5454)
 * Move resultset type information into prepare, not execute (CASSANDRA-5649)
 * Auto paging in binary protocol (CASSANDRA-4415, 5714)
 * Don't tie client side use of AbstractType to JDBC (CASSANDRA-4495)
 * Adds new TimestampType to replace DateType (CASSANDRA-5723, CASSANDRA-5729)
Merged from 1.2:
 * make starting native protocol server idempotent (CASSANDRA-5728)
 * Fix loading key cache when a saved entry is no longer valid (CASSANDRA-5706)
 * Fix serialization of the LEFT gossip value (CASSANDRA-5696)
 * cqlsh: Don't show 'null' in place of empty values (CASSANDRA-5675)
 * Race condition in detecting version on a mixed 1.1/1.2 cluster
   (CASSANDRA-5692)
 * Fix skipping range tombstones with reverse queries (CASSANDRA-5712)
 * Expire entries out of ThriftSessionManager (CASSANRDA-5719)
 * Don't keep ancestor information in memory (CASSANDRA-5342)
 * cqlsh: fix handling of semicolons inside BATCH queries (CASSANDRA-5697)


1.2.6
 * Fix tracing when operation completes before all responses arrive 
   (CASSANDRA-5668)
 * Fix cross-DC mutation forwarding (CASSANDRA-5632)
 * Reduce SSTableLoader memory usage (CASSANDRA-5555)
 * Scale hinted_handoff_throttle_in_kb to cluster size (CASSANDRA-5272)
 * (Hadoop) Add CQL3 input/output formats (CASSANDRA-4421, 5622)
 * (Hadoop) Fix InputKeyRange in CFIF (CASSANDRA-5536)
 * Fix dealing with ridiculously large max sstable sizes in LCS (CASSANDRA-5589)
 * Ignore pre-truncate hints (CASSANDRA-4655)
 * Move System.exit on OOM into a separate thread (CASSANDRA-5273)
 * Write row markers when serializing schema (CASSANDRA-5572)
 * Check only SSTables for the requested range when streaming (CASSANDRA-5569)
 * Improve batchlog replay behavior and hint ttl handling (CASSANDRA-5314)
 * Exclude localTimestamp from validation for tombstones (CASSANDRA-5398)
 * cqlsh: add custom prompt support (CASSANDRA-5539)
 * Reuse prepared statements in hot auth queries (CASSANDRA-5594)
 * cqlsh: add vertical output option (see EXPAND) (CASSANDRA-5597)
 * Add a rate limit option to stress (CASSANDRA-5004)
 * have BulkLoader ignore snapshots directories (CASSANDRA-5587) 
 * fix SnitchProperties logging context (CASSANDRA-5602)
 * Expose whether jna is enabled and memory is locked via JMX (CASSANDRA-5508)
 * cqlsh: fix COPY FROM with ReversedType (CASSANDRA-5610)
 * Allow creating CUSTOM indexes on collections (CASSANDRA-5615)
 * Evaluate now() function at execution time (CASSANDRA-5616)
 * Expose detailed read repair metrics (CASSANDRA-5618)
 * Correct blob literal + ReversedType parsing (CASSANDRA-5629)
 * Allow GPFS to prefer the internal IP like EC2MRS (CASSANDRA-5630)
 * fix help text for -tspw cassandra-cli (CASSANDRA-5643)
 * don't throw away initial causes exceptions for internode encryption issues 
   (CASSANDRA-5644)
 * Fix message spelling errors for cql select statements (CASSANDRA-5647)
 * Suppress custom exceptions thru jmx (CASSANDRA-5652)
 * Update CREATE CUSTOM INDEX syntax (CASSANDRA-5639)
 * Fix PermissionDetails.equals() method (CASSANDRA-5655)
 * Never allow partition key ranges in CQL3 without token() (CASSANDRA-5666)
 * Gossiper incorrectly drops AppState for an upgrading node (CASSANDRA-5660)
 * Connection thrashing during multi-region ec2 during upgrade, due to 
   messaging version (CASSANDRA-5669)
 * Avoid over reconnecting in EC2MRS (CASSANDRA-5678)
 * Fix ReadResponseSerializer.serializedSize() for digest reads (CASSANDRA-5476)
 * allow sstable2json on 2i CFs (CASSANDRA-5694)
Merged from 1.1:
 * Remove buggy thrift max message length option (CASSANDRA-5529)
 * Fix NPE in Pig's widerow mode (CASSANDRA-5488)
 * Add split size parameter to Pig and disable split combination (CASSANDRA-5544)


1.2.5
 * make BytesToken.toString only return hex bytes (CASSANDRA-5566)
 * Ensure that submitBackground enqueues at least one task (CASSANDRA-5554)
 * fix 2i updates with identical values and timestamps (CASSANDRA-5540)
 * fix compaction throttling bursty-ness (CASSANDRA-4316)
 * reduce memory consumption of IndexSummary (CASSANDRA-5506)
 * remove per-row column name bloom filters (CASSANDRA-5492)
 * Include fatal errors in trace events (CASSANDRA-5447)
 * Ensure that PerRowSecondaryIndex is notified of row-level deletes
   (CASSANDRA-5445)
 * Allow empty blob literals in CQL3 (CASSANDRA-5452)
 * Fix streaming RangeTombstones at column index boundary (CASSANDRA-5418)
 * Fix preparing statements when current keyspace is not set (CASSANDRA-5468)
 * Fix SemanticVersion.isSupportedBy minor/patch handling (CASSANDRA-5496)
 * Don't provide oldCfId for post-1.1 system cfs (CASSANDRA-5490)
 * Fix primary range ignores replication strategy (CASSANDRA-5424)
 * Fix shutdown of binary protocol server (CASSANDRA-5507)
 * Fix repair -snapshot not working (CASSANDRA-5512)
 * Set isRunning flag later in binary protocol server (CASSANDRA-5467)
 * Fix use of CQL3 functions with descending clustering order (CASSANDRA-5472)
 * Disallow renaming columns one at a time for thrift table in CQL3
   (CASSANDRA-5531)
 * cqlsh: add CLUSTERING ORDER BY support to DESCRIBE (CASSANDRA-5528)
 * Add custom secondary index support to CQL3 (CASSANDRA-5484)
 * Fix repair hanging silently on unexpected error (CASSANDRA-5229)
 * Fix Ec2Snitch regression introduced by CASSANDRA-5171 (CASSANDRA-5432)
 * Add nodetool enablebackup/disablebackup (CASSANDRA-5556)
 * cqlsh: fix DESCRIBE after case insensitive USE (CASSANDRA-5567)
Merged from 1.1
 * Add retry mechanism to OTC for non-droppable_verbs (CASSANDRA-5393)
 * Use allocator information to improve memtable memory usage estimate
   (CASSANDRA-5497)
 * Fix trying to load deleted row into row cache on startup (CASSANDRA-4463)
 * fsync leveled manifest to avoid corruption (CASSANDRA-5535)
 * Fix Bound intersection computation (CASSANDRA-5551)
 * sstablescrub now respects max memory size in cassandra.in.sh (CASSANDRA-5562)


1.2.4
 * Ensure that PerRowSecondaryIndex updates see the most recent values
   (CASSANDRA-5397)
 * avoid duplicate index entries ind PrecompactedRow and 
   ParallelCompactionIterable (CASSANDRA-5395)
 * remove the index entry on oldColumn when new column is a tombstone 
   (CASSANDRA-5395)
 * Change default stream throughput from 400 to 200 mbps (CASSANDRA-5036)
 * Gossiper logs DOWN for symmetry with UP (CASSANDRA-5187)
 * Fix mixing prepared statements between keyspaces (CASSANDRA-5352)
 * Fix consistency level during bootstrap - strike 3 (CASSANDRA-5354)
 * Fix transposed arguments in AlreadyExistsException (CASSANDRA-5362)
 * Improve asynchronous hint delivery (CASSANDRA-5179)
 * Fix Guava dependency version (12.0 -> 13.0.1) for Maven (CASSANDRA-5364)
 * Validate that provided CQL3 collection value are < 64K (CASSANDRA-5355)
 * Make upgradeSSTable skip current version sstables by default (CASSANDRA-5366)
 * Optimize min/max timestamp collection (CASSANDRA-5373)
 * Invalid streamId in cql binary protocol when using invalid CL 
   (CASSANDRA-5164)
 * Fix validation for IN where clauses with collections (CASSANDRA-5376)
 * Copy resultSet on count query to avoid ConcurrentModificationException 
   (CASSANDRA-5382)
 * Correctly typecheck in CQL3 even with ReversedType (CASSANDRA-5386)
 * Fix streaming compressed files when using encryption (CASSANDRA-5391)
 * cassandra-all 1.2.0 pom missing netty dependency (CASSANDRA-5392)
 * Fix writetime/ttl functions on null values (CASSANDRA-5341)
 * Fix NPE during cql3 select with token() (CASSANDRA-5404)
 * IndexHelper.skipBloomFilters won't skip non-SHA filters (CASSANDRA-5385)
 * cqlsh: Print maps ordered by key, sort sets (CASSANDRA-5413)
 * Add null syntax support in CQL3 for inserts (CASSANDRA-3783)
 * Allow unauthenticated set_keyspace() calls (CASSANDRA-5423)
 * Fix potential incremental backups race (CASSANDRA-5410)
 * Fix prepared BATCH statements with batch-level timestamps (CASSANDRA-5415)
 * Allow overriding superuser setup delay (CASSANDRA-5430)
 * cassandra-shuffle with JMX usernames and passwords (CASSANDRA-5431)
Merged from 1.1:
 * cli: Quote ks and cf names in schema output when needed (CASSANDRA-5052)
 * Fix bad default for min/max timestamp in SSTableMetadata (CASSANDRA-5372)
 * Fix cf name extraction from manifest in Directories.migrateFile() 
   (CASSANDRA-5242)
 * Support pluggable internode authentication (CASSANDRA-5401)


1.2.3
 * add check for sstable overlap within a level on startup (CASSANDRA-5327)
 * replace ipv6 colons in jmx object names (CASSANDRA-5298, 5328)
 * Avoid allocating SSTableBoundedScanner during repair when the range does 
   not intersect the sstable (CASSANDRA-5249)
 * Don't lowercase property map keys (this breaks NTS) (CASSANDRA-5292)
 * Fix composite comparator with super columns (CASSANDRA-5287)
 * Fix insufficient validation of UPDATE queries against counter cfs
   (CASSANDRA-5300)
 * Fix PropertyFileSnitch default DC/Rack behavior (CASSANDRA-5285)
 * Handle null values when executing prepared statement (CASSANDRA-5081)
 * Add netty to pom dependencies (CASSANDRA-5181)
 * Include type arguments in Thrift CQLPreparedResult (CASSANDRA-5311)
 * Fix compaction not removing columns when bf_fp_ratio is 1 (CASSANDRA-5182)
 * cli: Warn about missing CQL3 tables in schema descriptions (CASSANDRA-5309)
 * Re-enable unknown option in replication/compaction strategies option for
   backward compatibility (CASSANDRA-4795)
 * Add binary protocol support to stress (CASSANDRA-4993)
 * cqlsh: Fix COPY FROM value quoting and null handling (CASSANDRA-5305)
 * Fix repair -pr for vnodes (CASSANDRA-5329)
 * Relax CL for auth queries for non-default users (CASSANDRA-5310)
 * Fix AssertionError during repair (CASSANDRA-5245)
 * Don't announce migrations to pre-1.2 nodes (CASSANDRA-5334)
Merged from 1.1:
 * Update offline scrub for 1.0 -> 1.1 directory structure (CASSANDRA-5195)
 * add tmp flag to Descriptor hashcode (CASSANDRA-4021)
 * fix logging of "Found table data in data directories" when only system tables
   are present (CASSANDRA-5289)
 * cli: Add JMX authentication support (CASSANDRA-5080)
 * nodetool: ability to repair specific range (CASSANDRA-5280)
 * Fix possible assertion triggered in SliceFromReadCommand (CASSANDRA-5284)
 * cqlsh: Add inet type support on Windows (ipv4-only) (CASSANDRA-4801)
 * Fix race when initializing ColumnFamilyStore (CASSANDRA-5350)
 * Add UseTLAB JVM flag (CASSANDRA-5361)


1.2.2
 * fix potential for multiple concurrent compactions of the same sstables
   (CASSANDRA-5256)
 * avoid no-op caching of byte[] on commitlog append (CASSANDRA-5199)
 * fix symlinks under data dir not working (CASSANDRA-5185)
 * fix bug in compact storage metadata handling (CASSANDRA-5189)
 * Validate login for USE queries (CASSANDRA-5207)
 * cli: remove default username and password (CASSANDRA-5208)
 * configure populate_io_cache_on_flush per-CF (CASSANDRA-4694)
 * allow configuration of internode socket buffer (CASSANDRA-3378)
 * Make sstable directory picking blacklist-aware again (CASSANDRA-5193)
 * Correctly expire gossip states for edge cases (CASSANDRA-5216)
 * Improve handling of directory creation failures (CASSANDRA-5196)
 * Expose secondary indicies to the rest of nodetool (CASSANDRA-4464)
 * Binary protocol: avoid sending notification for 0.0.0.0 (CASSANDRA-5227)
 * add UseCondCardMark XX jvm settings on jdk 1.7 (CASSANDRA-4366)
 * CQL3 refactor to allow conversion function (CASSANDRA-5226)
 * Fix drop of sstables in some circumstance (CASSANDRA-5232)
 * Implement caching of authorization results (CASSANDRA-4295)
 * Add support for LZ4 compression (CASSANDRA-5038)
 * Fix missing columns in wide rows queries (CASSANDRA-5225)
 * Simplify auth setup and make system_auth ks alterable (CASSANDRA-5112)
 * Stop compactions from hanging during bootstrap (CASSANDRA-5244)
 * fix compressed streaming sending extra chunk (CASSANDRA-5105)
 * Add CQL3-based implementations of IAuthenticator and IAuthorizer
   (CASSANDRA-4898)
 * Fix timestamp-based tomstone removal logic (CASSANDRA-5248)
 * cli: Add JMX authentication support (CASSANDRA-5080)
 * Fix forceFlush behavior (CASSANDRA-5241)
 * cqlsh: Add username autocompletion (CASSANDRA-5231)
 * Fix CQL3 composite partition key error (CASSANDRA-5240)
 * Allow IN clause on last clustering key (CASSANDRA-5230)
Merged from 1.1:
 * fix start key/end token validation for wide row iteration (CASSANDRA-5168)
 * add ConfigHelper support for Thrift frame and max message sizes (CASSANDRA-5188)
 * fix nodetool repair not fail on node down (CASSANDRA-5203)
 * always collect tombstone hints (CASSANDRA-5068)
 * Fix error when sourcing file in cqlsh (CASSANDRA-5235)


1.2.1
 * stream undelivered hints on decommission (CASSANDRA-5128)
 * GossipingPropertyFileSnitch loads saved dc/rack info if needed (CASSANDRA-5133)
 * drain should flush system CFs too (CASSANDRA-4446)
 * add inter_dc_tcp_nodelay setting (CASSANDRA-5148)
 * re-allow wrapping ranges for start_token/end_token range pairitspwng (CASSANDRA-5106)
 * fix validation compaction of empty rows (CASSANDRA-5136)
 * nodetool methods to enable/disable hint storage/delivery (CASSANDRA-4750)
 * disallow bloom filter false positive chance of 0 (CASSANDRA-5013)
 * add threadpool size adjustment methods to JMXEnabledThreadPoolExecutor and 
   CompactionManagerMBean (CASSANDRA-5044)
 * fix hinting for dropped local writes (CASSANDRA-4753)
 * off-heap cache doesn't need mutable column container (CASSANDRA-5057)
 * apply disk_failure_policy to bad disks on initial directory creation 
   (CASSANDRA-4847)
 * Optimize name-based queries to use ArrayBackedSortedColumns (CASSANDRA-5043)
 * Fall back to old manifest if most recent is unparseable (CASSANDRA-5041)
 * pool [Compressed]RandomAccessReader objects on the partitioned read path
   (CASSANDRA-4942)
 * Add debug logging to list filenames processed by Directories.migrateFile 
   method (CASSANDRA-4939)
 * Expose black-listed directories via JMX (CASSANDRA-4848)
 * Log compaction merge counts (CASSANDRA-4894)
 * Minimize byte array allocation by AbstractData{Input,Output} (CASSANDRA-5090)
 * Add SSL support for the binary protocol (CASSANDRA-5031)
 * Allow non-schema system ks modification for shuffle to work (CASSANDRA-5097)
 * cqlsh: Add default limit to SELECT statements (CASSANDRA-4972)
 * cqlsh: fix DESCRIBE for 1.1 cfs in CQL3 (CASSANDRA-5101)
 * Correctly gossip with nodes >= 1.1.7 (CASSANDRA-5102)
 * Ensure CL guarantees on digest mismatch (CASSANDRA-5113)
 * Validate correctly selects on composite partition key (CASSANDRA-5122)
 * Fix exception when adding collection (CASSANDRA-5117)
 * Handle states for non-vnode clusters correctly (CASSANDRA-5127)
 * Refuse unrecognized replication and compaction strategy options (CASSANDRA-4795)
 * Pick the correct value validator in sstable2json for cql3 tables (CASSANDRA-5134)
 * Validate login for describe_keyspace, describe_keyspaces and set_keyspace
   (CASSANDRA-5144)
 * Fix inserting empty maps (CASSANDRA-5141)
 * Don't remove tokens from System table for node we know (CASSANDRA-5121)
 * fix streaming progress report for compresed files (CASSANDRA-5130)
 * Coverage analysis for low-CL queries (CASSANDRA-4858)
 * Stop interpreting dates as valid timeUUID value (CASSANDRA-4936)
 * Adds E notation for floating point numbers (CASSANDRA-4927)
 * Detect (and warn) unintentional use of the cql2 thrift methods when cql3 was
   intended (CASSANDRA-5172)
 * cli: Quote ks and cf names in schema output when needed (CASSANDRA-5052)
 * Fix cf name extraction from manifest in Directories.migrateFile() (CASSANDRA-5242)
 * Replace mistaken usage of commons-logging with slf4j (CASSANDRA-5464)
 * Ensure Jackson dependency matches lib (CASSANDRA-5126)
 * Expose droppable tombstone ratio stats over JMX (CASSANDRA-5159)
Merged from 1.1:
 * Simplify CompressedRandomAccessReader to work around JDK FD bug (CASSANDRA-5088)
 * Improve handling a changing target throttle rate mid-compaction (CASSANDRA-5087)
 * Pig: correctly decode row keys in widerow mode (CASSANDRA-5098)
 * nodetool repair command now prints progress (CASSANDRA-4767)
 * fix user defined compaction to run against 1.1 data directory (CASSANDRA-5118)
 * Fix CQL3 BATCH authorization caching (CASSANDRA-5145)
 * fix get_count returns incorrect value with TTL (CASSANDRA-5099)
 * better handling for mid-compaction failure (CASSANDRA-5137)
 * convert default marshallers list to map for better readability (CASSANDRA-5109)
 * fix ConcurrentModificationException in getBootstrapSource (CASSANDRA-5170)
 * fix sstable maxtimestamp for row deletes and pre-1.1.1 sstables (CASSANDRA-5153)
 * Fix thread growth on node removal (CASSANDRA-5175)
 * Make Ec2Region's datacenter name configurable (CASSANDRA-5155)


1.2.0
 * Disallow counters in collections (CASSANDRA-5082)
 * cqlsh: add unit tests (CASSANDRA-3920)
 * fix default bloom_filter_fp_chance for LeveledCompactionStrategy (CASSANDRA-5093)
Merged from 1.1:
 * add validation for get_range_slices with start_key and end_token (CASSANDRA-5089)


1.2.0-rc2
 * fix nodetool ownership display with vnodes (CASSANDRA-5065)
 * cqlsh: add DESCRIBE KEYSPACES command (CASSANDRA-5060)
 * Fix potential infinite loop when reloading CFS (CASSANDRA-5064)
 * Fix SimpleAuthorizer example (CASSANDRA-5072)
 * cqlsh: force CL.ONE for tracing and system.schema* queries (CASSANDRA-5070)
 * Includes cassandra-shuffle in the debian package (CASSANDRA-5058)
Merged from 1.1:
 * fix multithreaded compaction deadlock (CASSANDRA-4492)
 * fix temporarily missing schema after upgrade from pre-1.1.5 (CASSANDRA-5061)
 * Fix ALTER TABLE overriding compression options with defaults
   (CASSANDRA-4996, 5066)
 * fix specifying and altering crc_check_chance (CASSANDRA-5053)
 * fix Murmur3Partitioner ownership% calculation (CASSANDRA-5076)
 * Don't expire columns sooner than they should in 2ndary indexes (CASSANDRA-5079)


1.2-rc1
 * rename rpc_timeout settings to request_timeout (CASSANDRA-5027)
 * add BF with 0.1 FP to LCS by default (CASSANDRA-5029)
 * Fix preparing insert queries (CASSANDRA-5016)
 * Fix preparing queries with counter increment (CASSANDRA-5022)
 * Fix preparing updates with collections (CASSANDRA-5017)
 * Don't generate UUID based on other node address (CASSANDRA-5002)
 * Fix message when trying to alter a clustering key type (CASSANDRA-5012)
 * Update IAuthenticator to match the new IAuthorizer (CASSANDRA-5003)
 * Fix inserting only a key in CQL3 (CASSANDRA-5040)
 * Fix CQL3 token() function when used with strings (CASSANDRA-5050)
Merged from 1.1:
 * reduce log spam from invalid counter shards (CASSANDRA-5026)
 * Improve schema propagation performance (CASSANDRA-5025)
 * Fix for IndexHelper.IndexFor throws OOB Exception (CASSANDRA-5030)
 * cqlsh: make it possible to describe thrift CFs (CASSANDRA-4827)
 * cqlsh: fix timestamp formatting on some platforms (CASSANDRA-5046)


1.2-beta3
 * make consistency level configurable in cqlsh (CASSANDRA-4829)
 * fix cqlsh rendering of blob fields (CASSANDRA-4970)
 * fix cqlsh DESCRIBE command (CASSANDRA-4913)
 * save truncation position in system table (CASSANDRA-4906)
 * Move CompressionMetadata off-heap (CASSANDRA-4937)
 * allow CLI to GET cql3 columnfamily data (CASSANDRA-4924)
 * Fix rare race condition in getExpireTimeForEndpoint (CASSANDRA-4402)
 * acquire references to overlapping sstables during compaction so bloom filter
   doesn't get free'd prematurely (CASSANDRA-4934)
 * Don't share slice query filter in CQL3 SelectStatement (CASSANDRA-4928)
 * Separate tracing from Log4J (CASSANDRA-4861)
 * Exclude gcable tombstones from merkle-tree computation (CASSANDRA-4905)
 * Better printing of AbstractBounds for tracing (CASSANDRA-4931)
 * Optimize mostRecentTombstone check in CC.collectAllData (CASSANDRA-4883)
 * Change stream session ID to UUID to avoid collision from same node (CASSANDRA-4813)
 * Use Stats.db when bulk loading if present (CASSANDRA-4957)
 * Skip repair on system_trace and keyspaces with RF=1 (CASSANDRA-4956)
 * (cql3) Remove arbitrary SELECT limit (CASSANDRA-4918)
 * Correctly handle prepared operation on collections (CASSANDRA-4945)
 * Fix CQL3 LIMIT (CASSANDRA-4877)
 * Fix Stress for CQL3 (CASSANDRA-4979)
 * Remove cassandra specific exceptions from JMX interface (CASSANDRA-4893)
 * (CQL3) Force using ALLOW FILTERING on potentially inefficient queries (CASSANDRA-4915)
 * (cql3) Fix adding column when the table has collections (CASSANDRA-4982)
 * (cql3) Fix allowing collections with compact storage (CASSANDRA-4990)
 * (cql3) Refuse ttl/writetime function on collections (CASSANDRA-4992)
 * Replace IAuthority with new IAuthorizer (CASSANDRA-4874)
 * clqsh: fix KEY pseudocolumn escaping when describing Thrift tables
   in CQL3 mode (CASSANDRA-4955)
 * add basic authentication support for Pig CassandraStorage (CASSANDRA-3042)
 * fix CQL2 ALTER TABLE compaction_strategy_class altering (CASSANDRA-4965)
Merged from 1.1:
 * Fall back to old describe_splits if d_s_ex is not available (CASSANDRA-4803)
 * Improve error reporting when streaming ranges fail (CASSANDRA-5009)
 * Fix cqlsh timestamp formatting of timezone info (CASSANDRA-4746)
 * Fix assertion failure with leveled compaction (CASSANDRA-4799)
 * Check for null end_token in get_range_slice (CASSANDRA-4804)
 * Remove all remnants of removed nodes (CASSANDRA-4840)
 * Add aut-reloading of the log4j file in debian package (CASSANDRA-4855)
 * Fix estimated row cache entry size (CASSANDRA-4860)
 * reset getRangeSlice filter after finishing a row for get_paged_slice
   (CASSANDRA-4919)
 * expunge row cache post-truncate (CASSANDRA-4940)
 * Allow static CF definition with compact storage (CASSANDRA-4910)
 * Fix endless loop/compaction of schema_* CFs due to broken timestamps (CASSANDRA-4880)
 * Fix 'wrong class type' assertion in CounterColumn (CASSANDRA-4976)


1.2-beta2
 * fp rate of 1.0 disables BF entirely; LCS defaults to 1.0 (CASSANDRA-4876)
 * off-heap bloom filters for row keys (CASSANDRA_4865)
 * add extension point for sstable components (CASSANDRA-4049)
 * improve tracing output (CASSANDRA-4852, 4862)
 * make TRACE verb droppable (CASSANDRA-4672)
 * fix BulkLoader recognition of CQL3 columnfamilies (CASSANDRA-4755)
 * Sort commitlog segments for replay by id instead of mtime (CASSANDRA-4793)
 * Make hint delivery asynchronous (CASSANDRA-4761)
 * Pluggable Thrift transport factories for CLI and cqlsh (CASSANDRA-4609, 4610)
 * cassandra-cli: allow Double value type to be inserted to a column (CASSANDRA-4661)
 * Add ability to use custom TServerFactory implementations (CASSANDRA-4608)
 * optimize batchlog flushing to skip successful batches (CASSANDRA-4667)
 * include metadata for system keyspace itself in schema tables (CASSANDRA-4416)
 * add check to PropertyFileSnitch to verify presence of location for
   local node (CASSANDRA-4728)
 * add PBSPredictor consistency modeler (CASSANDRA-4261)
 * remove vestiges of Thrift unframed mode (CASSANDRA-4729)
 * optimize single-row PK lookups (CASSANDRA-4710)
 * adjust blockFor calculation to account for pending ranges due to node 
   movement (CASSANDRA-833)
 * Change CQL version to 3.0.0 and stop accepting 3.0.0-beta1 (CASSANDRA-4649)
 * (CQL3) Make prepared statement global instead of per connection 
   (CASSANDRA-4449)
 * Fix scrubbing of CQL3 created tables (CASSANDRA-4685)
 * (CQL3) Fix validation when using counter and regular columns in the same 
   table (CASSANDRA-4706)
 * Fix bug starting Cassandra with simple authentication (CASSANDRA-4648)
 * Add support for batchlog in CQL3 (CASSANDRA-4545, 4738)
 * Add support for multiple column family outputs in CFOF (CASSANDRA-4208)
 * Support repairing only the local DC nodes (CASSANDRA-4747)
 * Use rpc_address for binary protocol and change default port (CASSANDRA-4751)
 * Fix use of collections in prepared statements (CASSANDRA-4739)
 * Store more information into peers table (CASSANDRA-4351, 4814)
 * Configurable bucket size for size tiered compaction (CASSANDRA-4704)
 * Run leveled compaction in parallel (CASSANDRA-4310)
 * Fix potential NPE during CFS reload (CASSANDRA-4786)
 * Composite indexes may miss results (CASSANDRA-4796)
 * Move consistency level to the protocol level (CASSANDRA-4734, 4824)
 * Fix Subcolumn slice ends not respected (CASSANDRA-4826)
 * Fix Assertion error in cql3 select (CASSANDRA-4783)
 * Fix list prepend logic (CQL3) (CASSANDRA-4835)
 * Add booleans as literals in CQL3 (CASSANDRA-4776)
 * Allow renaming PK columns in CQL3 (CASSANDRA-4822)
 * Fix binary protocol NEW_NODE event (CASSANDRA-4679)
 * Fix potential infinite loop in tombstone compaction (CASSANDRA-4781)
 * Remove system tables accounting from schema (CASSANDRA-4850)
 * (cql3) Force provided columns in clustering key order in 
   'CLUSTERING ORDER BY' (CASSANDRA-4881)
 * Fix composite index bug (CASSANDRA-4884)
 * Fix short read protection for CQL3 (CASSANDRA-4882)
 * Add tracing support to the binary protocol (CASSANDRA-4699)
 * (cql3) Don't allow prepared marker inside collections (CASSANDRA-4890)
 * Re-allow order by on non-selected columns (CASSANDRA-4645)
 * Bug when composite index is created in a table having collections (CASSANDRA-4909)
 * log index scan subject in CompositesSearcher (CASSANDRA-4904)
Merged from 1.1:
 * add get[Row|Key]CacheEntries to CacheServiceMBean (CASSANDRA-4859)
 * fix get_paged_slice to wrap to next row correctly (CASSANDRA-4816)
 * fix indexing empty column values (CASSANDRA-4832)
 * allow JdbcDate to compose null Date objects (CASSANDRA-4830)
 * fix possible stackoverflow when compacting 1000s of sstables
   (CASSANDRA-4765)
 * fix wrong leveled compaction progress calculation (CASSANDRA-4807)
 * add a close() method to CRAR to prevent leaking file descriptors (CASSANDRA-4820)
 * fix potential infinite loop in get_count (CASSANDRA-4833)
 * fix compositeType.{get/from}String methods (CASSANDRA-4842)
 * (CQL) fix CREATE COLUMNFAMILY permissions check (CASSANDRA-4864)
 * Fix DynamicCompositeType same type comparison (CASSANDRA-4711)
 * Fix duplicate SSTable reference when stream session failed (CASSANDRA-3306)
 * Allow static CF definition with compact storage (CASSANDRA-4910)
 * Fix endless loop/compaction of schema_* CFs due to broken timestamps (CASSANDRA-4880)
 * Fix 'wrong class type' assertion in CounterColumn (CASSANDRA-4976)


1.2-beta1
 * add atomic_batch_mutate (CASSANDRA-4542, -4635)
 * increase default max_hint_window_in_ms to 3h (CASSANDRA-4632)
 * include message initiation time to replicas so they can more
   accurately drop timed-out requests (CASSANDRA-2858)
 * fix clientutil.jar dependencies (CASSANDRA-4566)
 * optimize WriteResponse (CASSANDRA-4548)
 * new metrics (CASSANDRA-4009)
 * redesign KEYS indexes to avoid read-before-write (CASSANDRA-2897)
 * debug tracing (CASSANDRA-1123)
 * parallelize row cache loading (CASSANDRA-4282)
 * Make compaction, flush JBOD-aware (CASSANDRA-4292)
 * run local range scans on the read stage (CASSANDRA-3687)
 * clean up ioexceptions (CASSANDRA-2116)
 * add disk_failure_policy (CASSANDRA-2118)
 * Introduce new json format with row level deletion (CASSANDRA-4054)
 * remove redundant "name" column from schema_keyspaces (CASSANDRA-4433)
 * improve "nodetool ring" handling of multi-dc clusters (CASSANDRA-3047)
 * update NTS calculateNaturalEndpoints to be O(N log N) (CASSANDRA-3881)
 * split up rpc timeout by operation type (CASSANDRA-2819)
 * rewrite key cache save/load to use only sequential i/o (CASSANDRA-3762)
 * update MS protocol with a version handshake + broadcast address id
   (CASSANDRA-4311)
 * multithreaded hint replay (CASSANDRA-4189)
 * add inter-node message compression (CASSANDRA-3127)
 * remove COPP (CASSANDRA-2479)
 * Track tombstone expiration and compact when tombstone content is
   higher than a configurable threshold, default 20% (CASSANDRA-3442, 4234)
 * update MurmurHash to version 3 (CASSANDRA-2975)
 * (CLI) track elapsed time for `delete' operation (CASSANDRA-4060)
 * (CLI) jline version is bumped to 1.0 to properly  support
   'delete' key function (CASSANDRA-4132)
 * Save IndexSummary into new SSTable 'Summary' component (CASSANDRA-2392, 4289)
 * Add support for range tombstones (CASSANDRA-3708)
 * Improve MessagingService efficiency (CASSANDRA-3617)
 * Avoid ID conflicts from concurrent schema changes (CASSANDRA-3794)
 * Set thrift HSHA server thread limit to unlimited by default (CASSANDRA-4277)
 * Avoids double serialization of CF id in RowMutation messages
   (CASSANDRA-4293)
 * stream compressed sstables directly with java nio (CASSANDRA-4297)
 * Support multiple ranges in SliceQueryFilter (CASSANDRA-3885)
 * Add column metadata to system column families (CASSANDRA-4018)
 * (cql3) Always use composite types by default (CASSANDRA-4329)
 * (cql3) Add support for set, map and list (CASSANDRA-3647)
 * Validate date type correctly (CASSANDRA-4441)
 * (cql3) Allow definitions with only a PK (CASSANDRA-4361)
 * (cql3) Add support for row key composites (CASSANDRA-4179)
 * improve DynamicEndpointSnitch by using reservoir sampling (CASSANDRA-4038)
 * (cql3) Add support for 2ndary indexes (CASSANDRA-3680)
 * (cql3) fix defining more than one PK to be invalid (CASSANDRA-4477)
 * remove schema agreement checking from all external APIs (Thrift, CQL and CQL3) (CASSANDRA-4487)
 * add Murmur3Partitioner and make it default for new installations (CASSANDRA-3772, 4621)
 * (cql3) update pseudo-map syntax to use map syntax (CASSANDRA-4497)
 * Finer grained exceptions hierarchy and provides error code with exceptions (CASSANDRA-3979)
 * Adds events push to binary protocol (CASSANDRA-4480)
 * Rewrite nodetool help (CASSANDRA-2293)
 * Make CQL3 the default for CQL (CASSANDRA-4640)
 * update stress tool to be able to use CQL3 (CASSANDRA-4406)
 * Accept all thrift update on CQL3 cf but don't expose their metadata (CASSANDRA-4377)
 * Replace Throttle with Guava's RateLimiter for HintedHandOff (CASSANDRA-4541)
 * fix counter add/get using CQL2 and CQL3 in stress tool (CASSANDRA-4633)
 * Add sstable count per level to cfstats (CASSANDRA-4537)
 * (cql3) Add ALTER KEYSPACE statement (CASSANDRA-4611)
 * (cql3) Allow defining default consistency levels (CASSANDRA-4448)
 * (cql3) Fix queries using LIMIT missing results (CASSANDRA-4579)
 * fix cross-version gossip messaging (CASSANDRA-4576)
 * added inet data type (CASSANDRA-4627)


1.1.6
 * Wait for writes on synchronous read digest mismatch (CASSANDRA-4792)
 * fix commitlog replay for nanotime-infected sstables (CASSANDRA-4782)
 * preflight check ttl for maximum of 20 years (CASSANDRA-4771)
 * (Pig) fix widerow input with single column rows (CASSANDRA-4789)
 * Fix HH to compact with correct gcBefore, which avoids wiping out
   undelivered hints (CASSANDRA-4772)
 * LCS will merge up to 32 L0 sstables as intended (CASSANDRA-4778)
 * NTS will default unconfigured DC replicas to zero (CASSANDRA-4675)
 * use default consistency level in counter validation if none is
   explicitly provide (CASSANDRA-4700)
 * Improve IAuthority interface by introducing fine-grained
   access permissions and grant/revoke commands (CASSANDRA-4490, 4644)
 * fix assumption error in CLI when updating/describing keyspace 
   (CASSANDRA-4322)
 * Adds offline sstablescrub to debian packaging (CASSANDRA-4642)
 * Automatic fixing of overlapping leveled sstables (CASSANDRA-4644)
 * fix error when using ORDER BY with extended selections (CASSANDRA-4689)
 * (CQL3) Fix validation for IN queries for non-PK cols (CASSANDRA-4709)
 * fix re-created keyspace disappering after 1.1.5 upgrade 
   (CASSANDRA-4698, 4752)
 * (CLI) display elapsed time in 2 fraction digits (CASSANDRA-3460)
 * add authentication support to sstableloader (CASSANDRA-4712)
 * Fix CQL3 'is reversed' logic (CASSANDRA-4716, 4759)
 * (CQL3) Don't return ReversedType in result set metadata (CASSANDRA-4717)
 * Backport adding AlterKeyspace statement (CASSANDRA-4611)
 * (CQL3) Correcty accept upper-case data types (CASSANDRA-4770)
 * Add binary protocol events for schema changes (CASSANDRA-4684)
Merged from 1.0:
 * Switch from NBHM to CHM in MessagingService's callback map, which
   prevents OOM in long-running instances (CASSANDRA-4708)


1.1.5
 * add SecondaryIndex.reload API (CASSANDRA-4581)
 * use millis + atomicint for commitlog segment creation instead of
   nanotime, which has issues under some hypervisors (CASSANDRA-4601)
 * fix FD leak in slice queries (CASSANDRA-4571)
 * avoid recursion in leveled compaction (CASSANDRA-4587)
 * increase stack size under Java7 to 180K
 * Log(info) schema changes (CASSANDRA-4547)
 * Change nodetool setcachecapcity to manipulate global caches (CASSANDRA-4563)
 * (cql3) fix setting compaction strategy (CASSANDRA-4597)
 * fix broken system.schema_* timestamps on system startup (CASSANDRA-4561)
 * fix wrong skip of cache saving (CASSANDRA-4533)
 * Avoid NPE when lost+found is in data dir (CASSANDRA-4572)
 * Respect five-minute flush moratorium after initial CL replay (CASSANDRA-4474)
 * Adds ntp as recommended in debian packaging (CASSANDRA-4606)
 * Configurable transport in CF Record{Reader|Writer} (CASSANDRA-4558)
 * (cql3) fix potential NPE with both equal and unequal restriction (CASSANDRA-4532)
 * (cql3) improves ORDER BY validation (CASSANDRA-4624)
 * Fix potential deadlock during counter writes (CASSANDRA-4578)
 * Fix cql error with ORDER BY when using IN (CASSANDRA-4612)
Merged from 1.0:
 * increase Xss to 160k to accomodate latest 1.6 JVMs (CASSANDRA-4602)
 * fix toString of hint destination tokens (CASSANDRA-4568)
 * Fix multiple values for CurrentLocal NodeID (CASSANDRA-4626)


1.1.4
 * fix offline scrub to catch >= out of order rows (CASSANDRA-4411)
 * fix cassandra-env.sh on RHEL and other non-dash-based systems 
   (CASSANDRA-4494)
Merged from 1.0:
 * (Hadoop) fix setting key length for old-style mapred api (CASSANDRA-4534)
 * (Hadoop) fix iterating through a resultset consisting entirely
   of tombstoned rows (CASSANDRA-4466)


1.1.3
 * (cqlsh) add COPY TO (CASSANDRA-4434)
 * munmap commitlog segments before rename (CASSANDRA-4337)
 * (JMX) rename getRangeKeySample to sampleKeyRange to avoid returning
   multi-MB results as an attribute (CASSANDRA-4452)
 * flush based on data size, not throughput; overwritten columns no 
   longer artificially inflate liveRatio (CASSANDRA-4399)
 * update default commitlog segment size to 32MB and total commitlog
   size to 32/1024 MB for 32/64 bit JVMs, respectively (CASSANDRA-4422)
 * avoid using global partitioner to estimate ranges in index sstables
   (CASSANDRA-4403)
 * restore pre-CASSANDRA-3862 approach to removing expired tombstones
   from row cache during compaction (CASSANDRA-4364)
 * (stress) support for CQL prepared statements (CASSANDRA-3633)
 * Correctly catch exception when Snappy cannot be loaded (CASSANDRA-4400)
 * (cql3) Support ORDER BY when IN condition is given in WHERE clause (CASSANDRA-4327)
 * (cql3) delete "component_index" column on DROP TABLE call (CASSANDRA-4420)
 * change nanoTime() to currentTimeInMillis() in schema related code (CASSANDRA-4432)
 * add a token generation tool (CASSANDRA-3709)
 * Fix LCS bug with sstable containing only 1 row (CASSANDRA-4411)
 * fix "Can't Modify Index Name" problem on CF update (CASSANDRA-4439)
 * Fix assertion error in getOverlappingSSTables during repair (CASSANDRA-4456)
 * fix nodetool's setcompactionthreshold command (CASSANDRA-4455)
 * Ensure compacted files are never used, to avoid counter overcount (CASSANDRA-4436)
Merged from 1.0:
 * Push the validation of secondary index values to the SecondaryIndexManager (CASSANDRA-4240)
 * allow dropping columns shadowed by not-yet-expired supercolumn or row
   tombstones in PrecompactedRow (CASSANDRA-4396)


1.1.2
 * Fix cleanup not deleting index entries (CASSANDRA-4379)
 * Use correct partitioner when saving + loading caches (CASSANDRA-4331)
 * Check schema before trying to export sstable (CASSANDRA-2760)
 * Raise a meaningful exception instead of NPE when PFS encounters
   an unconfigured node + no default (CASSANDRA-4349)
 * fix bug in sstable blacklisting with LCS (CASSANDRA-4343)
 * LCS no longer promotes tiny sstables out of L0 (CASSANDRA-4341)
 * skip tombstones during hint replay (CASSANDRA-4320)
 * fix NPE in compactionstats (CASSANDRA-4318)
 * enforce 1m min keycache for auto (CASSANDRA-4306)
 * Have DeletedColumn.isMFD always return true (CASSANDRA-4307)
 * (cql3) exeption message for ORDER BY constraints said primary filter can be
    an IN clause, which is misleading (CASSANDRA-4319)
 * (cql3) Reject (not yet supported) creation of 2ndardy indexes on tables with
   composite primary keys (CASSANDRA-4328)
 * Set JVM stack size to 160k for java 7 (CASSANDRA-4275)
 * cqlsh: add COPY command to load data from CSV flat files (CASSANDRA-4012)
 * CFMetaData.fromThrift to throw ConfigurationException upon error (CASSANDRA-4353)
 * Use CF comparator to sort indexed columns in SecondaryIndexManager
   (CASSANDRA-4365)
 * add strategy_options to the KSMetaData.toString() output (CASSANDRA-4248)
 * (cql3) fix range queries containing unqueried results (CASSANDRA-4372)
 * (cql3) allow updating column_alias types (CASSANDRA-4041)
 * (cql3) Fix deletion bug (CASSANDRA-4193)
 * Fix computation of overlapping sstable for leveled compaction (CASSANDRA-4321)
 * Improve scrub and allow to run it offline (CASSANDRA-4321)
 * Fix assertionError in StorageService.bulkLoad (CASSANDRA-4368)
 * (cqlsh) add option to authenticate to a keyspace at startup (CASSANDRA-4108)
 * (cqlsh) fix ASSUME functionality (CASSANDRA-4352)
 * Fix ColumnFamilyRecordReader to not return progress > 100% (CASSANDRA-3942)
Merged from 1.0:
 * Set gc_grace on index CF to 0 (CASSANDRA-4314)


1.1.1
 * add populate_io_cache_on_flush option (CASSANDRA-2635)
 * allow larger cache capacities than 2GB (CASSANDRA-4150)
 * add getsstables command to nodetool (CASSANDRA-4199)
 * apply parent CF compaction settings to secondary index CFs (CASSANDRA-4280)
 * preserve commitlog size cap when recycling segments at startup
   (CASSANDRA-4201)
 * (Hadoop) fix split generation regression (CASSANDRA-4259)
 * ignore min/max compactions settings in LCS, while preserving
   behavior that min=max=0 disables autocompaction (CASSANDRA-4233)
 * log number of rows read from saved cache (CASSANDRA-4249)
 * calculate exact size required for cleanup operations (CASSANDRA-1404)
 * avoid blocking additional writes during flush when the commitlog
   gets behind temporarily (CASSANDRA-1991)
 * enable caching on index CFs based on data CF cache setting (CASSANDRA-4197)
 * warn on invalid replication strategy creation options (CASSANDRA-4046)
 * remove [Freeable]Memory finalizers (CASSANDRA-4222)
 * include tombstone size in ColumnFamily.size, which can prevent OOM
   during sudden mass delete operations by yielding a nonzero liveRatio
   (CASSANDRA-3741)
 * Open 1 sstableScanner per level for leveled compaction (CASSANDRA-4142)
 * Optimize reads when row deletion timestamps allow us to restrict
   the set of sstables we check (CASSANDRA-4116)
 * add support for commitlog archiving and point-in-time recovery
   (CASSANDRA-3690)
 * avoid generating redundant compaction tasks during streaming
   (CASSANDRA-4174)
 * add -cf option to nodetool snapshot, and takeColumnFamilySnapshot to
   StorageService mbean (CASSANDRA-556)
 * optimize cleanup to drop entire sstables where possible (CASSANDRA-4079)
 * optimize truncate when autosnapshot is disabled (CASSANDRA-4153)
 * update caches to use byte[] keys to reduce memory overhead (CASSANDRA-3966)
 * add column limit to cli (CASSANDRA-3012, 4098)
 * clean up and optimize DataOutputBuffer, used by CQL compression and
   CompositeType (CASSANDRA-4072)
 * optimize commitlog checksumming (CASSANDRA-3610)
 * identify and blacklist corrupted SSTables from future compactions 
   (CASSANDRA-2261)
 * Move CfDef and KsDef validation out of thrift (CASSANDRA-4037)
 * Expose API to repair a user provided range (CASSANDRA-3912)
 * Add way to force the cassandra-cli to refresh its schema (CASSANDRA-4052)
 * Avoid having replicate on write tasks stacking up at CL.ONE (CASSANDRA-2889)
 * (cql3) Backwards compatibility for composite comparators in non-cql3-aware
   clients (CASSANDRA-4093)
 * (cql3) Fix order by for reversed queries (CASSANDRA-4160)
 * (cql3) Add ReversedType support (CASSANDRA-4004)
 * (cql3) Add timeuuid type (CASSANDRA-4194)
 * (cql3) Minor fixes (CASSANDRA-4185)
 * (cql3) Fix prepared statement in BATCH (CASSANDRA-4202)
 * (cql3) Reduce the list of reserved keywords (CASSANDRA-4186)
 * (cql3) Move max/min compaction thresholds to compaction strategy options
   (CASSANDRA-4187)
 * Fix exception during move when localhost is the only source (CASSANDRA-4200)
 * (cql3) Allow paging through non-ordered partitioner results (CASSANDRA-3771)
 * (cql3) Fix drop index (CASSANDRA-4192)
 * (cql3) Don't return range ghosts anymore (CASSANDRA-3982)
 * fix re-creating Keyspaces/ColumnFamilies with the same name as dropped
   ones (CASSANDRA-4219)
 * fix SecondaryIndex LeveledManifest save upon snapshot (CASSANDRA-4230)
 * fix missing arrayOffset in FBUtilities.hash (CASSANDRA-4250)
 * (cql3) Add name of parameters in CqlResultSet (CASSANDRA-4242)
 * (cql3) Correctly validate order by queries (CASSANDRA-4246)
 * rename stress to cassandra-stress for saner packaging (CASSANDRA-4256)
 * Fix exception on colum metadata with non-string comparator (CASSANDRA-4269)
 * Check for unknown/invalid compression options (CASSANDRA-4266)
 * (cql3) Adds simple access to column timestamp and ttl (CASSANDRA-4217)
 * (cql3) Fix range queries with secondary indexes (CASSANDRA-4257)
 * Better error messages from improper input in cli (CASSANDRA-3865)
 * Try to stop all compaction upon Keyspace or ColumnFamily drop (CASSANDRA-4221)
 * (cql3) Allow keyspace properties to contain hyphens (CASSANDRA-4278)
 * (cql3) Correctly validate keyspace access in create table (CASSANDRA-4296)
 * Avoid deadlock in migration stage (CASSANDRA-3882)
 * Take supercolumn names and deletion info into account in memtable throughput
   (CASSANDRA-4264)
 * Add back backward compatibility for old style replication factor (CASSANDRA-4294)
 * Preserve compatibility with pre-1.1 index queries (CASSANDRA-4262)
Merged from 1.0:
 * Fix super columns bug where cache is not updated (CASSANDRA-4190)
 * fix maxTimestamp to include row tombstones (CASSANDRA-4116)
 * (CLI) properly handle quotes in create/update keyspace commands (CASSANDRA-4129)
 * Avoids possible deadlock during bootstrap (CASSANDRA-4159)
 * fix stress tool that hangs forever on timeout or error (CASSANDRA-4128)
 * stress tool to return appropriate exit code on failure (CASSANDRA-4188)
 * fix compaction NPE when out of disk space and assertions disabled
   (CASSANDRA-3985)
 * synchronize LCS getEstimatedTasks to avoid CME (CASSANDRA-4255)
 * ensure unique streaming session id's (CASSANDRA-4223)
 * kick off background compaction when min/max thresholds change 
   (CASSANDRA-4279)
 * improve ability of STCS.getBuckets to deal with 100s of 1000s of
   sstables, such as when convertinb back from LCS (CASSANDRA-4287)
 * Oversize integer in CQL throws NumberFormatException (CASSANDRA-4291)
 * fix 1.0.x node join to mixed version cluster, other nodes >= 1.1 (CASSANDRA-4195)
 * Fix LCS splitting sstable base on uncompressed size (CASSANDRA-4419)
 * Push the validation of secondary index values to the SecondaryIndexManager (CASSANDRA-4240)
 * Don't purge columns during upgradesstables (CASSANDRA-4462)
 * Make cqlsh work with piping (CASSANDRA-4113)
 * Validate arguments for nodetool decommission (CASSANDRA-4061)
 * Report thrift status in nodetool info (CASSANDRA-4010)


1.1.0-final
 * average a reduced liveRatio estimate with the previous one (CASSANDRA-4065)
 * Allow KS and CF names up to 48 characters (CASSANDRA-4157)
 * fix stress build (CASSANDRA-4140)
 * add time remaining estimate to nodetool compactionstats (CASSANDRA-4167)
 * (cql) fix NPE in cql3 ALTER TABLE (CASSANDRA-4163)
 * (cql) Add support for CL.TWO and CL.THREE in CQL (CASSANDRA-4156)
 * (cql) Fix type in CQL3 ALTER TABLE preventing update (CASSANDRA-4170)
 * (cql) Throw invalid exception from CQL3 on obsolete options (CASSANDRA-4171)
 * (cqlsh) fix recognizing uppercase SELECT keyword (CASSANDRA-4161)
 * Pig: wide row support (CASSANDRA-3909)
Merged from 1.0:
 * avoid streaming empty files with bulk loader if sstablewriter errors out
   (CASSANDRA-3946)


1.1-rc1
 * Include stress tool in binary builds (CASSANDRA-4103)
 * (Hadoop) fix wide row iteration when last row read was deleted
   (CASSANDRA-4154)
 * fix read_repair_chance to really default to 0.1 in the cli (CASSANDRA-4114)
 * Adds caching and bloomFilterFpChange to CQL options (CASSANDRA-4042)
 * Adds posibility to autoconfigure size of the KeyCache (CASSANDRA-4087)
 * fix KEYS index from skipping results (CASSANDRA-3996)
 * Remove sliced_buffer_size_in_kb dead option (CASSANDRA-4076)
 * make loadNewSStable preserve sstable version (CASSANDRA-4077)
 * Respect 1.0 cache settings as much as possible when upgrading 
   (CASSANDRA-4088)
 * relax path length requirement for sstable files when upgrading on 
   non-Windows platforms (CASSANDRA-4110)
 * fix terminination of the stress.java when errors were encountered
   (CASSANDRA-4128)
 * Move CfDef and KsDef validation out of thrift (CASSANDRA-4037)
 * Fix get_paged_slice (CASSANDRA-4136)
 * CQL3: Support slice with exclusive start and stop (CASSANDRA-3785)
Merged from 1.0:
 * support PropertyFileSnitch in bulk loader (CASSANDRA-4145)
 * add auto_snapshot option allowing disabling snapshot before drop/truncate
   (CASSANDRA-3710)
 * allow short snitch names (CASSANDRA-4130)


1.1-beta2
 * rename loaded sstables to avoid conflicts with local snapshots
   (CASSANDRA-3967)
 * start hint replay as soon as FD notifies that the target is back up
   (CASSANDRA-3958)
 * avoid unproductive deserializing of cached rows during compaction
   (CASSANDRA-3921)
 * fix concurrency issues with CQL keyspace creation (CASSANDRA-3903)
 * Show Effective Owership via Nodetool ring <keyspace> (CASSANDRA-3412)
 * Update ORDER BY syntax for CQL3 (CASSANDRA-3925)
 * Fix BulkRecordWriter to not throw NPE if reducer gets no map data from Hadoop (CASSANDRA-3944)
 * Fix bug with counters in super columns (CASSANDRA-3821)
 * Remove deprecated merge_shard_chance (CASSANDRA-3940)
 * add a convenient way to reset a node's schema (CASSANDRA-2963)
 * fix for intermittent SchemaDisagreementException (CASSANDRA-3884)
 * CLI `list <CF>` to limit number of columns and their order (CASSANDRA-3012)
 * ignore deprecated KsDef/CfDef/ColumnDef fields in native schema (CASSANDRA-3963)
 * CLI to report when unsupported column_metadata pair was given (CASSANDRA-3959)
 * reincarnate removed and deprecated KsDef/CfDef attributes (CASSANDRA-3953)
 * Fix race between writes and read for cache (CASSANDRA-3862)
 * perform static initialization of StorageProxy on start-up (CASSANDRA-3797)
 * support trickling fsync() on writes (CASSANDRA-3950)
 * expose counters for unavailable/timeout exceptions given to thrift clients (CASSANDRA-3671)
 * avoid quadratic startup time in LeveledManifest (CASSANDRA-3952)
 * Add type information to new schema_ columnfamilies and remove thrift
   serialization for schema (CASSANDRA-3792)
 * add missing column validator options to the CLI help (CASSANDRA-3926)
 * skip reading saved key cache if CF's caching strategy is NONE or ROWS_ONLY (CASSANDRA-3954)
 * Unify migration code (CASSANDRA-4017)
Merged from 1.0:
 * cqlsh: guess correct version of Python for Arch Linux (CASSANDRA-4090)
 * (CLI) properly handle quotes in create/update keyspace commands (CASSANDRA-4129)
 * Avoids possible deadlock during bootstrap (CASSANDRA-4159)
 * fix stress tool that hangs forever on timeout or error (CASSANDRA-4128)
 * Fix super columns bug where cache is not updated (CASSANDRA-4190)
 * stress tool to return appropriate exit code on failure (CASSANDRA-4188)


1.0.9
 * improve index sampling performance (CASSANDRA-4023)
 * always compact away deleted hints immediately after handoff (CASSANDRA-3955)
 * delete hints from dropped ColumnFamilies on handoff instead of
   erroring out (CASSANDRA-3975)
 * add CompositeType ref to the CLI doc for create/update column family (CASSANDRA-3980)
 * Pig: support Counter ColumnFamilies (CASSANDRA-3973)
 * Pig: Composite column support (CASSANDRA-3684)
 * Avoid NPE during repair when a keyspace has no CFs (CASSANDRA-3988)
 * Fix division-by-zero error on get_slice (CASSANDRA-4000)
 * don't change manifest level for cleanup, scrub, and upgradesstables
   operations under LeveledCompactionStrategy (CASSANDRA-3989, 4112)
 * fix race leading to super columns assertion failure (CASSANDRA-3957)
 * fix NPE on invalid CQL delete command (CASSANDRA-3755)
 * allow custom types in CLI's assume command (CASSANDRA-4081)
 * fix totalBytes count for parallel compactions (CASSANDRA-3758)
 * fix intermittent NPE in get_slice (CASSANDRA-4095)
 * remove unnecessary asserts in native code interfaces (CASSANDRA-4096)
 * Validate blank keys in CQL to avoid assertion errors (CASSANDRA-3612)
 * cqlsh: fix bad decoding of some column names (CASSANDRA-4003)
 * cqlsh: fix incorrect padding with unicode chars (CASSANDRA-4033)
 * Fix EC2 snitch incorrectly reporting region (CASSANDRA-4026)
 * Shut down thrift during decommission (CASSANDRA-4086)
 * Expose nodetool cfhistograms for 2ndary indexes (CASSANDRA-4063)
Merged from 0.8:
 * Fix ConcurrentModificationException in gossiper (CASSANDRA-4019)


1.1-beta1
 * (cqlsh)
   + add SOURCE and CAPTURE commands, and --file option (CASSANDRA-3479)
   + add ALTER COLUMNFAMILY WITH (CASSANDRA-3523)
   + bundle Python dependencies with Cassandra (CASSANDRA-3507)
   + added to Debian package (CASSANDRA-3458)
   + display byte data instead of erroring out on decode failure 
     (CASSANDRA-3874)
 * add nodetool rebuild_index (CASSANDRA-3583)
 * add nodetool rangekeysample (CASSANDRA-2917)
 * Fix streaming too much data during move operations (CASSANDRA-3639)
 * Nodetool and CLI connect to localhost by default (CASSANDRA-3568)
 * Reduce memory used by primary index sample (CASSANDRA-3743)
 * (Hadoop) separate input/output configurations (CASSANDRA-3197, 3765)
 * avoid returning internal Cassandra classes over JMX (CASSANDRA-2805)
 * add row-level isolation via SnapTree (CASSANDRA-2893)
 * Optimize key count estimation when opening sstable on startup
   (CASSANDRA-2988)
 * multi-dc replication optimization supporting CL > ONE (CASSANDRA-3577)
 * add command to stop compactions (CASSANDRA-1740, 3566, 3582)
 * multithreaded streaming (CASSANDRA-3494)
 * removed in-tree redhat spec (CASSANDRA-3567)
 * "defragment" rows for name-based queries under STCS, again (CASSANDRA-2503)
 * Recycle commitlog segments for improved performance 
   (CASSANDRA-3411, 3543, 3557, 3615)
 * update size-tiered compaction to prioritize small tiers (CASSANDRA-2407)
 * add message expiration logic to OutboundTcpConnection (CASSANDRA-3005)
 * off-heap cache to use sun.misc.Unsafe instead of JNA (CASSANDRA-3271)
 * EACH_QUORUM is only supported for writes (CASSANDRA-3272)
 * replace compactionlock use in schema migration by checking CFS.isValid
   (CASSANDRA-3116)
 * recognize that "SELECT first ... *" isn't really "SELECT *" (CASSANDRA-3445)
 * Use faster bytes comparison (CASSANDRA-3434)
 * Bulk loader is no longer a fat client, (HADOOP) bulk load output format
   (CASSANDRA-3045)
 * (Hadoop) add support for KeyRange.filter
 * remove assumption that keys and token are in bijection
   (CASSANDRA-1034, 3574, 3604)
 * always remove endpoints from delevery queue in HH (CASSANDRA-3546)
 * fix race between cf flush and its 2ndary indexes flush (CASSANDRA-3547)
 * fix potential race in AES when a repair fails (CASSANDRA-3548)
 * Remove columns shadowed by a deleted container even when we cannot purge
   (CASSANDRA-3538)
 * Improve memtable slice iteration performance (CASSANDRA-3545)
 * more efficient allocation of small bloom filters (CASSANDRA-3618)
 * Use separate writer thread in SSTableSimpleUnsortedWriter (CASSANDRA-3619)
 * fsync the directory after new sstable or commitlog segment are created (CASSANDRA-3250)
 * fix minor issues reported by FindBugs (CASSANDRA-3658)
 * global key/row caches (CASSANDRA-3143, 3849)
 * optimize memtable iteration during range scan (CASSANDRA-3638)
 * introduce 'crc_check_chance' in CompressionParameters to support
   a checksum percentage checking chance similarly to read-repair (CASSANDRA-3611)
 * a way to deactivate global key/row cache on per-CF basis (CASSANDRA-3667)
 * fix LeveledCompactionStrategy broken because of generation pre-allocation
   in LeveledManifest (CASSANDRA-3691)
 * finer-grained control over data directories (CASSANDRA-2749)
 * Fix ClassCastException during hinted handoff (CASSANDRA-3694)
 * Upgrade Thrift to 0.7 (CASSANDRA-3213)
 * Make stress.java insert operation to use microseconds (CASSANDRA-3725)
 * Allows (internally) doing a range query with a limit of columns instead of
   rows (CASSANDRA-3742)
 * Allow rangeSlice queries to be start/end inclusive/exclusive (CASSANDRA-3749)
 * Fix BulkLoader to support new SSTable layout and add stream
   throttling to prevent an NPE when there is no yaml config (CASSANDRA-3752)
 * Allow concurrent schema migrations (CASSANDRA-1391, 3832)
 * Add SnapshotCommand to trigger snapshot on remote node (CASSANDRA-3721)
 * Make CFMetaData conversions to/from thrift/native schema inverses
   (CASSANDRA_3559)
 * Add initial code for CQL 3.0-beta (CASSANDRA-2474, 3781, 3753)
 * Add wide row support for ColumnFamilyInputFormat (CASSANDRA-3264)
 * Allow extending CompositeType comparator (CASSANDRA-3657)
 * Avoids over-paging during get_count (CASSANDRA-3798)
 * Add new command to rebuild a node without (repair) merkle tree calculations
   (CASSANDRA-3483, 3922)
 * respect not only row cache capacity but caching mode when
   trying to read data (CASSANDRA-3812)
 * fix system tests (CASSANDRA-3827)
 * CQL support for altering row key type in ALTER TABLE (CASSANDRA-3781)
 * turn compression on by default (CASSANDRA-3871)
 * make hexToBytes refuse invalid input (CASSANDRA-2851)
 * Make secondary indexes CF inherit compression and compaction from their
   parent CF (CASSANDRA-3877)
 * Finish cleanup up tombstone purge code (CASSANDRA-3872)
 * Avoid NPE on aboarted stream-out sessions (CASSANDRA-3904)
 * BulkRecordWriter throws NPE for counter columns (CASSANDRA-3906)
 * Support compression using BulkWriter (CASSANDRA-3907)


1.0.8
 * fix race between cleanup and flush on secondary index CFSes (CASSANDRA-3712)
 * avoid including non-queried nodes in rangeslice read repair
   (CASSANDRA-3843)
 * Only snapshot CF being compacted for snapshot_before_compaction 
   (CASSANDRA-3803)
 * Log active compactions in StatusLogger (CASSANDRA-3703)
 * Compute more accurate compaction score per level (CASSANDRA-3790)
 * Return InvalidRequest when using a keyspace that doesn't exist
   (CASSANDRA-3764)
 * disallow user modification of System keyspace (CASSANDRA-3738)
 * allow using sstable2json on secondary index data (CASSANDRA-3738)
 * (cqlsh) add DESCRIBE COLUMNFAMILIES (CASSANDRA-3586)
 * (cqlsh) format blobs correctly and use colors to improve output
   readability (CASSANDRA-3726)
 * synchronize BiMap of bootstrapping tokens (CASSANDRA-3417)
 * show index options in CLI (CASSANDRA-3809)
 * add optional socket timeout for streaming (CASSANDRA-3838)
 * fix truncate not to leave behind non-CFS backed secondary indexes
   (CASSANDRA-3844)
 * make CLI `show schema` to use output stream directly instead
   of StringBuilder (CASSANDRA-3842)
 * remove the wait on hint future during write (CASSANDRA-3870)
 * (cqlsh) ignore missing CfDef opts (CASSANDRA-3933)
 * (cqlsh) look for cqlshlib relative to realpath (CASSANDRA-3767)
 * Fix short read protection (CASSANDRA-3934)
 * Make sure infered and actual schema match (CASSANDRA-3371)
 * Fix NPE during HH delivery (CASSANDRA-3677)
 * Don't put boostrapping node in 'hibernate' status (CASSANDRA-3737)
 * Fix double quotes in windows bat files (CASSANDRA-3744)
 * Fix bad validator lookup (CASSANDRA-3789)
 * Fix soft reset in EC2MultiRegionSnitch (CASSANDRA-3835)
 * Don't leave zombie connections with THSHA thrift server (CASSANDRA-3867)
 * (cqlsh) fix deserialization of data (CASSANDRA-3874)
 * Fix removetoken force causing an inconsistent state (CASSANDRA-3876)
 * Fix ahndling of some types with Pig (CASSANDRA-3886)
 * Don't allow to drop the system keyspace (CASSANDRA-3759)
 * Make Pig deletes disabled by default and configurable (CASSANDRA-3628)
Merged from 0.8:
 * (Pig) fix CassandraStorage to use correct comparator in Super ColumnFamily
   case (CASSANDRA-3251)
 * fix thread safety issues in commitlog replay, primarily affecting
   systems with many (100s) of CF definitions (CASSANDRA-3751)
 * Fix relevant tombstone ignored with super columns (CASSANDRA-3875)


1.0.7
 * fix regression in HH page size calculation (CASSANDRA-3624)
 * retry failed stream on IOException (CASSANDRA-3686)
 * allow configuring bloom_filter_fp_chance (CASSANDRA-3497)
 * attempt hint delivery every ten minutes, or when failure detector
   notifies us that a node is back up, whichever comes first.  hint
   handoff throttle delay default changed to 1ms, from 50 (CASSANDRA-3554)
 * add nodetool setstreamthroughput (CASSANDRA-3571)
 * fix assertion when dropping a columnfamily with no sstables (CASSANDRA-3614)
 * more efficient allocation of small bloom filters (CASSANDRA-3618)
 * CLibrary.createHardLinkWithExec() to check for errors (CASSANDRA-3101)
 * Avoid creating empty and non cleaned writer during compaction (CASSANDRA-3616)
 * stop thrift service in shutdown hook so we can quiesce MessagingService
   (CASSANDRA-3335)
 * (CQL) compaction_strategy_options and compression_parameters for
   CREATE COLUMNFAMILY statement (CASSANDRA-3374)
 * Reset min/max compaction threshold when creating size tiered compaction
   strategy (CASSANDRA-3666)
 * Don't ignore IOException during compaction (CASSANDRA-3655)
 * Fix assertion error for CF with gc_grace=0 (CASSANDRA-3579)
 * Shutdown ParallelCompaction reducer executor after use (CASSANDRA-3711)
 * Avoid < 0 value for pending tasks in leveled compaction (CASSANDRA-3693)
 * (Hadoop) Support TimeUUID in Pig CassandraStorage (CASSANDRA-3327)
 * Check schema is ready before continuing boostrapping (CASSANDRA-3629)
 * Catch overflows during parsing of chunk_length_kb (CASSANDRA-3644)
 * Improve stream protocol mismatch errors (CASSANDRA-3652)
 * Avoid multiple thread doing HH to the same target (CASSANDRA-3681)
 * Add JMX property for rp_timeout_in_ms (CASSANDRA-2940)
 * Allow DynamicCompositeType to compare component of different types
   (CASSANDRA-3625)
 * Flush non-cfs backed secondary indexes (CASSANDRA-3659)
 * Secondary Indexes should report memory consumption (CASSANDRA-3155)
 * fix for SelectStatement start/end key are not set correctly
   when a key alias is involved (CASSANDRA-3700)
 * fix CLI `show schema` command insert of an extra comma in
   column_metadata (CASSANDRA-3714)
Merged from 0.8:
 * avoid logging (harmless) exception when GC takes < 1ms (CASSANDRA-3656)
 * prevent new nodes from thinking down nodes are up forever (CASSANDRA-3626)
 * use correct list of replicas for LOCAL_QUORUM reads when read repair
   is disabled (CASSANDRA-3696)
 * block on flush before compacting hints (may prevent OOM) (CASSANDRA-3733)


1.0.6
 * (CQL) fix cqlsh support for replicate_on_write (CASSANDRA-3596)
 * fix adding to leveled manifest after streaming (CASSANDRA-3536)
 * filter out unavailable cipher suites when using encryption (CASSANDRA-3178)
 * (HADOOP) add old-style api support for CFIF and CFRR (CASSANDRA-2799)
 * Support TimeUUIDType column names in Stress.java tool (CASSANDRA-3541)
 * (CQL) INSERT/UPDATE/DELETE/TRUNCATE commands should allow CF names to
   be qualified by keyspace (CASSANDRA-3419)
 * always remove endpoints from delevery queue in HH (CASSANDRA-3546)
 * fix race between cf flush and its 2ndary indexes flush (CASSANDRA-3547)
 * fix potential race in AES when a repair fails (CASSANDRA-3548)
 * fix default value validation usage in CLI SET command (CASSANDRA-3553)
 * Optimize componentsFor method for compaction and startup time
   (CASSANDRA-3532)
 * (CQL) Proper ColumnFamily metadata validation on CREATE COLUMNFAMILY 
   (CASSANDRA-3565)
 * fix compression "chunk_length_kb" option to set correct kb value for 
   thrift/avro (CASSANDRA-3558)
 * fix missing response during range slice repair (CASSANDRA-3551)
 * 'describe ring' moved from CLI to nodetool and available through JMX (CASSANDRA-3220)
 * add back partitioner to sstable metadata (CASSANDRA-3540)
 * fix NPE in get_count for counters (CASSANDRA-3601)
Merged from 0.8:
 * remove invalid assertion that table was opened before dropping it
   (CASSANDRA-3580)
 * range and index scans now only send requests to enough replicas to
   satisfy requested CL + RR (CASSANDRA-3598)
 * use cannonical host for local node in nodetool info (CASSANDRA-3556)
 * remove nonlocal DC write optimization since it only worked with
   CL.ONE or CL.LOCAL_QUORUM (CASSANDRA-3577, 3585)
 * detect misuses of CounterColumnType (CASSANDRA-3422)
 * turn off string interning in json2sstable, take 2 (CASSANDRA-2189)
 * validate compression parameters on add/update of the ColumnFamily 
   (CASSANDRA-3573)
 * Check for 0.0.0.0 is incorrect in CFIF (CASSANDRA-3584)
 * Increase vm.max_map_count in debian packaging (CASSANDRA-3563)
 * gossiper will never add itself to saved endpoints (CASSANDRA-3485)


1.0.5
 * revert CASSANDRA-3407 (see CASSANDRA-3540)
 * fix assertion error while forwarding writes to local nodes (CASSANDRA-3539)


1.0.4
 * fix self-hinting of timed out read repair updates and make hinted handoff
   less prone to OOMing a coordinator (CASSANDRA-3440)
 * expose bloom filter sizes via JMX (CASSANDRA-3495)
 * enforce RP tokens 0..2**127 (CASSANDRA-3501)
 * canonicalize paths exposed through JMX (CASSANDRA-3504)
 * fix "liveSize" stat when sstables are removed (CASSANDRA-3496)
 * add bloom filter FP rates to nodetool cfstats (CASSANDRA-3347)
 * record partitioner in sstable metadata component (CASSANDRA-3407)
 * add new upgradesstables nodetool command (CASSANDRA-3406)
 * skip --debug requirement to see common exceptions in CLI (CASSANDRA-3508)
 * fix incorrect query results due to invalid max timestamp (CASSANDRA-3510)
 * make sstableloader recognize compressed sstables (CASSANDRA-3521)
 * avoids race in OutboundTcpConnection in multi-DC setups (CASSANDRA-3530)
 * use SETLOCAL in cassandra.bat (CASSANDRA-3506)
 * fix ConcurrentModificationException in Table.all() (CASSANDRA-3529)
Merged from 0.8:
 * fix concurrence issue in the FailureDetector (CASSANDRA-3519)
 * fix array out of bounds error in counter shard removal (CASSANDRA-3514)
 * avoid dropping tombstones when they might still be needed to shadow
   data in a different sstable (CASSANDRA-2786)


1.0.3
 * revert name-based query defragmentation aka CASSANDRA-2503 (CASSANDRA-3491)
 * fix invalidate-related test failures (CASSANDRA-3437)
 * add next-gen cqlsh to bin/ (CASSANDRA-3188, 3131, 3493)
 * (CQL) fix handling of rows with no columns (CASSANDRA-3424, 3473)
 * fix querying supercolumns by name returning only a subset of
   subcolumns or old subcolumn versions (CASSANDRA-3446)
 * automatically compute sha1 sum for uncompressed data files (CASSANDRA-3456)
 * fix reading metadata/statistics component for version < h (CASSANDRA-3474)
 * add sstable forward-compatibility (CASSANDRA-3478)
 * report compression ratio in CFSMBean (CASSANDRA-3393)
 * fix incorrect size exception during streaming of counters (CASSANDRA-3481)
 * (CQL) fix for counter decrement syntax (CASSANDRA-3418)
 * Fix race introduced by CASSANDRA-2503 (CASSANDRA-3482)
 * Fix incomplete deletion of delivered hints (CASSANDRA-3466)
 * Avoid rescheduling compactions when no compaction was executed 
   (CASSANDRA-3484)
 * fix handling of the chunk_length_kb compression options (CASSANDRA-3492)
Merged from 0.8:
 * fix updating CF row_cache_provider (CASSANDRA-3414)
 * CFMetaData.convertToThrift method to set RowCacheProvider (CASSANDRA-3405)
 * acquire compactionlock during truncate (CASSANDRA-3399)
 * fix displaying cfdef entries for super columnfamilies (CASSANDRA-3415)
 * Make counter shard merging thread safe (CASSANDRA-3178)
 * Revert CASSANDRA-2855
 * Fix bug preventing the use of efficient cross-DC writes (CASSANDRA-3472)
 * `describe ring` command for CLI (CASSANDRA-3220)
 * (Hadoop) skip empty rows when entire row is requested, redux (CASSANDRA-2855)


1.0.2
 * "defragment" rows for name-based queries under STCS (CASSANDRA-2503)
 * Add timing information to cassandra-cli GET/SET/LIST queries (CASSANDRA-3326)
 * Only create one CompressionMetadata object per sstable (CASSANDRA-3427)
 * cleanup usage of StorageService.setMode() (CASSANDRA-3388)
 * Avoid large array allocation for compressed chunk offsets (CASSANDRA-3432)
 * fix DecimalType bytebuffer marshalling (CASSANDRA-3421)
 * fix bug that caused first column in per row indexes to be ignored 
   (CASSANDRA-3441)
 * add JMX call to clean (failed) repair sessions (CASSANDRA-3316)
 * fix sstableloader reference acquisition bug (CASSANDRA-3438)
 * fix estimated row size regression (CASSANDRA-3451)
 * make sure we don't return more columns than asked (CASSANDRA-3303, 3395)
Merged from 0.8:
 * acquire compactionlock during truncate (CASSANDRA-3399)
 * fix displaying cfdef entries for super columnfamilies (CASSANDRA-3415)


1.0.1
 * acquire references during index build to prevent delete problems
   on Windows (CASSANDRA-3314)
 * describe_ring should include datacenter/topology information (CASSANDRA-2882)
 * Thrift sockets are not properly buffered (CASSANDRA-3261)
 * performance improvement for bytebufferutil compare function (CASSANDRA-3286)
 * add system.versions ColumnFamily (CASSANDRA-3140)
 * reduce network copies (CASSANDRA-3333, 3373)
 * limit nodetool to 32MB of heap (CASSANDRA-3124)
 * (CQL) update parser to accept "timestamp" instead of "date" (CASSANDRA-3149)
 * Fix CLI `show schema` to include "compression_options" (CASSANDRA-3368)
 * Snapshot to include manifest under LeveledCompactionStrategy (CASSANDRA-3359)
 * (CQL) SELECT query should allow CF name to be qualified by keyspace (CASSANDRA-3130)
 * (CQL) Fix internal application error specifying 'using consistency ...'
   in lower case (CASSANDRA-3366)
 * fix Deflate compression when compression actually makes the data bigger
   (CASSANDRA-3370)
 * optimize UUIDGen to avoid lock contention on InetAddress.getLocalHost 
   (CASSANDRA-3387)
 * tolerate index being dropped mid-mutation (CASSANDRA-3334, 3313)
 * CompactionManager is now responsible for checking for new candidates
   post-task execution, enabling more consistent leveled compaction 
   (CASSANDRA-3391)
 * Cache HSHA threads (CASSANDRA-3372)
 * use CF/KS names as snapshot prefix for drop + truncate operations
   (CASSANDRA-2997)
 * Break bloom filters up to avoid heap fragmentation (CASSANDRA-2466)
 * fix cassandra hanging on jsvc stop (CASSANDRA-3302)
 * Avoid leveled compaction getting blocked on errors (CASSANDRA-3408)
 * Make reloading the compaction strategy safe (CASSANDRA-3409)
 * ignore 0.8 hints even if compaction begins before we try to purge
   them (CASSANDRA-3385)
 * remove procrun (bin\daemon) from Cassandra source tree and 
   artifacts (CASSANDRA-3331)
 * make cassandra compile under JDK7 (CASSANDRA-3275)
 * remove dependency of clientutil.jar to FBUtilities (CASSANDRA-3299)
 * avoid truncation errors by using long math on long values (CASSANDRA-3364)
 * avoid clock drift on some Windows machine (CASSANDRA-3375)
 * display cache provider in cli 'describe keyspace' command (CASSANDRA-3384)
 * fix incomplete topology information in describe_ring (CASSANDRA-3403)
 * expire dead gossip states based on time (CASSANDRA-2961)
 * improve CompactionTask extensibility (CASSANDRA-3330)
 * Allow one leveled compaction task to kick off another (CASSANDRA-3363)
 * allow encryption only between datacenters (CASSANDRA-2802)
Merged from 0.8:
 * fix truncate allowing data to be replayed post-restart (CASSANDRA-3297)
 * make iwriter final in IndexWriter to avoid NPE (CASSANDRA-2863)
 * (CQL) update grammar to require key clause in DELETE statement
   (CASSANDRA-3349)
 * (CQL) allow numeric keyspace names in USE statement (CASSANDRA-3350)
 * (Hadoop) skip empty rows when slicing the entire row (CASSANDRA-2855)
 * Fix handling of tombstone by SSTableExport/Import (CASSANDRA-3357)
 * fix ColumnIndexer to use long offsets (CASSANDRA-3358)
 * Improved CLI exceptions (CASSANDRA-3312)
 * Fix handling of tombstone by SSTableExport/Import (CASSANDRA-3357)
 * Only count compaction as active (for throttling) when they have
   successfully acquired the compaction lock (CASSANDRA-3344)
 * Display CLI version string on startup (CASSANDRA-3196)
 * (Hadoop) make CFIF try rpc_address or fallback to listen_address
   (CASSANDRA-3214)
 * (Hadoop) accept comma delimited lists of initial thrift connections
   (CASSANDRA-3185)
 * ColumnFamily min_compaction_threshold should be >= 2 (CASSANDRA-3342)
 * (Pig) add 0.8+ types and key validation type in schema (CASSANDRA-3280)
 * Fix completely removing column metadata using CLI (CASSANDRA-3126)
 * CLI `describe cluster;` output should be on separate lines for separate versions
   (CASSANDRA-3170)
 * fix changing durable_writes keyspace option during CF creation
   (CASSANDRA-3292)
 * avoid locking on update when no indexes are involved (CASSANDRA-3386)
 * fix assertionError during repair with ordered partitioners (CASSANDRA-3369)
 * correctly serialize key_validation_class for avro (CASSANDRA-3391)
 * don't expire counter tombstone after streaming (CASSANDRA-3394)
 * prevent nodes that failed to join from hanging around forever 
   (CASSANDRA-3351)
 * remove incorrect optimization from slice read path (CASSANDRA-3390)
 * Fix race in AntiEntropyService (CASSANDRA-3400)


1.0.0-final
 * close scrubbed sstable fd before deleting it (CASSANDRA-3318)
 * fix bug preventing obsolete commitlog segments from being removed
   (CASSANDRA-3269)
 * tolerate whitespace in seed CDL (CASSANDRA-3263)
 * Change default heap thresholds to max(min(1/2 ram, 1G), min(1/4 ram, 8GB))
   (CASSANDRA-3295)
 * Fix broken CompressedRandomAccessReaderTest (CASSANDRA-3298)
 * (CQL) fix type information returned for wildcard queries (CASSANDRA-3311)
 * add estimated tasks to LeveledCompactionStrategy (CASSANDRA-3322)
 * avoid including compaction cache-warming in keycache stats (CASSANDRA-3325)
 * run compaction and hinted handoff threads at MIN_PRIORITY (CASSANDRA-3308)
 * default hsha thrift server to cpu core count in rpc pool (CASSANDRA-3329)
 * add bin\daemon to binary tarball for Windows service (CASSANDRA-3331)
 * Fix places where uncompressed size of sstables was use in place of the
   compressed one (CASSANDRA-3338)
 * Fix hsha thrift server (CASSANDRA-3346)
 * Make sure repair only stream needed sstables (CASSANDRA-3345)


1.0.0-rc2
 * Log a meaningful warning when a node receives a message for a repair session
   that doesn't exist anymore (CASSANDRA-3256)
 * test for NUMA policy support as well as numactl presence (CASSANDRA-3245)
 * Fix FD leak when internode encryption is enabled (CASSANDRA-3257)
 * Remove incorrect assertion in mergeIterator (CASSANDRA-3260)
 * FBUtilities.hexToBytes(String) to throw NumberFormatException when string
   contains non-hex characters (CASSANDRA-3231)
 * Keep SimpleSnitch proximity ordering unchanged from what the Strategy
   generates, as intended (CASSANDRA-3262)
 * remove Scrub from compactionstats when finished (CASSANDRA-3255)
 * fix counter entry in jdbc TypesMap (CASSANDRA-3268)
 * fix full queue scenario for ParallelCompactionIterator (CASSANDRA-3270)
 * fix bootstrap process (CASSANDRA-3285)
 * don't try delivering hints if when there isn't any (CASSANDRA-3176)
 * CLI documentation change for ColumnFamily `compression_options` (CASSANDRA-3282)
 * ignore any CF ids sent by client for adding CF/KS (CASSANDRA-3288)
 * remove obsolete hints on first startup (CASSANDRA-3291)
 * use correct ISortedColumns for time-optimized reads (CASSANDRA-3289)
 * Evict gossip state immediately when a token is taken over by a new IP 
   (CASSANDRA-3259)


1.0.0-rc1
 * Update CQL to generate microsecond timestamps by default (CASSANDRA-3227)
 * Fix counting CFMetadata towards Memtable liveRatio (CASSANDRA-3023)
 * Kill server on wrapped OOME such as from FileChannel.map (CASSANDRA-3201)
 * remove unnecessary copy when adding to row cache (CASSANDRA-3223)
 * Log message when a full repair operation completes (CASSANDRA-3207)
 * Fix streamOutSession keeping sstables references forever if the remote end
   dies (CASSANDRA-3216)
 * Remove dynamic_snitch boolean from example configuration (defaulting to 
   true) and set default badness threshold to 0.1 (CASSANDRA-3229)
 * Base choice of random or "balanced" token on bootstrap on whether
   schema definitions were found (CASSANDRA-3219)
 * Fixes for LeveledCompactionStrategy score computation, prioritization,
   scheduling, and performance (CASSANDRA-3224, 3234)
 * parallelize sstable open at server startup (CASSANDRA-2988)
 * fix handling of exceptions writing to OutboundTcpConnection (CASSANDRA-3235)
 * Allow using quotes in "USE <keyspace>;" CLI command (CASSANDRA-3208)
 * Don't allow any cache loading exceptions to halt startup (CASSANDRA-3218)
 * Fix sstableloader --ignores option (CASSANDRA-3247)
 * File descriptor limit increased in packaging (CASSANDRA-3206)
 * Fix deadlock in commit log during flush (CASSANDRA-3253) 


1.0.0-beta1
 * removed binarymemtable (CASSANDRA-2692)
 * add commitlog_total_space_in_mb to prevent fragmented logs (CASSANDRA-2427)
 * removed commitlog_rotation_threshold_in_mb configuration (CASSANDRA-2771)
 * make AbstractBounds.normalize de-overlapp overlapping ranges (CASSANDRA-2641)
 * replace CollatingIterator, ReducingIterator with MergeIterator 
   (CASSANDRA-2062)
 * Fixed the ability to set compaction strategy in cli using create column 
   family command (CASSANDRA-2778)
 * clean up tmp files after failed compaction (CASSANDRA-2468)
 * restrict repair streaming to specific columnfamilies (CASSANDRA-2280)
 * don't bother persisting columns shadowed by a row tombstone (CASSANDRA-2589)
 * reset CF and SC deletion times after gc_grace (CASSANDRA-2317)
 * optimize away seek when compacting wide rows (CASSANDRA-2879)
 * single-pass streaming (CASSANDRA-2677, 2906, 2916, 3003)
 * use reference counting for deleting sstables instead of relying on GC
   (CASSANDRA-2521, 3179)
 * store hints as serialized mutations instead of pointers to data row
   (CASSANDRA-2045)
 * store hints in the coordinator node instead of in the closest replica 
   (CASSANDRA-2914)
 * add row_cache_keys_to_save CF option (CASSANDRA-1966)
 * check column family validity in nodetool repair (CASSANDRA-2933)
 * use lazy initialization instead of class initialization in NodeId
   (CASSANDRA-2953)
 * add paging to get_count (CASSANDRA-2894)
 * fix "short reads" in [multi]get (CASSANDRA-2643, 3157, 3192)
 * add optional compression for sstables (CASSANDRA-47, 2994, 3001, 3128)
 * add scheduler JMX metrics (CASSANDRA-2962)
 * add block level checksum for compressed data (CASSANDRA-1717)
 * make column family backed column map pluggable and introduce unsynchronized
   ArrayList backed one to speedup reads (CASSANDRA-2843, 3165, 3205)
 * refactoring of the secondary index api (CASSANDRA-2982)
 * make CL > ONE reads wait for digest reconciliation before returning
   (CASSANDRA-2494)
 * fix missing logging for some exceptions (CASSANDRA-2061)
 * refactor and optimize ColumnFamilyStore.files(...) and Descriptor.fromFilename(String)
   and few other places responsible for work with SSTable files (CASSANDRA-3040)
 * Stop reading from sstables once we know we have the most recent columns,
   for query-by-name requests (CASSANDRA-2498)
 * Add query-by-column mode to stress.java (CASSANDRA-3064)
 * Add "install" command to cassandra.bat (CASSANDRA-292)
 * clean up KSMetadata, CFMetadata from unnecessary
   Thrift<->Avro conversion methods (CASSANDRA-3032)
 * Add timeouts to client request schedulers (CASSANDRA-3079, 3096)
 * Cli to use hashes rather than array of hashes for strategy options (CASSANDRA-3081)
 * LeveledCompactionStrategy (CASSANDRA-1608, 3085, 3110, 3087, 3145, 3154, 3182)
 * Improvements of the CLI `describe` command (CASSANDRA-2630)
 * reduce window where dropped CF sstables may not be deleted (CASSANDRA-2942)
 * Expose gossip/FD info to JMX (CASSANDRA-2806)
 * Fix streaming over SSL when compressed SSTable involved (CASSANDRA-3051)
 * Add support for pluggable secondary index implementations (CASSANDRA-3078)
 * remove compaction_thread_priority setting (CASSANDRA-3104)
 * generate hints for replicas that timeout, not just replicas that are known
   to be down before starting (CASSANDRA-2034)
 * Add throttling for internode streaming (CASSANDRA-3080)
 * make the repair of a range repair all replica (CASSANDRA-2610, 3194)
 * expose the ability to repair the first range (as returned by the
   partitioner) of a node (CASSANDRA-2606)
 * Streams Compression (CASSANDRA-3015)
 * add ability to use multiple threads during a single compaction
   (CASSANDRA-2901)
 * make AbstractBounds.normalize support overlapping ranges (CASSANDRA-2641)
 * fix of the CQL count() behavior (CASSANDRA-3068)
 * use TreeMap backed column families for the SSTable simple writers
   (CASSANDRA-3148)
 * fix inconsistency of the CLI syntax when {} should be used instead of [{}]
   (CASSANDRA-3119)
 * rename CQL type names to match expected SQL behavior (CASSANDRA-3149, 3031)
 * Arena-based allocation for memtables (CASSANDRA-2252, 3162, 3163, 3168)
 * Default RR chance to 0.1 (CASSANDRA-3169)
 * Add RowLevel support to secondary index API (CASSANDRA-3147)
 * Make SerializingCacheProvider the default if JNA is available (CASSANDRA-3183)
 * Fix backwards compatibilty for CQL memtable properties (CASSANDRA-3190)
 * Add five-minute delay before starting compactions on a restarted server
   (CASSANDRA-3181)
 * Reduce copies done for intra-host messages (CASSANDRA-1788, 3144)
 * support of compaction strategy option for stress.java (CASSANDRA-3204)
 * make memtable throughput and column count thresholds no-ops (CASSANDRA-2449)
 * Return schema information along with the resultSet in CQL (CASSANDRA-2734)
 * Add new DecimalType (CASSANDRA-2883)
 * Fix assertion error in RowRepairResolver (CASSANDRA-3156)
 * Reduce unnecessary high buffer sizes (CASSANDRA-3171)
 * Pluggable compaction strategy (CASSANDRA-1610)
 * Add new broadcast_address config option (CASSANDRA-2491)


0.8.7
 * Kill server on wrapped OOME such as from FileChannel.map (CASSANDRA-3201)
 * Allow using quotes in "USE <keyspace>;" CLI command (CASSANDRA-3208)
 * Log message when a full repair operation completes (CASSANDRA-3207)
 * Don't allow any cache loading exceptions to halt startup (CASSANDRA-3218)
 * Fix sstableloader --ignores option (CASSANDRA-3247)
 * File descriptor limit increased in packaging (CASSANDRA-3206)
 * Log a meaningfull warning when a node receive a message for a repair session
   that doesn't exist anymore (CASSANDRA-3256)
 * Fix FD leak when internode encryption is enabled (CASSANDRA-3257)
 * FBUtilities.hexToBytes(String) to throw NumberFormatException when string
   contains non-hex characters (CASSANDRA-3231)
 * Keep SimpleSnitch proximity ordering unchanged from what the Strategy
   generates, as intended (CASSANDRA-3262)
 * remove Scrub from compactionstats when finished (CASSANDRA-3255)
 * Fix tool .bat files when CASSANDRA_HOME contains spaces (CASSANDRA-3258)
 * Force flush of status table when removing/updating token (CASSANDRA-3243)
 * Evict gossip state immediately when a token is taken over by a new IP (CASSANDRA-3259)
 * Fix bug where the failure detector can take too long to mark a host
   down (CASSANDRA-3273)
 * (Hadoop) allow wrapping ranges in queries (CASSANDRA-3137)
 * (Hadoop) check all interfaces for a match with split location
   before falling back to random replica (CASSANDRA-3211)
 * (Hadoop) Make Pig storage handle implements LoadMetadata (CASSANDRA-2777)
 * (Hadoop) Fix exception during PIG 'dump' (CASSANDRA-2810)
 * Fix stress COUNTER_GET option (CASSANDRA-3301)
 * Fix missing fields in CLI `show schema` output (CASSANDRA-3304)
 * Nodetool no longer leaks threads and closes JMX connections (CASSANDRA-3309)
 * fix truncate allowing data to be replayed post-restart (CASSANDRA-3297)
 * Move SimpleAuthority and SimpleAuthenticator to examples (CASSANDRA-2922)
 * Fix handling of tombstone by SSTableExport/Import (CASSANDRA-3357)
 * Fix transposition in cfHistograms (CASSANDRA-3222)
 * Allow using number as DC name when creating keyspace in CQL (CASSANDRA-3239)
 * Force flush of system table after updating/removing a token (CASSANDRA-3243)


0.8.6
 * revert CASSANDRA-2388
 * change TokenRange.endpoints back to listen/broadcast address to match
   pre-1777 behavior, and add TokenRange.rpc_endpoints instead (CASSANDRA-3187)
 * avoid trying to watch cassandra-topology.properties when loaded from jar
   (CASSANDRA-3138)
 * prevent users from creating keyspaces with LocalStrategy replication
   (CASSANDRA-3139)
 * fix CLI `show schema;` to output correct keyspace definition statement
   (CASSANDRA-3129)
 * CustomTThreadPoolServer to log TTransportException at DEBUG level
   (CASSANDRA-3142)
 * allow topology sort to work with non-unique rack names between 
   datacenters (CASSANDRA-3152)
 * Improve caching of same-version Messages on digest and repair paths
   (CASSANDRA-3158)
 * Randomize choice of first replica for counter increment (CASSANDRA-2890)
 * Fix using read_repair_chance instead of merge_shard_change (CASSANDRA-3202)
 * Avoid streaming data to nodes that already have it, on move as well as
   decommission (CASSANDRA-3041)
 * Fix divide by zero error in GCInspector (CASSANDRA-3164)
 * allow quoting of the ColumnFamily name in CLI `create column family`
   statement (CASSANDRA-3195)
 * Fix rolling upgrade from 0.7 to 0.8 problem (CASSANDRA-3166)
 * Accomodate missing encryption_options in IncomingTcpConnection.stream
   (CASSANDRA-3212)


0.8.5
 * fix NPE when encryption_options is unspecified (CASSANDRA-3007)
 * include column name in validation failure exceptions (CASSANDRA-2849)
 * make sure truncate clears out the commitlog so replay won't re-
   populate with truncated data (CASSANDRA-2950)
 * fix NPE when debug logging is enabled and dropped CF is present
   in a commitlog segment (CASSANDRA-3021)
 * fix cassandra.bat when CASSANDRA_HOME contains spaces (CASSANDRA-2952)
 * fix to SSTableSimpleUnsortedWriter bufferSize calculation (CASSANDRA-3027)
 * make cleanup and normal compaction able to skip empty rows
   (rows containing nothing but expired tombstones) (CASSANDRA-3039)
 * work around native memory leak in com.sun.management.GarbageCollectorMXBean
   (CASSANDRA-2868)
 * validate that column names in column_metadata are not equal to key_alias
   on create/update of the ColumnFamily and CQL 'ALTER' statement (CASSANDRA-3036)
 * return an InvalidRequestException if an indexed column is assigned
   a value larger than 64KB (CASSANDRA-3057)
 * fix of numeric-only and string column names handling in CLI "drop index" 
   (CASSANDRA-3054)
 * prune index scan resultset back to original request for lazy
   resultset expansion case (CASSANDRA-2964)
 * (Hadoop) fail jobs when Cassandra node has failed but TaskTracker
   has not (CASSANDRA-2388)
 * fix dynamic snitch ignoring nodes when read_repair_chance is zero
   (CASSANDRA-2662)
 * avoid retaining references to dropped CFS objects in 
   CompactionManager.estimatedCompactions (CASSANDRA-2708)
 * expose rpc timeouts per host in MessagingServiceMBean (CASSANDRA-2941)
 * avoid including cwd in classpath for deb and rpm packages (CASSANDRA-2881)
 * remove gossip state when a new IP takes over a token (CASSANDRA-3071)
 * allow sstable2json to work on index sstable files (CASSANDRA-3059)
 * always hint counters (CASSANDRA-3099)
 * fix log4j initialization in EmbeddedCassandraService (CASSANDRA-2857)
 * remove gossip state when a new IP takes over a token (CASSANDRA-3071)
 * work around native memory leak in com.sun.management.GarbageCollectorMXBean
    (CASSANDRA-2868)
 * fix UnavailableException with writes at CL.EACH_QUORM (CASSANDRA-3084)
 * fix parsing of the Keyspace and ColumnFamily names in numeric
   and string representations in CLI (CASSANDRA-3075)
 * fix corner cases in Range.differenceToFetch (CASSANDRA-3084)
 * fix ip address String representation in the ring cache (CASSANDRA-3044)
 * fix ring cache compatibility when mixing pre-0.8.4 nodes with post-
   in the same cluster (CASSANDRA-3023)
 * make repair report failure when a node participating dies (instead of
   hanging forever) (CASSANDRA-2433)
 * fix handling of the empty byte buffer by ReversedType (CASSANDRA-3111)
 * Add validation that Keyspace names are case-insensitively unique (CASSANDRA-3066)
 * catch invalid key_validation_class before instantiating UpdateColumnFamily (CASSANDRA-3102)
 * make Range and Bounds objects client-safe (CASSANDRA-3108)
 * optionally skip log4j configuration (CASSANDRA-3061)
 * bundle sstableloader with the debian package (CASSANDRA-3113)
 * don't try to build secondary indexes when there is none (CASSANDRA-3123)
 * improve SSTableSimpleUnsortedWriter speed for large rows (CASSANDRA-3122)
 * handle keyspace arguments correctly in nodetool snapshot (CASSANDRA-3038)
 * Fix SSTableImportTest on windows (CASSANDRA-3043)
 * expose compactionThroughputMbPerSec through JMX (CASSANDRA-3117)
 * log keyspace and CF of large rows being compacted


0.8.4
 * change TokenRing.endpoints to be a list of rpc addresses instead of 
   listen/broadcast addresses (CASSANDRA-1777)
 * include files-to-be-streamed in StreamInSession.getSources (CASSANDRA-2972)
 * use JAVA env var in cassandra-env.sh (CASSANDRA-2785, 2992)
 * avoid doing read for no-op replicate-on-write at CL=1 (CASSANDRA-2892)
 * refuse counter write for CL.ANY (CASSANDRA-2990)
 * switch back to only logging recent dropped messages (CASSANDRA-3004)
 * always deserialize RowMutation for counters (CASSANDRA-3006)
 * ignore saved replication_factor strategy_option for NTS (CASSANDRA-3011)
 * make sure pre-truncate CL segments are discarded (CASSANDRA-2950)


0.8.3
 * add ability to drop local reads/writes that are going to timeout
   (CASSANDRA-2943)
 * revamp token removal process, keep gossip states for 3 days (CASSANDRA-2496)
 * don't accept extra args for 0-arg nodetool commands (CASSANDRA-2740)
 * log unavailableexception details at debug level (CASSANDRA-2856)
 * expose data_dir though jmx (CASSANDRA-2770)
 * don't include tmp files as sstable when create cfs (CASSANDRA-2929)
 * log Java classpath on startup (CASSANDRA-2895)
 * keep gossipped version in sync with actual on migration coordinator 
   (CASSANDRA-2946)
 * use lazy initialization instead of class initialization in NodeId
   (CASSANDRA-2953)
 * check column family validity in nodetool repair (CASSANDRA-2933)
 * speedup bytes to hex conversions dramatically (CASSANDRA-2850)
 * Flush memtables on shutdown when durable writes are disabled 
   (CASSANDRA-2958)
 * improved POSIX compatibility of start scripts (CASsANDRA-2965)
 * add counter support to Hadoop InputFormat (CASSANDRA-2981)
 * fix bug where dirty commitlog segments were removed (and avoid keeping 
   segments with no post-flush activity permanently dirty) (CASSANDRA-2829)
 * fix throwing exception with batch mutation of counter super columns
   (CASSANDRA-2949)
 * ignore system tables during repair (CASSANDRA-2979)
 * throw exception when NTS is given replication_factor as an option
   (CASSANDRA-2960)
 * fix assertion error during compaction of counter CFs (CASSANDRA-2968)
 * avoid trying to create index names, when no index exists (CASSANDRA-2867)
 * don't sample the system table when choosing a bootstrap token
   (CASSANDRA-2825)
 * gossiper notifies of local state changes (CASSANDRA-2948)
 * add asynchronous and half-sync/half-async (hsha) thrift servers 
   (CASSANDRA-1405)
 * fix potential use of free'd native memory in SerializingCache 
   (CASSANDRA-2951)
 * prune index scan resultset back to original request for lazy
   resultset expansion case (CASSANDRA-2964)
 * (Hadoop) fail jobs when Cassandra node has failed but TaskTracker
    has not (CASSANDRA-2388)


0.8.2
 * CQL: 
   - include only one row per unique key for IN queries (CASSANDRA-2717)
   - respect client timestamp on full row deletions (CASSANDRA-2912)
 * improve thread-safety in StreamOutSession (CASSANDRA-2792)
 * allow deleting a row and updating indexed columns in it in the
   same mutation (CASSANDRA-2773)
 * Expose number of threads blocked on submitting memtable to flush
   in JMX (CASSANDRA-2817)
 * add ability to return "endpoints" to nodetool (CASSANDRA-2776)
 * Add support for multiple (comma-delimited) coordinator addresses
   to ColumnFamilyInputFormat (CASSANDRA-2807)
 * fix potential NPE while scheduling read repair for range slice
   (CASSANDRA-2823)
 * Fix race in SystemTable.getCurrentLocalNodeId (CASSANDRA-2824)
 * Correctly set default for replicate_on_write (CASSANDRA-2835)
 * improve nodetool compactionstats formatting (CASSANDRA-2844)
 * fix index-building status display (CASSANDRA-2853)
 * fix CLI perpetuating obsolete KsDef.replication_factor (CASSANDRA-2846)
 * improve cli treatment of multiline comments (CASSANDRA-2852)
 * handle row tombstones correctly in EchoedRow (CASSANDRA-2786)
 * add MessagingService.get[Recently]DroppedMessages and
   StorageService.getExceptionCount (CASSANDRA-2804)
 * fix possibility of spurious UnavailableException for LOCAL_QUORUM
   reads with dynamic snitch + read repair disabled (CASSANDRA-2870)
 * add ant-optional as dependence for the debian package (CASSANDRA-2164)
 * add option to specify limit for get_slice in the CLI (CASSANDRA-2646)
 * decrease HH page size (CASSANDRA-2832)
 * reset cli keyspace after dropping the current one (CASSANDRA-2763)
 * add KeyRange option to Hadoop inputformat (CASSANDRA-1125)
 * fix protocol versioning (CASSANDRA-2818, 2860)
 * support spaces in path to log4j configuration (CASSANDRA-2383)
 * avoid including inferred types in CF update (CASSANDRA-2809)
 * fix JMX bulkload call (CASSANDRA-2908)
 * fix updating KS with durable_writes=false (CASSANDRA-2907)
 * add simplified facade to SSTableWriter for bulk loading use
   (CASSANDRA-2911)
 * fix re-using index CF sstable names after drop/recreate (CASSANDRA-2872)
 * prepend CF to default index names (CASSANDRA-2903)
 * fix hint replay (CASSANDRA-2928)
 * Properly synchronize repair's merkle tree computation (CASSANDRA-2816)


0.8.1
 * CQL:
   - support for insert, delete in BATCH (CASSANDRA-2537)
   - support for IN to SELECT, UPDATE (CASSANDRA-2553)
   - timestamp support for INSERT, UPDATE, and BATCH (CASSANDRA-2555)
   - TTL support (CASSANDRA-2476)
   - counter support (CASSANDRA-2473)
   - ALTER COLUMNFAMILY (CASSANDRA-1709)
   - DROP INDEX (CASSANDRA-2617)
   - add SCHEMA/TABLE as aliases for KS/CF (CASSANDRA-2743)
   - server handles wait-for-schema-agreement (CASSANDRA-2756)
   - key alias support (CASSANDRA-2480)
 * add support for comparator parameters and a generic ReverseType
   (CASSANDRA-2355)
 * add CompositeType and DynamicCompositeType (CASSANDRA-2231)
 * optimize batches containing multiple updates to the same row
   (CASSANDRA-2583)
 * adjust hinted handoff page size to avoid OOM with large columns 
   (CASSANDRA-2652)
 * mark BRAF buffer invalid post-flush so we don't re-flush partial
   buffers again, especially on CL writes (CASSANDRA-2660)
 * add DROP INDEX support to CLI (CASSANDRA-2616)
 * don't perform HH to client-mode [storageproxy] nodes (CASSANDRA-2668)
 * Improve forceDeserialize/getCompactedRow encapsulation (CASSANDRA-2659)
 * Don't write CounterUpdateColumn to disk in tests (CASSANDRA-2650)
 * Add sstable bulk loading utility (CASSANDRA-1278)
 * avoid replaying hints to dropped columnfamilies (CASSANDRA-2685)
 * add placeholders for missing rows in range query pseudo-RR (CASSANDRA-2680)
 * remove no-op HHOM.renameHints (CASSANDRA-2693)
 * clone super columns to avoid modifying them during flush (CASSANDRA-2675)
 * allow writes to bypass the commitlog for certain keyspaces (CASSANDRA-2683)
 * avoid NPE when bypassing commitlog during memtable flush (CASSANDRA-2781)
 * Added support for making bootstrap retry if nodes flap (CASSANDRA-2644)
 * Added statusthrift to nodetool to report if thrift server is running (CASSANDRA-2722)
 * Fixed rows being cached if they do not exist (CASSANDRA-2723)
 * Support passing tableName and cfName to RowCacheProviders (CASSANDRA-2702)
 * close scrub file handles (CASSANDRA-2669)
 * throttle migration replay (CASSANDRA-2714)
 * optimize column serializer creation (CASSANDRA-2716)
 * Added support for making bootstrap retry if nodes flap (CASSANDRA-2644)
 * Added statusthrift to nodetool to report if thrift server is running
   (CASSANDRA-2722)
 * Fixed rows being cached if they do not exist (CASSANDRA-2723)
 * fix truncate/compaction race (CASSANDRA-2673)
 * workaround large resultsets causing large allocation retention
   by nio sockets (CASSANDRA-2654)
 * fix nodetool ring use with Ec2Snitch (CASSANDRA-2733)
 * fix removing columns and subcolumns that are supressed by a row or
   supercolumn tombstone during replica resolution (CASSANDRA-2590)
 * support sstable2json against snapshot sstables (CASSANDRA-2386)
 * remove active-pull schema requests (CASSANDRA-2715)
 * avoid marking entire list of sstables as actively being compacted
   in multithreaded compaction (CASSANDRA-2765)
 * seek back after deserializing a row to update cache with (CASSANDRA-2752)
 * avoid skipping rows in scrub for counter column family (CASSANDRA-2759)
 * fix ConcurrentModificationException in repair when dealing with 0.7 node
   (CASSANDRA-2767)
 * use threadsafe collections for StreamInSession (CASSANDRA-2766)
 * avoid infinite loop when creating merkle tree (CASSANDRA-2758)
 * avoids unmarking compacting sstable prematurely in cleanup (CASSANDRA-2769)
 * fix NPE when the commit log is bypassed (CASSANDRA-2718)
 * don't throw an exception in SS.isRPCServerRunning (CASSANDRA-2721)
 * make stress.jar executable (CASSANDRA-2744)
 * add daemon mode to java stress (CASSANDRA-2267)
 * expose the DC and rack of a node through JMX and nodetool ring (CASSANDRA-2531)
 * fix cache mbean getSize (CASSANDRA-2781)
 * Add Date, Float, Double, and Boolean types (CASSANDRA-2530)
 * Add startup flag to renew counter node id (CASSANDRA-2788)
 * add jamm agent to cassandra.bat (CASSANDRA-2787)
 * fix repair hanging if a neighbor has nothing to send (CASSANDRA-2797)
 * purge tombstone even if row is in only one sstable (CASSANDRA-2801)
 * Fix wrong purge of deleted cf during compaction (CASSANDRA-2786)
 * fix race that could result in Hadoop writer failing to throw an
   exception encountered after close() (CASSANDRA-2755)
 * fix scan wrongly throwing assertion error (CASSANDRA-2653)
 * Always use even distribution for merkle tree with RandomPartitionner
   (CASSANDRA-2841)
 * fix describeOwnership for OPP (CASSANDRA-2800)
 * ensure that string tokens do not contain commas (CASSANDRA-2762)


0.8.0-final
 * fix CQL grammar warning and cqlsh regression from CASSANDRA-2622
 * add ant generate-cql-html target (CASSANDRA-2526)
 * update CQL consistency levels (CASSANDRA-2566)
 * debian packaging fixes (CASSANDRA-2481, 2647)
 * fix UUIDType, IntegerType for direct buffers (CASSANDRA-2682, 2684)
 * switch to native Thrift for Hadoop map/reduce (CASSANDRA-2667)
 * fix StackOverflowError when building from eclipse (CASSANDRA-2687)
 * only provide replication_factor to strategy_options "help" for
   SimpleStrategy, OldNetworkTopologyStrategy (CASSANDRA-2678, 2713)
 * fix exception adding validators to non-string columns (CASSANDRA-2696)
 * avoid instantiating DatabaseDescriptor in JDBC (CASSANDRA-2694)
 * fix potential stack overflow during compaction (CASSANDRA-2626)
 * clone super columns to avoid modifying them during flush (CASSANDRA-2675)
 * reset underlying iterator in EchoedRow constructor (CASSANDRA-2653)


0.8.0-rc1
 * faster flushes and compaction from fixing excessively pessimistic 
   rebuffering in BRAF (CASSANDRA-2581)
 * fix returning null column values in the python cql driver (CASSANDRA-2593)
 * fix merkle tree splitting exiting early (CASSANDRA-2605)
 * snapshot_before_compaction directory name fix (CASSANDRA-2598)
 * Disable compaction throttling during bootstrap (CASSANDRA-2612) 
 * fix CQL treatment of > and < operators in range slices (CASSANDRA-2592)
 * fix potential double-application of counter updates on commitlog replay
   by moving replay position from header to sstable metadata (CASSANDRA-2419)
 * JDBC CQL driver exposes getColumn for access to timestamp
 * JDBC ResultSetMetadata properties added to AbstractType
 * r/m clustertool (CASSANDRA-2607)
 * add support for presenting row key as a column in CQL result sets 
   (CASSANDRA-2622)
 * Don't allow {LOCAL|EACH}_QUORUM unless strategy is NTS (CASSANDRA-2627)
 * validate keyspace strategy_options during CQL create (CASSANDRA-2624)
 * fix empty Result with secondary index when limit=1 (CASSANDRA-2628)
 * Fix regression where bootstrapping a node with no schema fails
   (CASSANDRA-2625)
 * Allow removing LocationInfo sstables (CASSANDRA-2632)
 * avoid attempting to replay mutations from dropped keyspaces (CASSANDRA-2631)
 * avoid using cached position of a key when GT is requested (CASSANDRA-2633)
 * fix counting bloom filter true positives (CASSANDRA-2637)
 * initialize local ep state prior to gossip startup if needed (CASSANDRA-2638)
 * fix counter increment lost after restart (CASSANDRA-2642)
 * add quote-escaping via backslash to CLI (CASSANDRA-2623)
 * fix pig example script (CASSANDRA-2487)
 * fix dynamic snitch race in adding latencies (CASSANDRA-2618)
 * Start/stop cassandra after more important services such as mdadm in
   debian packaging (CASSANDRA-2481)


0.8.0-beta2
 * fix NPE compacting index CFs (CASSANDRA-2528)
 * Remove checking all column families on startup for compaction candidates 
   (CASSANDRA-2444)
 * validate CQL create keyspace options (CASSANDRA-2525)
 * fix nodetool setcompactionthroughput (CASSANDRA-2550)
 * move	gossip heartbeat back to its own thread (CASSANDRA-2554)
 * validate cql TRUNCATE columnfamily before truncating (CASSANDRA-2570)
 * fix batch_mutate for mixed standard-counter mutations (CASSANDRA-2457)
 * disallow making schema changes to system keyspace (CASSANDRA-2563)
 * fix sending mutation messages multiple times (CASSANDRA-2557)
 * fix incorrect use of NBHM.size in ReadCallback that could cause
   reads to time out even when responses were received (CASSANDRA-2552)
 * trigger read repair correctly for LOCAL_QUORUM reads (CASSANDRA-2556)
 * Allow configuring the number of compaction thread (CASSANDRA-2558)
 * forceUserDefinedCompaction will attempt to compact what it is given
   even if the pessimistic estimate is that there is not enough disk space;
   automatic compactions will only compact 2 or more sstables (CASSANDRA-2575)
 * refuse to apply migrations with older timestamps than the current 
   schema (CASSANDRA-2536)
 * remove unframed Thrift transport option
 * include indexes in snapshots (CASSANDRA-2596)
 * improve ignoring of obsolete mutations in index maintenance (CASSANDRA-2401)
 * recognize attempt to drop just the index while leaving the column
   definition alone (CASSANDRA-2619)
  

0.8.0-beta1
 * remove Avro RPC support (CASSANDRA-926)
 * support for columns that act as incr/decr counters 
   (CASSANDRA-1072, 1937, 1944, 1936, 2101, 2093, 2288, 2105, 2384, 2236, 2342,
   2454)
 * CQL (CASSANDRA-1703, 1704, 1705, 1706, 1707, 1708, 1710, 1711, 1940, 
   2124, 2302, 2277, 2493)
 * avoid double RowMutation serialization on write path (CASSANDRA-1800)
 * make NetworkTopologyStrategy the default (CASSANDRA-1960)
 * configurable internode encryption (CASSANDRA-1567, 2152)
 * human readable column names in sstable2json output (CASSANDRA-1933)
 * change default JMX port to 7199 (CASSANDRA-2027)
 * backwards compatible internal messaging (CASSANDRA-1015)
 * atomic switch of memtables and sstables (CASSANDRA-2284)
 * add pluggable SeedProvider (CASSANDRA-1669)
 * Fix clustertool to not throw exception when calling get_endpoints (CASSANDRA-2437)
 * upgrade to thrift 0.6 (CASSANDRA-2412) 
 * repair works on a token range instead of full ring (CASSANDRA-2324)
 * purge tombstones from row cache (CASSANDRA-2305)
 * push replication_factor into strategy_options (CASSANDRA-1263)
 * give snapshots the same name on each node (CASSANDRA-1791)
 * remove "nodetool loadbalance" (CASSANDRA-2448)
 * multithreaded compaction (CASSANDRA-2191)
 * compaction throttling (CASSANDRA-2156)
 * add key type information and alias (CASSANDRA-2311, 2396)
 * cli no longer divides read_repair_chance by 100 (CASSANDRA-2458)
 * made CompactionInfo.getTaskType return an enum (CASSANDRA-2482)
 * add a server-wide cap on measured memtable memory usage and aggressively
   flush to keep under that threshold (CASSANDRA-2006)
 * add unified UUIDType (CASSANDRA-2233)
 * add off-heap row cache support (CASSANDRA-1969)


0.7.5
 * improvements/fixes to PIG driver (CASSANDRA-1618, CASSANDRA-2387,
   CASSANDRA-2465, CASSANDRA-2484)
 * validate index names (CASSANDRA-1761)
 * reduce contention on Table.flusherLock (CASSANDRA-1954)
 * try harder to detect failures during streaming, cleaning up temporary
   files more reliably (CASSANDRA-2088)
 * shut down server for OOM on a Thrift thread (CASSANDRA-2269)
 * fix tombstone handling in repair and sstable2json (CASSANDRA-2279)
 * preserve version when streaming data from old sstables (CASSANDRA-2283)
 * don't start repair if a neighboring node is marked as dead (CASSANDRA-2290)
 * purge tombstones from row cache (CASSANDRA-2305)
 * Avoid seeking when sstable2json exports the entire file (CASSANDRA-2318)
 * clear Built flag in system table when dropping an index (CASSANDRA-2320)
 * don't allow arbitrary argument for stress.java (CASSANDRA-2323)
 * validate values for index predicates in get_indexed_slice (CASSANDRA-2328)
 * queue secondary indexes for flush before the parent (CASSANDRA-2330)
 * allow job configuration to set the CL used in Hadoop jobs (CASSANDRA-2331)
 * add memtable_flush_queue_size defaulting to 4 (CASSANDRA-2333)
 * Allow overriding of initial_token, storage_port and rpc_port from system
   properties (CASSANDRA-2343)
 * fix comparator used for non-indexed secondary expressions in index scan
   (CASSANDRA-2347)
 * ensure size calculation and write phase of large-row compaction use
   the same threshold for TTL expiration (CASSANDRA-2349)
 * fix race when iterating CFs during add/drop (CASSANDRA-2350)
 * add ConsistencyLevel command to CLI (CASSANDRA-2354)
 * allow negative numbers in the cli (CASSANDRA-2358)
 * hard code serialVersionUID for tokens class (CASSANDRA-2361)
 * fix potential infinite loop in ByteBufferUtil.inputStream (CASSANDRA-2365)
 * fix encoding bugs in HintedHandoffManager, SystemTable when default
   charset is not UTF8 (CASSANDRA-2367)
 * avoids having removed node reappearing in Gossip (CASSANDRA-2371)
 * fix incorrect truncation of long to int when reading columns via block
   index (CASSANDRA-2376)
 * fix NPE during stream session (CASSANDRA-2377)
 * fix race condition that could leave orphaned data files when dropping CF or
   KS (CASSANDRA-2381)
 * fsync statistics component on write (CASSANDRA-2382)
 * fix duplicate results from CFS.scan (CASSANDRA-2406)
 * add IntegerType to CLI help (CASSANDRA-2414)
 * avoid caching token-only decoratedkeys (CASSANDRA-2416)
 * convert mmap assertion to if/throw so scrub can catch it (CASSANDRA-2417)
 * don't overwrite gc log (CASSANDR-2418)
 * invalidate row cache for streamed row to avoid inconsitencies
   (CASSANDRA-2420)
 * avoid copies in range/index scans (CASSANDRA-2425)
 * make sure we don't wipe data during cleanup if the node has not join
   the ring (CASSANDRA-2428)
 * Try harder to close files after compaction (CASSANDRA-2431)
 * re-set bootstrapped flag after move finishes (CASSANDRA-2435)
 * display validation_class in CLI 'describe keyspace' (CASSANDRA-2442)
 * make cleanup compactions cleanup the row cache (CASSANDRA-2451)
 * add column fields validation to scrub (CASSANDRA-2460)
 * use 64KB flush buffer instead of in_memory_compaction_limit (CASSANDRA-2463)
 * fix backslash substitutions in CLI (CASSANDRA-2492)
 * disable cache saving for system CFS (CASSANDRA-2502)
 * fixes for verifying destination availability under hinted conditions
   so UE can be thrown intead of timing out (CASSANDRA-2514)
 * fix update of validation class in column metadata (CASSANDRA-2512)
 * support LOCAL_QUORUM, EACH_QUORUM CLs outside of NTS (CASSANDRA-2516)
 * preserve version when streaming data from old sstables (CASSANDRA-2283)
 * fix backslash substitutions in CLI (CASSANDRA-2492)
 * count a row deletion as one operation towards memtable threshold 
   (CASSANDRA-2519)
 * support LOCAL_QUORUM, EACH_QUORUM CLs outside of NTS (CASSANDRA-2516)


0.7.4
 * add nodetool join command (CASSANDRA-2160)
 * fix secondary indexes on pre-existing or streamed data (CASSANDRA-2244)
 * initialize endpoint in gossiper earlier (CASSANDRA-2228)
 * add ability to write to Cassandra from Pig (CASSANDRA-1828)
 * add rpc_[min|max]_threads (CASSANDRA-2176)
 * add CL.TWO, CL.THREE (CASSANDRA-2013)
 * avoid exporting an un-requested row in sstable2json, when exporting 
   a key that does not exist (CASSANDRA-2168)
 * add incremental_backups option (CASSANDRA-1872)
 * add configurable row limit to Pig loadfunc (CASSANDRA-2276)
 * validate column values in batches as well as single-Column inserts
   (CASSANDRA-2259)
 * move sample schema from cassandra.yaml to schema-sample.txt,
   a cli scripts (CASSANDRA-2007)
 * avoid writing empty rows when scrubbing tombstoned rows (CASSANDRA-2296)
 * fix assertion error in range and index scans for CL < ALL
   (CASSANDRA-2282)
 * fix commitlog replay when flush position refers to data that didn't
   get synced before server died (CASSANDRA-2285)
 * fix fd leak in sstable2json with non-mmap'd i/o (CASSANDRA-2304)
 * reduce memory use during streaming of multiple sstables (CASSANDRA-2301)
 * purge tombstoned rows from cache after GCGraceSeconds (CASSANDRA-2305)
 * allow zero replicas in a NTS datacenter (CASSANDRA-1924)
 * make range queries respect snitch for local replicas (CASSANDRA-2286)
 * fix HH delivery when column index is larger than 2GB (CASSANDRA-2297)
 * make 2ary indexes use parent CF flush thresholds during initial build
   (CASSANDRA-2294)
 * update memtable_throughput to be a long (CASSANDRA-2158)


0.7.3
 * Keep endpoint state until aVeryLongTime (CASSANDRA-2115)
 * lower-latency read repair (CASSANDRA-2069)
 * add hinted_handoff_throttle_delay_in_ms option (CASSANDRA-2161)
 * fixes for cache save/load (CASSANDRA-2172, -2174)
 * Handle whole-row deletions in CFOutputFormat (CASSANDRA-2014)
 * Make memtable_flush_writers flush in parallel (CASSANDRA-2178)
 * Add compaction_preheat_key_cache option (CASSANDRA-2175)
 * refactor stress.py to have only one copy of the format string 
   used for creating row keys (CASSANDRA-2108)
 * validate index names for \w+ (CASSANDRA-2196)
 * Fix Cassandra cli to respect timeout if schema does not settle 
   (CASSANDRA-2187)
 * fix for compaction and cleanup writing old-format data into new-version 
   sstable (CASSANDRA-2211, -2216)
 * add nodetool scrub (CASSANDRA-2217, -2240)
 * fix sstable2json large-row pagination (CASSANDRA-2188)
 * fix EOFing on requests for the last bytes in a file (CASSANDRA-2213)
 * fix BufferedRandomAccessFile bugs (CASSANDRA-2218, -2241)
 * check for memtable flush_after_mins exceeded every 10s (CASSANDRA-2183)
 * fix cache saving on Windows (CASSANDRA-2207)
 * add validateSchemaAgreement call + synchronization to schema
   modification operations (CASSANDRA-2222)
 * fix for reversed slice queries on large rows (CASSANDRA-2212)
 * fat clients were writing local data (CASSANDRA-2223)
 * set DEFAULT_MEMTABLE_LIFETIME_IN_MINS to 24h
 * improve detection and cleanup of partially-written sstables 
   (CASSANDRA-2206)
 * fix supercolumn de/serialization when subcolumn comparator is different
   from supercolumn's (CASSANDRA-2104)
 * fix starting up on Windows when CASSANDRA_HOME contains whitespace
   (CASSANDRA-2237)
 * add [get|set][row|key]cacheSavePeriod to JMX (CASSANDRA-2100)
 * fix Hadoop ColumnFamilyOutputFormat dropping of mutations
   when batch fills up (CASSANDRA-2255)
 * move file deletions off of scheduledtasks executor (CASSANDRA-2253)


0.7.2
 * copy DecoratedKey.key when inserting into caches to avoid retaining
   a reference to the underlying buffer (CASSANDRA-2102)
 * format subcolumn names with subcomparator (CASSANDRA-2136)
 * fix column bloom filter deserialization (CASSANDRA-2165)


0.7.1
 * refactor MessageDigest creation code. (CASSANDRA-2107)
 * buffer network stack to avoid inefficient small TCP messages while avoiding
   the nagle/delayed ack problem (CASSANDRA-1896)
 * check log4j configuration for changes every 10s (CASSANDRA-1525, 1907)
 * more-efficient cross-DC replication (CASSANDRA-1530, -2051, -2138)
 * avoid polluting page cache with commitlog or sstable writes
   and seq scan operations (CASSANDRA-1470)
 * add RMI authentication options to nodetool (CASSANDRA-1921)
 * make snitches configurable at runtime (CASSANDRA-1374)
 * retry hadoop split requests on connection failure (CASSANDRA-1927)
 * implement describeOwnership for BOP, COPP (CASSANDRA-1928)
 * make read repair behave as expected for ConsistencyLevel > ONE
   (CASSANDRA-982, 2038)
 * distributed test harness (CASSANDRA-1859, 1964)
 * reduce flush lock contention (CASSANDRA-1930)
 * optimize supercolumn deserialization (CASSANDRA-1891)
 * fix CFMetaData.apply to only compare objects of the same class 
   (CASSANDRA-1962)
 * allow specifying specific SSTables to compact from JMX (CASSANDRA-1963)
 * fix race condition in MessagingService.targets (CASSANDRA-1959, 2094, 2081)
 * refuse to open sstables from a future version (CASSANDRA-1935)
 * zero-copy reads (CASSANDRA-1714)
 * fix copy bounds for word Text in wordcount demo (CASSANDRA-1993)
 * fixes for contrib/javautils (CASSANDRA-1979)
 * check more frequently for memtable expiration (CASSANDRA-2000)
 * fix writing SSTable column count statistics (CASSANDRA-1976)
 * fix streaming of multiple CFs during bootstrap (CASSANDRA-1992)
 * explicitly set JVM GC new generation size with -Xmn (CASSANDRA-1968)
 * add short options for CLI flags (CASSANDRA-1565)
 * make keyspace argument to "describe keyspace" in CLI optional
   when authenticated to keyspace already (CASSANDRA-2029)
 * added option to specify -Dcassandra.join_ring=false on startup
   to allow "warm spare" nodes or performing JMX maintenance before
   joining the ring (CASSANDRA-526)
 * log migrations at INFO (CASSANDRA-2028)
 * add CLI verbose option in file mode (CASSANDRA-2030)
 * add single-line "--" comments to CLI (CASSANDRA-2032)
 * message serialization tests (CASSANDRA-1923)
 * switch from ivy to maven-ant-tasks (CASSANDRA-2017)
 * CLI attempts to block for new schema to propagate (CASSANDRA-2044)
 * fix potential overflow in nodetool cfstats (CASSANDRA-2057)
 * add JVM shutdownhook to sync commitlog (CASSANDRA-1919)
 * allow nodes to be up without being part of  normal traffic (CASSANDRA-1951)
 * fix CLI "show keyspaces" with null options on NTS (CASSANDRA-2049)
 * fix possible ByteBuffer race conditions (CASSANDRA-2066)
 * reduce garbage generated by MessagingService to prevent load spikes
   (CASSANDRA-2058)
 * fix math in RandomPartitioner.describeOwnership (CASSANDRA-2071)
 * fix deletion of sstable non-data components (CASSANDRA-2059)
 * avoid blocking gossip while deleting handoff hints (CASSANDRA-2073)
 * ignore messages from newer versions, keep track of nodes in gossip 
   regardless of version (CASSANDRA-1970)
 * cache writing moved to CompactionManager to reduce i/o contention and
   updated to use non-cache-polluting writes (CASSANDRA-2053)
 * page through large rows when exporting to JSON (CASSANDRA-2041)
 * add flush_largest_memtables_at and reduce_cache_sizes_at options
   (CASSANDRA-2142)
 * add cli 'describe cluster' command (CASSANDRA-2127)
 * add cli support for setting username/password at 'connect' command 
   (CASSANDRA-2111)
 * add -D option to Stress.java to allow reading hosts from a file 
   (CASSANDRA-2149)
 * bound hints CF throughput between 32M and 256M (CASSANDRA-2148)
 * continue starting when invalid saved cache entries are encountered
   (CASSANDRA-2076)
 * add max_hint_window_in_ms option (CASSANDRA-1459)


0.7.0-final
 * fix offsets to ByteBuffer.get (CASSANDRA-1939)


0.7.0-rc4
 * fix cli crash after backgrounding (CASSANDRA-1875)
 * count timeouts in storageproxy latencies, and include latency 
   histograms in StorageProxyMBean (CASSANDRA-1893)
 * fix CLI get recognition of supercolumns (CASSANDRA-1899)
 * enable keepalive on intra-cluster sockets (CASSANDRA-1766)
 * count timeouts towards dynamicsnitch latencies (CASSANDRA-1905)
 * Expose index-building status in JMX + cli schema description
   (CASSANDRA-1871)
 * allow [LOCAL|EACH]_QUORUM to be used with non-NetworkTopology 
   replication Strategies
 * increased amount of index locks for faster commitlog replay
 * collect secondary index tombstones immediately (CASSANDRA-1914)
 * revert commitlog changes from #1780 (CASSANDRA-1917)
 * change RandomPartitioner min token to -1 to avoid collision w/
   tokens on actual nodes (CASSANDRA-1901)
 * examine the right nibble when validating TimeUUID (CASSANDRA-1910)
 * include secondary indexes in cleanup (CASSANDRA-1916)
 * CFS.scrubDataDirectories should also cleanup invalid secondary indexes
   (CASSANDRA-1904)
 * ability to disable/enable gossip on nodes to force them down
   (CASSANDRA-1108)


0.7.0-rc3
 * expose getNaturalEndpoints in StorageServiceMBean taking byte[]
   key; RMI cannot serialize ByteBuffer (CASSANDRA-1833)
 * infer org.apache.cassandra.locator for replication strategy classes
   when not otherwise specified
 * validation that generates less garbage (CASSANDRA-1814)
 * add TTL support to CLI (CASSANDRA-1838)
 * cli defaults to bytestype for subcomparator when creating
   column families (CASSANDRA-1835)
 * unregister index MBeans when index is dropped (CASSANDRA-1843)
 * make ByteBufferUtil.clone thread-safe (CASSANDRA-1847)
 * change exception for read requests during bootstrap from 
   InvalidRequest to Unavailable (CASSANDRA-1862)
 * respect row-level tombstones post-flush in range scans
   (CASSANDRA-1837)
 * ReadResponseResolver check digests against each other (CASSANDRA-1830)
 * return InvalidRequest when remove of subcolumn without supercolumn
   is requested (CASSANDRA-1866)
 * flush before repair (CASSANDRA-1748)
 * SSTableExport validates key order (CASSANDRA-1884)
 * large row support for SSTableExport (CASSANDRA-1867)
 * Re-cache hot keys post-compaction without hitting disk (CASSANDRA-1878)
 * manage read repair in coordinator instead of data source, to
   provide latency information to dynamic snitch (CASSANDRA-1873)


0.7.0-rc2
 * fix live-column-count of slice ranges including tombstoned supercolumn 
   with live subcolumn (CASSANDRA-1591)
 * rename o.a.c.internal.AntientropyStage -> AntiEntropyStage,
   o.a.c.request.Request_responseStage -> RequestResponseStage,
   o.a.c.internal.Internal_responseStage -> InternalResponseStage
 * add AbstractType.fromString (CASSANDRA-1767)
 * require index_type to be present when specifying index_name
   on ColumnDef (CASSANDRA-1759)
 * fix add/remove index bugs in CFMetadata (CASSANDRA-1768)
 * rebuild Strategy during system_update_keyspace (CASSANDRA-1762)
 * cli updates prompt to ... in continuation lines (CASSANDRA-1770)
 * support multiple Mutations per key in hadoop ColumnFamilyOutputFormat
   (CASSANDRA-1774)
 * improvements to Debian init script (CASSANDRA-1772)
 * use local classloader to check for version.properties (CASSANDRA-1778)
 * Validate that column names in column_metadata are valid for the
   defined comparator, and decode properly in cli (CASSANDRA-1773)
 * use cross-platform newlines in cli (CASSANDRA-1786)
 * add ExpiringColumn support to sstable import/export (CASSANDRA-1754)
 * add flush for each append to periodic commitlog mode; added
   periodic_without_flush option to disable this (CASSANDRA-1780)
 * close file handle used for post-flush truncate (CASSANDRA-1790)
 * various code cleanup (CASSANDRA-1793, -1794, -1795)
 * fix range queries against wrapped range (CASSANDRA-1781)
 * fix consistencylevel calculations for NetworkTopologyStrategy
   (CASSANDRA-1804)
 * cli support index type enum names (CASSANDRA-1810)
 * improved validation of column_metadata (CASSANDRA-1813)
 * reads at ConsistencyLevel > 1 throw UnavailableException
   immediately if insufficient live nodes exist (CASSANDRA-1803)
 * copy bytebuffers for local writes to avoid retaining the entire
   Thrift frame (CASSANDRA-1801)
 * fix NPE adding index to column w/o prior metadata (CASSANDRA-1764)
 * reduce fat client timeout (CASSANDRA-1730)
 * fix botched merge of CASSANDRA-1316


0.7.0-rc1
 * fix compaction and flush races with schema updates (CASSANDRA-1715)
 * add clustertool, config-converter, sstablekeys, and schematool 
   Windows .bat files (CASSANDRA-1723)
 * reject range queries received during bootstrap (CASSANDRA-1739)
 * fix wrapping-range queries on non-minimum token (CASSANDRA-1700)
 * add nodetool cfhistogram (CASSANDRA-1698)
 * limit repaired ranges to what the nodes have in common (CASSANDRA-1674)
 * index scan treats missing columns as not matching secondary
   expressions (CASSANDRA-1745)
 * Fix misuse of DataOutputBuffer.getData in AntiEntropyService
   (CASSANDRA-1729)
 * detect and warn when obsolete version of JNA is present (CASSANDRA-1760)
 * reduce fat client timeout (CASSANDRA-1730)
 * cleanup smallest CFs first to increase free temp space for larger ones
   (CASSANDRA-1811)
 * Update windows .bat files to work outside of main Cassandra
   directory (CASSANDRA-1713)
 * fix read repair regression from 0.6.7 (CASSANDRA-1727)
 * more-efficient read repair (CASSANDRA-1719)
 * fix hinted handoff replay (CASSANDRA-1656)
 * log type of dropped messages (CASSANDRA-1677)
 * upgrade to SLF4J 1.6.1
 * fix ByteBuffer bug in ExpiringColumn.updateDigest (CASSANDRA-1679)
 * fix IntegerType.getString (CASSANDRA-1681)
 * make -Djava.net.preferIPv4Stack=true the default (CASSANDRA-628)
 * add INTERNAL_RESPONSE verb to differentiate from responses related
   to client requests (CASSANDRA-1685)
 * log tpstats when dropping messages (CASSANDRA-1660)
 * include unreachable nodes in describeSchemaVersions (CASSANDRA-1678)
 * Avoid dropping messages off the client request path (CASSANDRA-1676)
 * fix jna errno reporting (CASSANDRA-1694)
 * add friendlier error for UnknownHostException on startup (CASSANDRA-1697)
 * include jna dependency in RPM package (CASSANDRA-1690)
 * add --skip-keys option to stress.py (CASSANDRA-1696)
 * improve cli handling of non-string keys and column names 
   (CASSANDRA-1701, -1693)
 * r/m extra subcomparator line in cli keyspaces output (CASSANDRA-1712)
 * add read repair chance to cli "show keyspaces"
 * upgrade to ConcurrentLinkedHashMap 1.1 (CASSANDRA-975)
 * fix index scan routing (CASSANDRA-1722)
 * fix tombstoning of supercolumns in range queries (CASSANDRA-1734)
 * clear endpoint cache after updating keyspace metadata (CASSANDRA-1741)
 * fix wrapping-range queries on non-minimum token (CASSANDRA-1700)
 * truncate includes secondary indexes (CASSANDRA-1747)
 * retain reference to PendingFile sstables (CASSANDRA-1749)
 * fix sstableimport regression (CASSANDRA-1753)
 * fix for bootstrap when no non-system tables are defined (CASSANDRA-1732)
 * handle replica unavailability in index scan (CASSANDRA-1755)
 * fix service initialization order deadlock (CASSANDRA-1756)
 * multi-line cli commands (CASSANDRA-1742)
 * fix race between snapshot and compaction (CASSANDRA-1736)
 * add listEndpointsPendingHints, deleteHintsForEndpoint JMX methods 
   (CASSANDRA-1551)


0.7.0-beta3
 * add strategy options to describe_keyspace output (CASSANDRA-1560)
 * log warning when using randomly generated token (CASSANDRA-1552)
 * re-organize JMX into .db, .net, .internal, .request (CASSANDRA-1217)
 * allow nodes to change IPs between restarts (CASSANDRA-1518)
 * remember ring state between restarts by default (CASSANDRA-1518)
 * flush index built flag so we can read it before log replay (CASSANDRA-1541)
 * lock row cache updates to prevent race condition (CASSANDRA-1293)
 * remove assertion causing rare (and harmless) error messages in
   commitlog (CASSANDRA-1330)
 * fix moving nodes with no keyspaces defined (CASSANDRA-1574)
 * fix unbootstrap when no data is present in a transfer range (CASSANDRA-1573)
 * take advantage of AVRO-495 to simplify our avro IDL (CASSANDRA-1436)
 * extend authorization hierarchy to column family (CASSANDRA-1554)
 * deletion support in secondary indexes (CASSANDRA-1571)
 * meaningful error message for invalid replication strategy class 
   (CASSANDRA-1566)
 * allow keyspace creation with RF > N (CASSANDRA-1428)
 * improve cli error handling (CASSANDRA-1580)
 * add cache save/load ability (CASSANDRA-1417, 1606, 1647)
 * add StorageService.getDrainProgress (CASSANDRA-1588)
 * Disallow bootstrap to an in-use token (CASSANDRA-1561)
 * Allow dynamic secondary index creation and destruction (CASSANDRA-1532)
 * log auto-guessed memtable thresholds (CASSANDRA-1595)
 * add ColumnDef support to cli (CASSANDRA-1583)
 * reduce index sample time by 75% (CASSANDRA-1572)
 * add cli support for column, strategy metadata (CASSANDRA-1578, 1612)
 * add cli support for schema modification (CASSANDRA-1584)
 * delete temp files on failed compactions (CASSANDRA-1596)
 * avoid blocking for dead nodes during removetoken (CASSANDRA-1605)
 * remove ConsistencyLevel.ZERO (CASSANDRA-1607)
 * expose in-progress compaction type in jmx (CASSANDRA-1586)
 * removed IClock & related classes from internals (CASSANDRA-1502)
 * fix removing tokens from SystemTable on decommission and removetoken
   (CASSANDRA-1609)
 * include CF metadata in cli 'show keyspaces' (CASSANDRA-1613)
 * switch from Properties to HashMap in PropertyFileSnitch to
   avoid synchronization bottleneck (CASSANDRA-1481)
 * PropertyFileSnitch configuration file renamed to 
   cassandra-topology.properties
 * add cli support for get_range_slices (CASSANDRA-1088, CASSANDRA-1619)
 * Make memtable flush thresholds per-CF instead of global 
   (CASSANDRA-1007, 1637)
 * add cli support for binary data without CfDef hints (CASSANDRA-1603)
 * fix building SSTable statistics post-stream (CASSANDRA-1620)
 * fix potential infinite loop in 2ary index queries (CASSANDRA-1623)
 * allow creating NTS keyspaces with no replicas configured (CASSANDRA-1626)
 * add jmx histogram of sstables accessed per read (CASSANDRA-1624)
 * remove system_rename_column_family and system_rename_keyspace from the
   client API until races can be fixed (CASSANDRA-1630, CASSANDRA-1585)
 * add cli sanity tests (CASSANDRA-1582)
 * update GC settings in cassandra.bat (CASSANDRA-1636)
 * cli support for index queries (CASSANDRA-1635)
 * cli support for updating schema memtable settings (CASSANDRA-1634)
 * cli --file option (CASSANDRA-1616)
 * reduce automatically chosen memtable sizes by 50% (CASSANDRA-1641)
 * move endpoint cache from snitch to strategy (CASSANDRA-1643)
 * fix commitlog recovery deleting the newly-created segment as well as
   the old ones (CASSANDRA-1644)
 * upgrade to Thrift 0.5 (CASSANDRA-1367)
 * renamed CL.DCQUORUM to LOCAL_QUORUM and DCQUORUMSYNC to EACH_QUORUM
 * cli truncate support (CASSANDRA-1653)
 * update GC settings in cassandra.bat (CASSANDRA-1636)
 * avoid logging when a node's ip/token is gossipped back to it (CASSANDRA-1666)


0.7-beta2
 * always use UTF-8 for hint keys (CASSANDRA-1439)
 * remove cassandra.yaml dependency from Hadoop and Pig (CASSADRA-1322)
 * expose CfDef metadata in describe_keyspaces (CASSANDRA-1363)
 * restore use of mmap_index_only option (CASSANDRA-1241)
 * dropping a keyspace with no column families generated an error 
   (CASSANDRA-1378)
 * rename RackAwareStrategy to OldNetworkTopologyStrategy, RackUnawareStrategy 
   to SimpleStrategy, DatacenterShardStrategy to NetworkTopologyStrategy,
   AbstractRackAwareSnitch to AbstractNetworkTopologySnitch (CASSANDRA-1392)
 * merge StorageProxy.mutate, mutateBlocking (CASSANDRA-1396)
 * faster UUIDType, LongType comparisons (CASSANDRA-1386, 1393)
 * fix setting read_repair_chance from CLI addColumnFamily (CASSANDRA-1399)
 * fix updates to indexed columns (CASSANDRA-1373)
 * fix race condition leaving to FileNotFoundException (CASSANDRA-1382)
 * fix sharded lock hash on index write path (CASSANDRA-1402)
 * add support for GT/E, LT/E in subordinate index clauses (CASSANDRA-1401)
 * cfId counter got out of sync when CFs were added (CASSANDRA-1403)
 * less chatty schema updates (CASSANDRA-1389)
 * rename column family mbeans. 'type' will now include either 
   'IndexColumnFamilies' or 'ColumnFamilies' depending on the CFS type.
   (CASSANDRA-1385)
 * disallow invalid keyspace and column family names. This includes name that
   matches a '^\w+' regex. (CASSANDRA-1377)
 * use JNA, if present, to take snapshots (CASSANDRA-1371)
 * truncate hints if starting 0.7 for the first time (CASSANDRA-1414)
 * fix FD leak in single-row slicepredicate queries (CASSANDRA-1416)
 * allow index expressions against columns that are not part of the 
   SlicePredicate (CASSANDRA-1410)
 * config-converter properly handles snitches and framed support 
   (CASSANDRA-1420)
 * remove keyspace argument from multiget_count (CASSANDRA-1422)
 * allow specifying cassandra.yaml location as (local or remote) URL
   (CASSANDRA-1126)
 * fix using DynamicEndpointSnitch with NetworkTopologyStrategy
   (CASSANDRA-1429)
 * Add CfDef.default_validation_class (CASSANDRA-891)
 * fix EstimatedHistogram.max (CASSANDRA-1413)
 * quorum read optimization (CASSANDRA-1622)
 * handle zero-length (or missing) rows during HH paging (CASSANDRA-1432)
 * include secondary indexes during schema migrations (CASSANDRA-1406)
 * fix commitlog header race during schema change (CASSANDRA-1435)
 * fix ColumnFamilyStoreMBeanIterator to use new type name (CASSANDRA-1433)
 * correct filename generated by xml->yaml converter (CASSANDRA-1419)
 * add CMSInitiatingOccupancyFraction=75 and UseCMSInitiatingOccupancyOnly
   to default JVM options
 * decrease jvm heap for cassandra-cli (CASSANDRA-1446)
 * ability to modify keyspaces and column family definitions on a live cluster
   (CASSANDRA-1285)
 * support for Hadoop Streaming [non-jvm map/reduce via stdin/out]
   (CASSANDRA-1368)
 * Move persistent sstable stats from the system table to an sstable component
   (CASSANDRA-1430)
 * remove failed bootstrap attempt from pending ranges when gossip times
   it out after 1h (CASSANDRA-1463)
 * eager-create tcp connections to other cluster members (CASSANDRA-1465)
 * enumerate stages and derive stage from message type instead of 
   transmitting separately (CASSANDRA-1465)
 * apply reversed flag during collation from different data sources
   (CASSANDRA-1450)
 * make failure to remove commitlog segment non-fatal (CASSANDRA-1348)
 * correct ordering of drain operations so CL.recover is no longer 
   necessary (CASSANDRA-1408)
 * removed keyspace from describe_splits method (CASSANDRA-1425)
 * rename check_schema_agreement to describe_schema_versions
   (CASSANDRA-1478)
 * fix QUORUM calculation for RF > 3 (CASSANDRA-1487)
 * remove tombstones during non-major compactions when bloom filter
   verifies that row does not exist in other sstables (CASSANDRA-1074)
 * nodes that coordinated a loadbalance in the past could not be seen by
   newly added nodes (CASSANDRA-1467)
 * exposed endpoint states (gossip details) via jmx (CASSANDRA-1467)
 * ensure that compacted sstables are not included when new readers are
   instantiated (CASSANDRA-1477)
 * by default, calculate heap size and memtable thresholds at runtime (CASSANDRA-1469)
 * fix races dealing with adding/dropping keyspaces and column families in
   rapid succession (CASSANDRA-1477)
 * clean up of Streaming system (CASSANDRA-1503, 1504, 1506)
 * add options to configure Thrift socket keepalive and buffer sizes (CASSANDRA-1426)
 * make contrib CassandraServiceDataCleaner recursive (CASSANDRA-1509)
 * min, max compaction threshold are configurable and persistent 
   per-ColumnFamily (CASSANDRA-1468)
 * fix replaying the last mutation in a commitlog unnecessarily 
   (CASSANDRA-1512)
 * invoke getDefaultUncaughtExceptionHandler from DTPE with the original
   exception rather than the ExecutionException wrapper (CASSANDRA-1226)
 * remove Clock from the Thrift (and Avro) API (CASSANDRA-1501)
 * Close intra-node sockets when connection is broken (CASSANDRA-1528)
 * RPM packaging spec file (CASSANDRA-786)
 * weighted request scheduler (CASSANDRA-1485)
 * treat expired columns as deleted (CASSANDRA-1539)
 * make IndexInterval configurable (CASSANDRA-1488)
 * add describe_snitch to Thrift API (CASSANDRA-1490)
 * MD5 authenticator compares plain text submitted password with MD5'd
   saved property, instead of vice versa (CASSANDRA-1447)
 * JMX MessagingService pending and completed counts (CASSANDRA-1533)
 * fix race condition processing repair responses (CASSANDRA-1511)
 * make repair blocking (CASSANDRA-1511)
 * create EndpointSnitchInfo and MBean to expose rack and DC (CASSANDRA-1491)
 * added option to contrib/word_count to output results back to Cassandra
   (CASSANDRA-1342)
 * rewrite Hadoop ColumnFamilyRecordWriter to pool connections, retry to
   multiple Cassandra nodes, and smooth impact on the Cassandra cluster
   by using smaller batch sizes (CASSANDRA-1434)
 * fix setting gc_grace_seconds via CLI (CASSANDRA-1549)
 * support TTL'd index values (CASSANDRA-1536)
 * make removetoken work like decommission (CASSANDRA-1216)
 * make cli comparator-aware and improve quote rules (CASSANDRA-1523,-1524)
 * make nodetool compact and cleanup blocking (CASSANDRA-1449)
 * add memtable, cache information to GCInspector logs (CASSANDRA-1558)
 * enable/disable HintedHandoff via JMX (CASSANDRA-1550)
 * Ignore stray files in the commit log directory (CASSANDRA-1547)
 * Disallow bootstrap to an in-use token (CASSANDRA-1561)


0.7-beta1
 * sstable versioning (CASSANDRA-389)
 * switched to slf4j logging (CASSANDRA-625)
 * add (optional) expiration time for column (CASSANDRA-699)
 * access levels for authentication/authorization (CASSANDRA-900)
 * add ReadRepairChance to CF definition (CASSANDRA-930)
 * fix heisenbug in system tests, especially common on OS X (CASSANDRA-944)
 * convert to byte[] keys internally and all public APIs (CASSANDRA-767)
 * ability to alter schema definitions on a live cluster (CASSANDRA-44)
 * renamed configuration file to cassandra.xml, and log4j.properties to
   log4j-server.properties, which must now be loaded from
   the classpath (which is how our scripts in bin/ have always done it)
   (CASSANDRA-971)
 * change get_count to require a SlicePredicate. create multi_get_count
   (CASSANDRA-744)
 * re-organized endpointsnitch implementations and added SimpleSnitch
   (CASSANDRA-994)
 * Added preload_row_cache option (CASSANDRA-946)
 * add CRC to commitlog header (CASSANDRA-999)
 * removed deprecated batch_insert and get_range_slice methods (CASSANDRA-1065)
 * add truncate thrift method (CASSANDRA-531)
 * http mini-interface using mx4j (CASSANDRA-1068)
 * optimize away copy of sliced row on memtable read path (CASSANDRA-1046)
 * replace constant-size 2GB mmaped segments and special casing for index 
   entries spanning segment boundaries, with SegmentedFile that computes 
   segments that always contain entire entries/rows (CASSANDRA-1117)
 * avoid reading large rows into memory during compaction (CASSANDRA-16)
 * added hadoop OutputFormat (CASSANDRA-1101)
 * efficient Streaming (no more anticompaction) (CASSANDRA-579)
 * split commitlog header into separate file and add size checksum to
   mutations (CASSANDRA-1179)
 * avoid allocating a new byte[] for each mutation on replay (CASSANDRA-1219)
 * revise HH schema to be per-endpoint (CASSANDRA-1142)
 * add joining/leaving status to nodetool ring (CASSANDRA-1115)
 * allow multiple repair sessions per node (CASSANDRA-1190)
 * optimize away MessagingService for local range queries (CASSANDRA-1261)
 * make framed transport the default so malformed requests can't OOM the 
   server (CASSANDRA-475)
 * significantly faster reads from row cache (CASSANDRA-1267)
 * take advantage of row cache during range queries (CASSANDRA-1302)
 * make GCGraceSeconds a per-ColumnFamily value (CASSANDRA-1276)
 * keep persistent row size and column count statistics (CASSANDRA-1155)
 * add IntegerType (CASSANDRA-1282)
 * page within a single row during hinted handoff (CASSANDRA-1327)
 * push DatacenterShardStrategy configuration into keyspace definition,
   eliminating datacenter.properties. (CASSANDRA-1066)
 * optimize forward slices starting with '' and single-index-block name 
   queries by skipping the column index (CASSANDRA-1338)
 * streaming refactor (CASSANDRA-1189)
 * faster comparison for UUID types (CASSANDRA-1043)
 * secondary index support (CASSANDRA-749 and subtasks)
 * make compaction buckets deterministic (CASSANDRA-1265)


0.6.6
 * Allow using DynamicEndpointSnitch with RackAwareStrategy (CASSANDRA-1429)
 * remove the remaining vestiges of the unfinished DatacenterShardStrategy 
   (replaced by NetworkTopologyStrategy in 0.7)
   

0.6.5
 * fix key ordering in range query results with RandomPartitioner
   and ConsistencyLevel > ONE (CASSANDRA-1145)
 * fix for range query starting with the wrong token range (CASSANDRA-1042)
 * page within a single row during hinted handoff (CASSANDRA-1327)
 * fix compilation on non-sun JDKs (CASSANDRA-1061)
 * remove String.trim() call on row keys in batch mutations (CASSANDRA-1235)
 * Log summary of dropped messages instead of spamming log (CASSANDRA-1284)
 * add dynamic endpoint snitch (CASSANDRA-981)
 * fix streaming for keyspaces with hyphens in their name (CASSANDRA-1377)
 * fix errors in hard-coded bloom filter optKPerBucket by computing it
   algorithmically (CASSANDRA-1220
 * remove message deserialization stage, and uncap read/write stages
   so slow reads/writes don't block gossip processing (CASSANDRA-1358)
 * add jmx port configuration to Debian package (CASSANDRA-1202)
 * use mlockall via JNA, if present, to prevent Linux from swapping
   out parts of the JVM (CASSANDRA-1214)


0.6.4
 * avoid queuing multiple hint deliveries for the same endpoint
   (CASSANDRA-1229)
 * better performance for and stricter checking of UTF8 column names
   (CASSANDRA-1232)
 * extend option to lower compaction priority to hinted handoff
   as well (CASSANDRA-1260)
 * log errors in gossip instead of re-throwing (CASSANDRA-1289)
 * avoid aborting commitlog replay prematurely if a flushed-but-
   not-removed commitlog segment is encountered (CASSANDRA-1297)
 * fix duplicate rows being read during mapreduce (CASSANDRA-1142)
 * failure detection wasn't closing command sockets (CASSANDRA-1221)
 * cassandra-cli.bat works on windows (CASSANDRA-1236)
 * pre-emptively drop requests that cannot be processed within RPCTimeout
   (CASSANDRA-685)
 * add ack to Binary write verb and update CassandraBulkLoader
   to wait for acks for each row (CASSANDRA-1093)
 * added describe_partitioner Thrift method (CASSANDRA-1047)
 * Hadoop jobs no longer require the Cassandra storage-conf.xml
   (CASSANDRA-1280, CASSANDRA-1047)
 * log thread pool stats when GC is excessive (CASSANDRA-1275)
 * remove gossip message size limit (CASSANDRA-1138)
 * parallelize local and remote reads during multiget, and respect snitch 
   when determining whether to do local read for CL.ONE (CASSANDRA-1317)
 * fix read repair to use requested consistency level on digest mismatch,
   rather than assuming QUORUM (CASSANDRA-1316)
 * process digest mismatch re-reads in parallel (CASSANDRA-1323)
 * switch hints CF comparator to BytesType (CASSANDRA-1274)


0.6.3
 * retry to make streaming connections up to 8 times. (CASSANDRA-1019)
 * reject describe_ring() calls on invalid keyspaces (CASSANDRA-1111)
 * fix cache size calculation for size of 100% (CASSANDRA-1129)
 * fix cache capacity only being recalculated once (CASSANDRA-1129)
 * remove hourly scan of all hints on the off chance that the gossiper
   missed a status change; instead, expose deliverHintsToEndpoint to JMX
   so it can be done manually, if necessary (CASSANDRA-1141)
 * don't reject reads at CL.ALL (CASSANDRA-1152)
 * reject deletions to supercolumns in CFs containing only standard
   columns (CASSANDRA-1139)
 * avoid preserving login information after client disconnects
   (CASSANDRA-1057)
 * prefer sun jdk to openjdk in debian init script (CASSANDRA-1174)
 * detect partioner config changes between restarts and fail fast 
   (CASSANDRA-1146)
 * use generation time to resolve node token reassignment disagreements
   (CASSANDRA-1118)
 * restructure the startup ordering of Gossiper and MessageService to avoid
   timing anomalies (CASSANDRA-1160)
 * detect incomplete commit log hearders (CASSANDRA-1119)
 * force anti-entropy service to stream files on the stream stage to avoid
   sending streams out of order (CASSANDRA-1169)
 * remove inactive stream managers after AES streams files (CASSANDRA-1169)
 * allow removing entire row through batch_mutate Deletion (CASSANDRA-1027)
 * add JMX metrics for row-level bloom filter false positives (CASSANDRA-1212)
 * added a redhat init script to contrib (CASSANDRA-1201)
 * use midpoint when bootstrapping a new machine into range with not
   much data yet instead of random token (CASSANDRA-1112)
 * kill server on OOM in executor stage as well as Thrift (CASSANDRA-1226)
 * remove opportunistic repairs, when two machines with overlapping replica
   responsibilities happen to finish major compactions of the same CF near
   the same time.  repairs are now fully manual (CASSANDRA-1190)
 * add ability to lower compaction priority (default is no change from 0.6.2)
   (CASSANDRA-1181)


0.6.2
 * fix contrib/word_count build. (CASSANDRA-992)
 * split CommitLogExecutorService into BatchCommitLogExecutorService and 
   PeriodicCommitLogExecutorService (CASSANDRA-1014)
 * add latency histograms to CFSMBean (CASSANDRA-1024)
 * make resolving timestamp ties deterministic by using value bytes
   as a tiebreaker (CASSANDRA-1039)
 * Add option to turn off Hinted Handoff (CASSANDRA-894)
 * fix windows startup (CASSANDRA-948)
 * make concurrent_reads, concurrent_writes configurable at runtime via JMX
   (CASSANDRA-1060)
 * disable GCInspector on non-Sun JVMs (CASSANDRA-1061)
 * fix tombstone handling in sstable rows with no other data (CASSANDRA-1063)
 * fix size of row in spanned index entries (CASSANDRA-1056)
 * install json2sstable, sstable2json, and sstablekeys to Debian package
 * StreamingService.StreamDestinations wouldn't empty itself after streaming
   finished (CASSANDRA-1076)
 * added Collections.shuffle(splits) before returning the splits in 
   ColumnFamilyInputFormat (CASSANDRA-1096)
 * do not recalculate cache capacity post-compaction if it's been manually 
   modified (CASSANDRA-1079)
 * better defaults for flush sorter + writer executor queue sizes
   (CASSANDRA-1100)
 * windows scripts for SSTableImport/Export (CASSANDRA-1051)
 * windows script for nodetool (CASSANDRA-1113)
 * expose PhiConvictThreshold (CASSANDRA-1053)
 * make repair of RF==1 a no-op (CASSANDRA-1090)
 * improve default JVM GC options (CASSANDRA-1014)
 * fix SlicePredicate serialization inside Hadoop jobs (CASSANDRA-1049)
 * close Thrift sockets in Hadoop ColumnFamilyRecordReader (CASSANDRA-1081)


0.6.1
 * fix NPE in sstable2json when no excluded keys are given (CASSANDRA-934)
 * keep the replica set constant throughout the read repair process
   (CASSANDRA-937)
 * allow querying getAllRanges with empty token list (CASSANDRA-933)
 * fix command line arguments inversion in clustertool (CASSANDRA-942)
 * fix race condition that could trigger a false-positive assertion
   during post-flush discard of old commitlog segments (CASSANDRA-936)
 * fix neighbor calculation for anti-entropy repair (CASSANDRA-924)
 * perform repair even for small entropy differences (CASSANDRA-924)
 * Use hostnames in CFInputFormat to allow Hadoop's naive string-based
   locality comparisons to work (CASSANDRA-955)
 * cache read-only BufferedRandomAccessFile length to avoid
   3 system calls per invocation (CASSANDRA-950)
 * nodes with IPv6 (and no IPv4) addresses could not join cluster
   (CASSANDRA-969)
 * Retrieve the correct number of undeleted columns, if any, from
   a supercolumn in a row that had been deleted previously (CASSANDRA-920)
 * fix index scans that cross the 2GB mmap boundaries for both mmap
   and standard i/o modes (CASSANDRA-866)
 * expose drain via nodetool (CASSANDRA-978)


0.6.0-RC1
 * JMX drain to flush memtables and run through commit log (CASSANDRA-880)
 * Bootstrapping can skip ranges under the right conditions (CASSANDRA-902)
 * fix merging row versions in range_slice for CL > ONE (CASSANDRA-884)
 * default write ConsistencyLeven chaned from ZERO to ONE
 * fix for index entries spanning mmap buffer boundaries (CASSANDRA-857)
 * use lexical comparison if time part of TimeUUIDs are the same 
   (CASSANDRA-907)
 * bound read, mutation, and response stages to fix possible OOM
   during log replay (CASSANDRA-885)
 * Use microseconds-since-epoch (UTC) in cli, instead of milliseconds
 * Treat batch_mutate Deletion with null supercolumn as "apply this predicate 
   to top level supercolumns" (CASSANDRA-834)
 * Streaming destination nodes do not update their JMX status (CASSANDRA-916)
 * Fix internal RPC timeout calculation (CASSANDRA-911)
 * Added Pig loadfunc to contrib/pig (CASSANDRA-910)


0.6.0-beta3
 * fix compaction bucketing bug (CASSANDRA-814)
 * update windows batch file (CASSANDRA-824)
 * deprecate KeysCachedFraction configuration directive in favor
   of KeysCached; move to unified-per-CF key cache (CASSANDRA-801)
 * add invalidateRowCache to ColumnFamilyStoreMBean (CASSANDRA-761)
 * send Handoff hints to natural locations to reduce load on
   remaining nodes in a failure scenario (CASSANDRA-822)
 * Add RowWarningThresholdInMB configuration option to warn before very 
   large rows get big enough to threaten node stability, and -x option to
   be able to remove them with sstable2json if the warning is unheeded
   until it's too late (CASSANDRA-843)
 * Add logging of GC activity (CASSANDRA-813)
 * fix ConcurrentModificationException in commitlog discard (CASSANDRA-853)
 * Fix hardcoded row count in Hadoop RecordReader (CASSANDRA-837)
 * Add a jmx status to the streaming service and change several DEBUG
   messages to INFO (CASSANDRA-845)
 * fix classpath in cassandra-cli.bat for Windows (CASSANDRA-858)
 * allow re-specifying host, port to cassandra-cli if invalid ones
   are first tried (CASSANDRA-867)
 * fix race condition handling rpc timeout in the coordinator
   (CASSANDRA-864)
 * Remove CalloutLocation and StagingFileDirectory from storage-conf files 
   since those settings are no longer used (CASSANDRA-878)
 * Parse a long from RowWarningThresholdInMB instead of an int (CASSANDRA-882)
 * Remove obsolete ControlPort code from DatabaseDescriptor (CASSANDRA-886)
 * move skipBytes side effect out of assert (CASSANDRA-899)
 * add "double getLoad" to StorageServiceMBean (CASSANDRA-898)
 * track row stats per CF at compaction time (CASSANDRA-870)
 * disallow CommitLogDirectory matching a DataFileDirectory (CASSANDRA-888)
 * default key cache size is 200k entries, changed from 10% (CASSANDRA-863)
 * add -Dcassandra-foreground=yes to cassandra.bat
 * exit if cluster name is changed unexpectedly (CASSANDRA-769)


0.6.0-beta1/beta2
 * add batch_mutate thrift command, deprecating batch_insert (CASSANDRA-336)
 * remove get_key_range Thrift API, deprecated in 0.5 (CASSANDRA-710)
 * add optional login() Thrift call for authentication (CASSANDRA-547)
 * support fat clients using gossiper and StorageProxy to perform
   replication in-process [jvm-only] (CASSANDRA-535)
 * support mmapped I/O for reads, on by default on 64bit JVMs 
   (CASSANDRA-408, CASSANDRA-669)
 * improve insert concurrency, particularly during Hinted Handoff
   (CASSANDRA-658)
 * faster network code (CASSANDRA-675)
 * stress.py moved to contrib (CASSANDRA-635)
 * row caching [must be explicitly enabled per-CF in config] (CASSANDRA-678)
 * present a useful measure of compaction progress in JMX (CASSANDRA-599)
 * add bin/sstablekeys (CASSNADRA-679)
 * add ConsistencyLevel.ANY (CASSANDRA-687)
 * make removetoken remove nodes from gossip entirely (CASSANDRA-644)
 * add ability to set cache sizes at runtime (CASSANDRA-708)
 * report latency and cache hit rate statistics with lifetime totals
   instead of average over the last minute (CASSANDRA-702)
 * support get_range_slice for RandomPartitioner (CASSANDRA-745)
 * per-keyspace replication factory and replication strategy (CASSANDRA-620)
 * track latency in microseconds (CASSANDRA-733)
 * add describe_ Thrift methods, deprecating get_string_property and 
   get_string_list_property
 * jmx interface for tracking operation mode and streams in general.
   (CASSANDRA-709)
 * keep memtables in sorted order to improve range query performance
   (CASSANDRA-799)
 * use while loop instead of recursion when trimming sstables compaction list 
   to avoid blowing stack in pathological cases (CASSANDRA-804)
 * basic Hadoop map/reduce support (CASSANDRA-342)


0.5.1
 * ensure all files for an sstable are streamed to the same directory.
   (CASSANDRA-716)
 * more accurate load estimate for bootstrapping (CASSANDRA-762)
 * tolerate dead or unavailable bootstrap target on write (CASSANDRA-731)
 * allow larger numbers of keys (> 140M) in a sstable bloom filter
   (CASSANDRA-790)
 * include jvm argument improvements from CASSANDRA-504 in debian package
 * change streaming chunk size to 32MB to accomodate Windows XP limitations
   (was 64MB) (CASSANDRA-795)
 * fix get_range_slice returning results in the wrong order (CASSANDRA-781)
 

0.5.0 final
 * avoid attempting to delete temporary bootstrap files twice (CASSANDRA-681)
 * fix bogus NaN in nodeprobe cfstats output (CASSANDRA-646)
 * provide a policy for dealing with single thread executors w/ a full queue
   (CASSANDRA-694)
 * optimize inner read in MessagingService, vastly improving multiple-node
   performance (CASSANDRA-675)
 * wait for table flush before streaming data back to a bootstrapping node.
   (CASSANDRA-696)
 * keep track of bootstrapping sources by table so that bootstrapping doesn't 
   give the indication of finishing early (CASSANDRA-673)


0.5.0 RC3
 * commit the correct version of the patch for CASSANDRA-663


0.5.0 RC2 (unreleased)
 * fix bugs in converting get_range_slice results to Thrift 
   (CASSANDRA-647, CASSANDRA-649)
 * expose java.util.concurrent.TimeoutException in StorageProxy methods
   (CASSANDRA-600)
 * TcpConnectionManager was holding on to disconnected connections, 
   giving the false indication they were being used. (CASSANDRA-651)
 * Remove duplicated write. (CASSANDRA-662)
 * Abort bootstrap if IP is already in the token ring (CASSANDRA-663)
 * increase default commitlog sync period, and wait for last sync to 
   finish before submitting another (CASSANDRA-668)


0.5.0 RC1
 * Fix potential NPE in get_range_slice (CASSANDRA-623)
 * add CRC32 to commitlog entries (CASSANDRA-605)
 * fix data streaming on windows (CASSANDRA-630)
 * GC compacted sstables after cleanup and compaction (CASSANDRA-621)
 * Speed up anti-entropy validation (CASSANDRA-629)
 * Fix anti-entropy assertion error (CASSANDRA-639)
 * Fix pending range conflicts when bootstapping or moving
   multiple nodes at once (CASSANDRA-603)
 * Handle obsolete gossip related to node movement in the case where
   one or more nodes is down when the movement occurs (CASSANDRA-572)
 * Include dead nodes in gossip to avoid a variety of problems
   and fix HH to removed nodes (CASSANDRA-634)
 * return an InvalidRequestException for mal-formed SlicePredicates
   (CASSANDRA-643)
 * fix bug determining closest neighbor for use in multiple datacenters
   (CASSANDRA-648)
 * Vast improvements in anticompaction speed (CASSANDRA-607)
 * Speed up log replay and writes by avoiding redundant serializations
   (CASSANDRA-652)


0.5.0 beta 2
 * Bootstrap improvements (several tickets)
 * add nodeprobe repair anti-entropy feature (CASSANDRA-193, CASSANDRA-520)
 * fix possibility of partition when many nodes restart at once
   in clusters with multiple seeds (CASSANDRA-150)
 * fix NPE in get_range_slice when no data is found (CASSANDRA-578)
 * fix potential NPE in hinted handoff (CASSANDRA-585)
 * fix cleanup of local "system" keyspace (CASSANDRA-576)
 * improve computation of cluster load balance (CASSANDRA-554)
 * added super column read/write, column count, and column/row delete to
   cassandra-cli (CASSANDRA-567, CASSANDRA-594)
 * fix returning live subcolumns of deleted supercolumns (CASSANDRA-583)
 * respect JAVA_HOME in bin/ scripts (several tickets)
 * add StorageService.initClient for fat clients on the JVM (CASSANDRA-535)
   (see contrib/client_only for an example of use)
 * make consistency_level functional in get_range_slice (CASSANDRA-568)
 * optimize key deserialization for RandomPartitioner (CASSANDRA-581)
 * avoid GCing tombstones except on major compaction (CASSANDRA-604)
 * increase failure conviction threshold, resulting in less nodes
   incorrectly (and temporarily) marked as down (CASSANDRA-610)
 * respect memtable thresholds during log replay (CASSANDRA-609)
 * support ConsistencyLevel.ALL on read (CASSANDRA-584)
 * add nodeprobe removetoken command (CASSANDRA-564)


0.5.0 beta
 * Allow multiple simultaneous flushes, improving flush throughput 
   on multicore systems (CASSANDRA-401)
 * Split up locks to improve write and read throughput on multicore systems
   (CASSANDRA-444, CASSANDRA-414)
 * More efficient use of memory during compaction (CASSANDRA-436)
 * autobootstrap option: when enabled, all non-seed nodes will attempt
   to bootstrap when started, until bootstrap successfully
   completes. -b option is removed.  (CASSANDRA-438)
 * Unless a token is manually specified in the configuration xml,
   a bootstraping node will use a token that gives it half the
   keys from the most-heavily-loaded node in the cluster,
   instead of generating a random token. 
   (CASSANDRA-385, CASSANDRA-517)
 * Miscellaneous bootstrap fixes (several tickets)
 * Ability to change a node's token even after it has data on it
   (CASSANDRA-541)
 * Ability to decommission a live node from the ring (CASSANDRA-435)
 * Semi-automatic loadbalancing via nodeprobe (CASSANDRA-192)
 * Add ability to set compaction thresholds at runtime via
   JMX / nodeprobe.  (CASSANDRA-465)
 * Add "comment" field to ColumnFamily definition. (CASSANDRA-481)
 * Additional JMX metrics (CASSANDRA-482)
 * JSON based export and import tools (several tickets)
 * Hinted Handoff fixes (several tickets)
 * Add key cache to improve read performance (CASSANDRA-423)
 * Simplified construction of custom ReplicationStrategy classes
   (CASSANDRA-497)
 * Graphical application (Swing) for ring integrity verification and 
   visualization was added to contrib (CASSANDRA-252)
 * Add DCQUORUM, DCQUORUMSYNC consistency levels and corresponding
   ReplicationStrategy / EndpointSnitch classes.  Experimental.
   (CASSANDRA-492)
 * Web client interface added to contrib (CASSANDRA-457)
 * More-efficient flush for Random, CollatedOPP partitioners 
   for normal writes (CASSANDRA-446) and bulk load (CASSANDRA-420)
 * Add MemtableFlushAfterMinutes, a global replacement for the old 
   per-CF FlushPeriodInMinutes setting (CASSANDRA-463)
 * optimizations to slice reading (CASSANDRA-350) and supercolumn
   queries (CASSANDRA-510)
 * force binding to given listenaddress for nodes with multiple
   interfaces (CASSANDRA-546)
 * stress.py benchmarking tool improvements (several tickets)
 * optimized replica placement code (CASSANDRA-525)
 * faster log replay on restart (CASSANDRA-539, CASSANDRA-540)
 * optimized local-node writes (CASSANDRA-558)
 * added get_range_slice, deprecating get_key_range (CASSANDRA-344)
 * expose TimedOutException to thrift (CASSANDRA-563)
 

0.4.2
 * Add validation disallowing null keys (CASSANDRA-486)
 * Fix race conditions in TCPConnectionManager (CASSANDRA-487)
 * Fix using non-utf8-aware comparison as a sanity check.
   (CASSANDRA-493)
 * Improve default garbage collector options (CASSANDRA-504)
 * Add "nodeprobe flush" (CASSANDRA-505)
 * remove NotFoundException from get_slice throws list (CASSANDRA-518)
 * fix get (not get_slice) of entire supercolumn (CASSANDRA-508)
 * fix null token during bootstrap (CASSANDRA-501)


0.4.1
 * Fix FlushPeriod columnfamily configuration regression
   (CASSANDRA-455)
 * Fix long column name support (CASSANDRA-460)
 * Fix for serializing a row that only contains tombstones
   (CASSANDRA-458)
 * Fix for discarding unneeded commitlog segments (CASSANDRA-459)
 * Add SnapshotBeforeCompaction configuration option (CASSANDRA-426)
 * Fix compaction abort under insufficient disk space (CASSANDRA-473)
 * Fix reading subcolumn slice from tombstoned CF (CASSANDRA-484)
 * Fix race condition in RVH causing occasional NPE (CASSANDRA-478)


0.4.0
 * fix get_key_range problems when a node is down (CASSANDRA-440)
   and add UnavailableException to more Thrift methods
 * Add example EndPointSnitch contrib code (several tickets)


0.4.0 RC2
 * fix SSTable generation clash during compaction (CASSANDRA-418)
 * reject method calls with null parameters (CASSANDRA-308)
 * properly order ranges in nodeprobe output (CASSANDRA-421)
 * fix logging of certain errors on executor threads (CASSANDRA-425)


0.4.0 RC1
 * Bootstrap feature is live; use -b on startup (several tickets)
 * Added multiget api (CASSANDRA-70)
 * fix Deadlock with SelectorManager.doProcess and TcpConnection.write
   (CASSANDRA-392)
 * remove key cache b/c of concurrency bugs in third-party
   CLHM library (CASSANDRA-405)
 * update non-major compaction logic to use two threshold values
   (CASSANDRA-407)
 * add periodic / batch commitlog sync modes (several tickets)
 * inline BatchMutation into batch_insert params (CASSANDRA-403)
 * allow setting the logging level at runtime via mbean (CASSANDRA-402)
 * change default comparator to BytesType (CASSANDRA-400)
 * add forwards-compatible ConsistencyLevel parameter to get_key_range
   (CASSANDRA-322)
 * r/m special case of blocking for local destination when writing with 
   ConsistencyLevel.ZERO (CASSANDRA-399)
 * Fixes to make BinaryMemtable [bulk load interface] useful (CASSANDRA-337);
   see contrib/bmt_example for an example of using it.
 * More JMX properties added (several tickets)
 * Thrift changes (several tickets)
    - Merged _super get methods with the normal ones; return values
      are now of ColumnOrSuperColumn.
    - Similarly, merged batch_insert_super into batch_insert.



0.4.0 beta
 * On-disk data format has changed to allow billions of keys/rows per
   node instead of only millions
 * Multi-keyspace support
 * Scan all sstables for all queries to avoid situations where
   different types of operation on the same ColumnFamily could
   disagree on what data was present
 * Snapshot support via JMX
 * Thrift API has changed a _lot_:
    - removed time-sorted CFs; instead, user-defined comparators
      may be defined on the column names, which are now byte arrays.
      Default comparators are provided for UTF8, Bytes, Ascii, Long (i64),
      and UUID types.
    - removed colon-delimited strings in thrift api in favor of explicit
      structs such as ColumnPath, ColumnParent, etc.  Also normalized
      thrift struct and argument naming.
    - Added columnFamily argument to get_key_range.
    - Change signature of get_slice to accept starting and ending
      columns as well as an offset.  (This allows use of indexes.)
      Added "ascending" flag to allow reasonably-efficient reverse
      scans as well.  Removed get_slice_by_range as redundant.
    - get_key_range operates on one CF at a time
    - changed `block` boolean on insert methods to ConsistencyLevel enum,
      with options of NONE, ONE, QUORUM, and ALL.
    - added similar consistency_level parameter to read methods
    - column-name-set slice with no names given now returns zero columns
      instead of all of them.  ("all" can run your server out of memory.
      use a range-based slice with a high max column count instead.)
 * Removed the web interface. Node information can now be obtained by 
   using the newly introduced nodeprobe utility.
 * More JMX stats
 * Remove magic values from internals (e.g. special key to indicate
   when to flush memtables)
 * Rename configuration "table" to "keyspace"
 * Moved to crash-only design; no more shutdown (just kill the process)
 * Lots of bug fixes

Full list of issues resolved in 0.4 is at https://issues.apache.org/jira/secure/IssueNavigator.jspa?reset=true&&pid=12310865&fixfor=12313862&resolution=1&sorter/field=issuekey&sorter/order=DESC


0.3.0 RC3
 * Fix potential deadlock under load in TCPConnection.
   (CASSANDRA-220)


0.3.0 RC2
 * Fix possible data loss when server is stopped after replaying
   log but before new inserts force memtable flush.
   (CASSANDRA-204)
 * Added BUGS file


0.3.0 RC1
 * Range queries on keys, including user-defined key collation
 * Remove support
 * Workarounds for a weird bug in JDK select/register that seems
   particularly common on VM environments. Cassandra should deploy
   fine on EC2 now
 * Much improved infrastructure: the beginnings of a decent test suite
   ("ant test" for unit tests; "nosetests" for system tests), code
   coverage reporting, etc.
 * Expanded node status reporting via JMX
 * Improved error reporting/logging on both server and client
 * Reduced memory footprint in default configuration
 * Combined blocking and non-blocking versions of insert APIs
 * Added FlushPeriodInMinutes configuration parameter to force
   flushing of infrequently-updated ColumnFamilies<|MERGE_RESOLUTION|>--- conflicted
+++ resolved
@@ -1,4 +1,3 @@
-<<<<<<< HEAD
 3.0.1
  * Fix SELECT statement with IN restrictions on partition key,
    ORDER BY and LIMIT (CASSANDRA-10729)
@@ -12,10 +11,7 @@
  * Keep the file open in trySkipCache (CASSANDRA-10669)
  * Updated trigger example (CASSANDRA-10257)
 Merged from 2.2:
-=======
-2.2.4
  * CQL.textile syntax incorrectly includes optional keyspace for aggregate SFUNC and FINALFUNC (CASSANDRA-10747)
->>>>>>> 53e777a2
  * Fix JSON update with prepared statements (CASSANDRA-10631)
  * Don't do anticompaction after subrange repair (CASSANDRA-10422)
  * Fix SimpleDateType type compatibility (CASSANDRA-10027)
