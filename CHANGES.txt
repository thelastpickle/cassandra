<<<<<<< HEAD
3.0.21
 * Run evictFromMembership in GossipStage (CASSANDRA-15592)

3.0.20
 * Run in-jvm upgrade dtests in circleci (CASSANDRA-15506)
 * Include updates to static column in mutation size calculations (CASSANDRA-15293)
 * Fix point-in-time recoevery ignoring timestamp of updates to static columns (CASSANDRA-15292)
 * GC logs are also put under $CASSANDRA_LOG_DIR (CASSANDRA-14306)
 * Fix sstabledump's position key value when partitions have multiple rows (CASSANDRA-14721)
 * Avoid over-scanning data directories in LogFile.verify() (CASSANDRA-15364)
 * Bump generations and document changes to system_distributed and system_traces in 3.0, 3.11
   (CASSANDRA-15441)
 * Fix system_traces creation timestamp; optimise system keyspace upgrades (CASSANDRA-15398)
 * Fix various data directory prefix matching issues (CASSANDRA-13974)
 * Minimize clustering values in metadata collector (CASSANDRA-15400)
 * Avoid over-trimming of results in mixed mode clusters (CASSANDRA-15405)
 * validate value sizes in LegacyLayout (CASSANDRA-15373)
 * Ensure that tracing doesn't break connections in 3.x/4.0 mixed mode by default (CASSANDRA-15385)
 * Make sure index summary redistribution does not start when compactions are paused (CASSANDRA-15265)
 * Ensure legacy rows have primary key livenessinfo when they contain illegal cells (CASSANDRA-15365)
 * Fix race condition when setting bootstrap flags (CASSANDRA-14878)
 * Fix NativeLibrary.tryOpenDirectory callers for Windows (CASSANDRA-15426)
Merged from 2.2
=======
2.2.17
 * Allow EXTRA_CLASSPATH to work on tar/source installations (CASSANDRA-15567)

2.2.16
>>>>>>> b2b1b464
 * Fix SELECT JSON output for empty blobs (CASSANDRA-15435)
 * In-JVM DTest: Set correct internode message version for upgrade test (CASSANDRA-15371)
 * In-JVM DTest: Support NodeTool in dtest (CASSANDRA-15429)

3.0.19
 * Add ability to cap max negotiable protocol version (CASSANDRA-15193)
 * Gossip tokens on startup if available (CASSANDRA-15335)
 * Fix resource leak in CompressedSequentialWriter (CASSANDRA-15340)
 * Fix merge which reverted CASSANDRA-14993 (CASSANDRA-15289)
 * Fix LegacyLayout RangeTombstoneList IndexOutOfBoundsException when upgrading and RangeTombstone bounds are asymmetric (CASSANDRA-15172)
 * Fix NPE when using allocate_tokens_for_keyspace on new DC/rack (CASSANDRA-14952)
 * Filter sstables earlier when running cleanup (CASSANDRA-15100)
 * Use mean row count instead of mean column count for index selectivity calculation (CASSANDRA-15259)
 * Avoid updating unchanged gossip states (CASSANDRA-15097)
 * Prevent recreation of previously dropped columns with a different kind (CASSANDRA-14948)
 * Prevent client requests from blocking on executor task queue (CASSANDRA-15013)
 * Toughen up column drop/recreate type validations (CASSANDRA-15204)
 * LegacyLayout should handle paging states that cross a collection column (CASSANDRA-15201)
 * Prevent RuntimeException when username or password is empty/null (CASSANDRA-15198)
 * Multiget thrift query returns null records after digest mismatch (CASSANDRA-14812)
 * Skipping illegal legacy cells can break reverse iteration of indexed partitions (CASSANDRA-15178)
 * Handle paging states serialized with a different version than the session's (CASSANDRA-15176)
 * Throw IOE instead of asserting on unsupporter peer versions (CASSANDRA-15066)
 * Update token metadata when handling MOVING/REMOVING_TOKEN events (CASSANDRA-15120)
 * Add ability to customize cassandra log directory using $CASSANDRA_LOG_DIR (CASSANDRA-15090)
 * Skip cells with illegal column names when reading legacy sstables (CASSANDRA-15086)
 * Fix assorted gossip races and add related runtime checks (CASSANDRA-15059)
 * Fix mixed mode partition range scans with limit (CASSANDRA-15072)
 * cassandra-stress works with frozen collections: list and set (CASSANDRA-14907)
 * For nodetool listsnapshots output, put spaces between columns, and increase snapshot padding (CASSANDRA-14876)
 * Fix handling FS errors on writing and reading flat files - LogTransaction and hints (CASSANDRA-15053)
 * Avoid double closing the iterator to avoid overcounting the number of requests (CASSANDRA-15058)
 * Improve `nodetool status -r` speed (CASSANDRA-14847)
 * Improve merkle tree size and time on heap (CASSANDRA-14096)
 * Add missing commands to nodetool-completion (CASSANDRA-14916)
 * Anti-compaction temporarily corrupts sstable state for readers (CASSANDRA-15004)
 Merged from 2.2:
 * Catch non-IOException in FileUtils.close to make sure that all resources are closed (CASSANDRA-15225)
 * Handle exceptions during authentication/authorization (CASSANDRA-15041)
 * Support cross version messaging in in-jvm upgrade dtests (CASSANDRA-15078)
 * Fix index summary redistribution cancellation (CASSANDRA-15045)
 * Refactor Circle CI configuration (CASSANDRA-14806)
 * Fixing invalid CQL in security documentation (CASSANDRA-15020)
 * Multi-version in-JVM dtests (CASSANDRA-14937)
 * Allow instance class loaders to be garbage collected for inJVM dtest (CASSANDRA-15170)
 * Add support for network topology and query tracing for inJVM dtest (CASSANDRA-15319)


3.0.18
 * Severe concurrency issues in STCS,DTCS,TWCS,TMD.Topology,TypeParser
 * Add a script to make running the cqlsh tests in cassandra repo easier (CASSANDRA-14951)
 * If SizeEstimatesRecorder misses a 'onDropTable' notification, the size_estimates table will never be cleared for that table. (CASSANDRA-14905)
 * Counters fail to increment in 2.1/2.2 to 3.X mixed version clusters (CASSANDRA-14958)
 * Streaming needs to synchronise access to LifecycleTransaction (CASSANDRA-14554)
 * Fix cassandra-stress write hang with default options (CASSANDRA-14616)
 * Differentiate between slices and RTs when decoding legacy bounds (CASSANDRA-14919)
 * CommitLogReplayer.handleReplayError should print stack traces (CASSANDRA-14589)
 * Netty epoll IOExceptions caused by unclean client disconnects being logged at INFO (CASSANDRA-14909)
 * Unfiltered.isEmpty conflicts with Row extends AbstractCollection.isEmpty (CASSANDRA-14588)
 * RangeTombstoneList doesn't properly clean up mergeable or superseded rts in some cases (CASSANDRA-14894)
 * Fix handling of collection tombstones for dropped columns from legacy sstables (CASSANDRA-14912)
 * Throw exception if Columns serialized subset encode more columns than possible (CASSANDRA-14591)
 * Drop/add column name with different Kind can result in corruption (CASSANDRA-14843)
 * Fix missing rows when reading 2.1 SSTables with static columns in 3.0 (CASSANDRA-14873)
 * Move TWCS message 'No compaction necessary for bucket size' to Trace level (CASSANDRA-14884)
 * Sstable min/max metadata can cause data loss (CASSANDRA-14861)
 * Dropped columns can cause reverse sstable iteration to return prematurely (CASSANDRA-14838)
 * Legacy sstables with  multi block range tombstones create invalid bound sequences (CASSANDRA-14823)
 * Expand range tombstone validation checks to multiple interim request stages (CASSANDRA-14824)
 * Reverse order reads can return incomplete results (CASSANDRA-14803)
 * Avoid calling iter.next() in a loop when notifying indexers about range tombstones (CASSANDRA-14794)
 * Fix purging semi-expired RT boundaries in reversed iterators (CASSANDRA-14672)
 * DESC order reads can fail to return the last Unfiltered in the partition (CASSANDRA-14766)
 * Fix corrupted collection deletions for dropped columns in 3.0 <-> 2.{1,2} messages (CASSANDRA-14568)
 * Fix corrupted static collection deletions in 3.0 <-> 2.{1,2} messages (CASSANDRA-14568)
 * Handle failures in parallelAllSSTableOperation (cleanup/upgradesstables/etc) (CASSANDRA-14657)
 * Improve TokenMetaData cache populating performance avoid long locking (CASSANDRA-14660)
 * Backport: Flush netty client messages immediately (not by default) (CASSANDRA-13651)
 * Fix static column order for SELECT * wildcard queries (CASSANDRA-14638)
 * sstableloader should use discovered broadcast address to connect intra-cluster (CASSANDRA-14522)
 * Fix reading columns with non-UTF names from schema (CASSANDRA-14468)
 Merged from 2.2:
 * CircleCI docker image should bake in more dependencies (CASSANDRA-14985)
 * Don't enable client transports when bootstrap is pending (CASSANDRA-14525)
 * MigrationManager attempts to pull schema from different major version nodes (CASSANDRA-14928)
 * Fix incorrect cqlsh results when selecting same columns multiple times (CASSANDRA-13262)
 * Returns null instead of NaN or Infinity in JSON strings (CASSANDRA-14377)
Merged from 2.1:
 * Paged Range Slice queries with DISTINCT can drop rows from results (CASSANDRA-14956)
 * Update release checksum algorithms to SHA-256, SHA-512 (CASSANDRA-14970)


3.0.17
 * Fix corrupted static collection deletions in 3.0 -> 2.{1,2} messages (CASSANDRA-14568)
 * Fix potential IndexOutOfBoundsException with counters (CASSANDRA-14167)
 * Restore resumable hints delivery, backport CASSANDRA-11960 (CASSANDRA-14419)
 * Always close RT markers returned by ReadCommand#executeLocally() (CASSANDRA-14515)
 * Reverse order queries with range tombstones can cause data loss (CASSANDRA-14513)
 * Fix regression of lagging commitlog flush log message (CASSANDRA-14451)
 * Add Missing dependencies in pom-all (CASSANDRA-14422)
 * Cleanup StartupClusterConnectivityChecker and PING Verb (CASSANDRA-14447)
 * Fix deprecated repair error notifications from 3.x clusters to legacy JMX clients (CASSANDRA-13121)
 * Cassandra not starting when using enhanced startup scripts in windows (CASSANDRA-14418)
 * Fix progress stats and units in compactionstats (CASSANDRA-12244)
 * Better handle missing partition columns in system_schema.columns (CASSANDRA-14379)
 * Delay hints store excise by write timeout to avoid race with decommission (CASSANDRA-13740)
 * Deprecate background repair and probablistic read_repair_chance table options
   (CASSANDRA-13910)
 * Add missed CQL keywords to documentation (CASSANDRA-14359)
 * Fix unbounded validation compactions on repair / revert CASSANDRA-13797 (CASSANDRA-14332)
 * Avoid deadlock when running nodetool refresh before node is fully up (CASSANDRA-14310)
 * Handle all exceptions when opening sstables (CASSANDRA-14202)
 * Handle incompletely written hint descriptors during startup (CASSANDRA-14080)
 * Handle repeat open bound from SRP in read repair (CASSANDRA-14330)
 * Respect max hint window when hinting for LWT (CASSANDRA-14215)
 * Adding missing WriteType enum values to v3, v4, and v5 spec (CASSANDRA-13697)
 * Don't regenerate bloomfilter and summaries on startup (CASSANDRA-11163)
 * Fix NPE when performing comparison against a null frozen in LWT (CASSANDRA-14087)
 * Log when SSTables are deleted (CASSANDRA-14302)
 * Fix batch commitlog sync regression (CASSANDRA-14292)
 * Write to pending endpoint when view replica is also base replica (CASSANDRA-14251)
 * Chain commit log marker potential performance regression in batch commit mode (CASSANDRA-14194)
 * Fully utilise specified compaction threads (CASSANDRA-14210)
 * Pre-create deletion log records to finish compactions quicker (CASSANDRA-12763)
Merged from 2.2:
 * Fix bug that prevented compaction of SSTables after full repairs (CASSANDRA-14423)
 * Incorrect counting of pending messages in OutboundTcpConnection (CASSANDRA-11551)
 * Fix compaction failure caused by reading un-flushed data (CASSANDRA-12743)
 * Use Bounds instead of Range for sstables in anticompaction (CASSANDRA-14411)
 * Fix JSON queries with IN restrictions and ORDER BY clause (CASSANDRA-14286)
 * CQL fromJson(null) throws NullPointerException (CASSANDRA-13891)
 * Backport circleci yaml (CASSANDRA-14240)
Merged from 2.1:
 * Check checksum before decompressing data (CASSANDRA-14284)
 * CVE-2017-5929 Security vulnerability in Logback warning in NEWS.txt (CASSANDRA-14183)


3.0.16
 * Fix unit test failures in ViewComplexTest (CASSANDRA-14219)
 * Add MinGW uname check to start scripts (CASSANDRA-12940)
 * Protect against overflow of local expiration time (CASSANDRA-14092)
 * Use the correct digest file and reload sstable metadata in nodetool verify (CASSANDRA-14217)
 * Handle failure when mutating repaired status in Verifier (CASSANDRA-13933)
 * Close socket on error during connect on OutboundTcpConnection (CASSANDRA-9630)
 * Set encoding for javadoc generation (CASSANDRA-14154)
 * Fix index target computation for dense composite tables with dropped compact storage (CASSANDRA-14104)
 * Improve commit log chain marker updating (CASSANDRA-14108)
 * Extra range tombstone bound creates double rows (CASSANDRA-14008)
 * Fix SStable ordering by max timestamp in SinglePartitionReadCommand (CASSANDRA-14010)
 * Accept role names containing forward-slash (CASSANDRA-14088)
 * Optimize CRC check chance probability calculations (CASSANDRA-14094)
 * Fix cleanup on keyspace with no replicas (CASSANDRA-13526)
 * Fix updating base table rows with TTL not removing materialized view entries (CASSANDRA-14071)
 * Reduce garbage created by DynamicSnitch (CASSANDRA-14091)
 * More frequent commitlog chained markers (CASSANDRA-13987)
 * Fix serialized size of DataLimits (CASSANDRA-14057)
 * Add flag to allow dropping oversized read repair mutations (CASSANDRA-13975)
 * Fix SSTableLoader logger message (CASSANDRA-14003)
 * Fix repair race that caused gossip to block (CASSANDRA-13849)
 * Tracing interferes with digest requests when using RandomPartitioner (CASSANDRA-13964)
 * Add flag to disable materialized views, and warnings on creation (CASSANDRA-13959)
 * Don't let user drop or generally break tables in system_distributed (CASSANDRA-13813)
 * Provide a JMX call to sync schema with local storage (CASSANDRA-13954)
 * Mishandling of cells for removed/dropped columns when reading legacy files (CASSANDRA-13939)
 * Deserialise sstable metadata in nodetool verify (CASSANDRA-13922)
Merged from 2.2:
 * Fix the inspectJvmOptions startup check (CASSANDRA-14112)
 * Fix race that prevents submitting compaction for a table when executor is full (CASSANDRA-13801)
 * Rely on the JVM to handle OutOfMemoryErrors (CASSANDRA-13006)
Merged from 2.1:
 * More PEP8 compliance for cqlsh (CASSANDRA-14021)
 * RPM package spec: fix permissions for installed jars and config files (CASSANDRA-14181)


3.0.15
 * Improve TRUNCATE performance (CASSANDRA-13909)
 * Implement short read protection on partition boundaries (CASSANDRA-13595)
 * Fix ISE thrown by UPI.Serializer.hasNext() for some SELECT queries (CASSANDRA-13911)
 * Filter header only commit logs before recovery (CASSANDRA-13918)
 * AssertionError prepending to a list (CASSANDRA-13149)
 * Fix support for SuperColumn tables (CASSANDRA-12373)
 * Handle limit correctly on tables with strict liveness (CASSANDRA-13883)
 * Fix missing original update in TriggerExecutor (CASSANDRA-13894)
 * Remove non-rpc-ready nodes from counter leader candidates (CASSANDRA-13043)
 * Improve short read protection performance (CASSANDRA-13794)
 * Fix sstable reader to support range-tombstone-marker for multi-slices (CASSANDRA-13787)
 * Fix short read protection for tables with no clustering columns (CASSANDRA-13880)
 * Make isBuilt volatile in PartitionUpdate (CASSANDRA-13619)
 * Prevent integer overflow of timestamps in CellTest and RowsTest (CASSANDRA-13866)
 * Fix counter application order in short read protection (CASSANDRA-12872)
 * Don't block RepairJob execution on validation futures (CASSANDRA-13797)
 * Wait for all management tasks to complete before shutting down CLSM (CASSANDRA-13123)
 * INSERT statement fails when Tuple type is used as clustering column with default DESC order (CASSANDRA-13717)
 * Fix pending view mutations handling and cleanup batchlog when there are local and remote paired mutations (CASSANDRA-13069)
 * Improve config validation and documentation on overflow and NPE (CASSANDRA-13622)
 * Range deletes in a CAS batch are ignored (CASSANDRA-13655)
 * Avoid assertion error when IndexSummary > 2G (CASSANDRA-12014)
 * Change repair midpoint logging for tiny ranges (CASSANDRA-13603)
 * Better handle corrupt final commitlog segment (CASSANDRA-11995)
 * StreamingHistogram is not thread safe (CASSANDRA-13756)
 * Fix MV timestamp issues (CASSANDRA-11500)
 * Better tolerate improperly formatted bcrypt hashes (CASSANDRA-13626) 
 * Fix race condition in read command serialization (CASSANDRA-13363)
 * Enable segement creation before recovering commitlogs (CASSANDRA-13587)
 * Fix AssertionError in short read protection (CASSANDRA-13747)
 * Don't skip corrupted sstables on startup (CASSANDRA-13620)
 * Fix the merging of cells with different user type versions (CASSANDRA-13776)
 * Copy session properties on cqlsh.py do_login (CASSANDRA-13640)
 * Potential AssertionError during ReadRepair of range tombstone and partition deletions (CASSANDRA-13719)
 * Don't let stress write warmup data if n=0 (CASSANDRA-13773)
 * Gossip thread slows down when using batch commit log (CASSANDRA-12966)
 * Randomize batchlog endpoint selection with only 1 or 2 racks (CASSANDRA-12884)
 * Fix digest calculation for counter cells (CASSANDRA-13750)
 * Fix ColumnDefinition.cellValueType() for non-frozen collection and change SSTabledump to use type.toJSONString() (CASSANDRA-13573)
 * Skip materialized view addition if the base table doesn't exist (CASSANDRA-13737)
 * Drop table should remove corresponding entries in dropped_columns table (CASSANDRA-13730)
 * Log warn message until legacy auth tables have been migrated (CASSANDRA-13371)
 * Fix incorrect [2.1 <- 3.0] serialization of counter cells created in 2.0 (CASSANDRA-13691)
 * Fix invalid writetime for null cells (CASSANDRA-13711)
 * Fix ALTER TABLE statement to atomically propagate changes to the table and its MVs (CASSANDRA-12952)
 * Fixed ambiguous output of nodetool tablestats command (CASSANDRA-13722)
 * JMXEnabledThreadPoolExecutor with corePoolSize equal to maxPoolSize (Backport CASSANDRA-13329)
 * Fix Digest mismatch Exception if hints file has UnknownColumnFamily (CASSANDRA-13696)
 * Purge tombstones created by expired cells (CASSANDRA-13643)
 * Make concat work with iterators that have different subsets of columns (CASSANDRA-13482)
 * Set test.runners based on cores and memory size (CASSANDRA-13078)
 * Allow different NUMACTL_ARGS to be passed in (CASSANDRA-13557)
 * Allow native function calls in CQLSSTableWriter (CASSANDRA-12606)
 * Fix secondary index queries on COMPACT tables (CASSANDRA-13627)
 * Nodetool listsnapshots output is missing a newline, if there are no snapshots (CASSANDRA-13568)
 * sstabledump reports incorrect usage for argument order (CASSANDRA-13532)
Merged from 2.2:
 * Safely handle empty buffers when outputting to JSON (CASSANDRA-13868)
 * Copy session properties on cqlsh.py do_login (CASSANDRA-13847)
 * Fix load over calculated issue in IndexSummaryRedistribution (CASSANDRA-13738)
 * Fix compaction and flush exception not captured (CASSANDRA-13833)
 * Uncaught exceptions in Netty pipeline (CASSANDRA-13649)
 * Prevent integer overflow on exabyte filesystems (CASSANDRA-13067)
 * Fix queries with LIMIT and filtering on clustering columns (CASSANDRA-11223)
 * Fix potential NPE when resume bootstrap fails (CASSANDRA-13272)
 * Fix toJSONString for the UDT, tuple and collection types (CASSANDRA-13592)
 * Fix nested Tuples/UDTs validation (CASSANDRA-13646)
Merged from 2.1:
 * Remove stress-test target in CircleCI as it's not existing (CASSANDRA-13775)
 * Clone HeartBeatState when building gossip messages. Make its generation/version volatile (CASSANDRA-13700)


3.0.14
 * Ensure int overflow doesn't occur when calculating large partition warning size (CASSANDRA-13172)
 * Ensure consistent view of partition columns between coordinator and replica in ColumnFilter (CASSANDRA-13004)
 * Failed unregistering mbean during drop keyspace (CASSANDRA-13346)
 * nodetool scrub/cleanup/upgradesstables exit code is wrong (CASSANDRA-13542)
 * Fix the reported number of sstable data files accessed per read (CASSANDRA-13120)
 * Fix schema digest mismatch during rolling upgrades from versions before 3.0.12 (CASSANDRA-13559)
 * Upgrade JNA version to 4.4.0 (CASSANDRA-13072)
 * Interned ColumnIdentifiers should use minimal ByteBuffers (CASSANDRA-13533)
 * ReverseIndexedReader may drop rows during 2.1 to 3.0 upgrade (CASSANDRA-13525)
 * Fix repair process violating start/end token limits for small ranges (CASSANDRA-13052)
 * Add storage port options to sstableloader (CASSANDRA-13518)
 * Properly handle quoted index names in cqlsh DESCRIBE output (CASSANDRA-12847)
 * Avoid reading static row twice from old format sstables (CASSANDRA-13236)
 * Fix NPE in StorageService.excise() (CASSANDRA-13163)
 * Expire OutboundTcpConnection messages by a single Thread (CASSANDRA-13265)
 * Fail repair if insufficient responses received (CASSANDRA-13397)
 * Fix SSTableLoader fail when the loaded table contains dropped columns (CASSANDRA-13276)
 * Avoid name clashes in CassandraIndexTest (CASSANDRA-13427)
 * Handling partially written hint files (CASSANDRA-12728)
 * Interrupt replaying hints on decommission (CASSANDRA-13308)
 * Fix schema version calculation for rolling upgrades (CASSANDRA-13441)
Merged from 2.2:
 * Nodes started with join_ring=False should be able to serve requests when authentication is enabled (CASSANDRA-11381)
 * cqlsh COPY FROM: increment error count only for failures, not for attempts (CASSANDRA-13209)


3.0.13
 * Make reading of range tombstones more reliable (CASSANDRA-12811)
 * Fix startup problems due to schema tables not completely flushed (CASSANDRA-12213)
 * Fix view builder bug that can filter out data on restart (CASSANDRA-13405)
 * Fix 2i page size calculation when there are no regular columns (CASSANDRA-13400)
 * Fix the conversion of 2.X expired rows without regular column data (CASSANDRA-13395)
 * Fix hint delivery when using ext+internal IPs with prefer_local enabled (CASSANDRA-13020)
 * Fix possible NPE on upgrade to 3.0/3.X in case of IO errors (CASSANDRA-13389)
 * Legacy deserializer can create empty range tombstones (CASSANDRA-13341)
 * Use the Kernel32 library to retrieve the PID on Windows and fix startup checks (CASSANDRA-13333)
 * Fix code to not exchange schema across major versions (CASSANDRA-13274)
 * Dropping column results in "corrupt" SSTable (CASSANDRA-13337)
 * Bugs handling range tombstones in the sstable iterators (CASSANDRA-13340)
 * Fix CONTAINS filtering for null collections (CASSANDRA-13246)
 * Applying: Use a unique metric reservoir per test run when using Cassandra-wide metrics residing in MBeans (CASSANDRA-13216)
 * Propagate row deletions in 2i tables on upgrade (CASSANDRA-13320)
 * Slice.isEmpty() returns false for some empty slices (CASSANDRA-13305)
 * Add formatted row output to assertEmpty in CQL Tester (CASSANDRA-13238)
 * Legacy caching options can prevent 3.0 upgrade (CASSANDRA-13384)
 * Nodetool upgradesstables/scrub/compact ignores system tables (CASSANDRA-13410)
 * Fix NPE issue in StorageService (CASSANDRA-13060)
Merged from 2.2:
 * Avoid starting gossiper in RemoveTest (CASSANDRA-13407)
 * Fix weightedSize() for row-cache reported by JMX and NodeTool (CASSANDRA-13393)
 * Honor truststore-password parameter in cassandra-stress (CASSANDRA-12773)
 * Discard in-flight shadow round responses (CASSANDRA-12653)
 * Don't anti-compact repaired data to avoid inconsistencies (CASSANDRA-13153)
 * Wrong logger name in AnticompactionTask (CASSANDRA-13343)
 * Commitlog replay may fail if last mutation is within 4 bytes of end of segment (CASSANDRA-13282)
 * Fix queries updating multiple time the same list (CASSANDRA-13130)
 * Fix GRANT/REVOKE when keyspace isn't specified (CASSANDRA-13053)
Merged from 2.1:
 * Fix 2ndary index queries on partition keys for tables with static columns CASSANDRA-13147
 * Fix ParseError unhashable type list in cqlsh copy from (CASSANDRA-13364)


3.0.12
 * Prevent data loss on upgrade 2.1 - 3.0 by adding component separator to LogRecord absolute path (CASSANDRA-13294)
 * Improve testing on macOS by eliminating sigar logging (CASSANDRA-13233)
 * Cqlsh copy-from should error out when csv contains invalid data for collections (CASSANDRA-13071)
 * Update c.yaml doc for offheap memtables (CASSANDRA-13179)
 * Faster StreamingHistogram (CASSANDRA-13038)
 * Legacy deserializer can create unexpected boundary range tombstones (CASSANDRA-13237)
 * Remove unnecessary assertion from AntiCompactionTest (CASSANDRA-13070)
 * Fix cqlsh COPY for dates before 1900 (CASSANDRA-13185)
Merged from 2.2:
 * Avoid race on receiver by starting streaming sender thread after sending init message (CASSANDRA-12886)
 * Fix "multiple versions of ant detected..." when running ant test (CASSANDRA-13232)
 * Coalescing strategy sleeps too much (CASSANDRA-13090)
 * Fix flaky LongLeveledCompactionStrategyTest (CASSANDRA-12202)
 * Fix failing COPY TO STDOUT (CASSANDRA-12497)
 * Fix ColumnCounter::countAll behaviour for reverse queries (CASSANDRA-13222)
 * Exceptions encountered calling getSeeds() breaks OTC thread (CASSANDRA-13018)
Merged from 2.1:
 * Remove unused repositories (CASSANDRA-13278)
 * Log stacktrace of uncaught exceptions (CASSANDRA-13108)


3.0.11
 * Use keyspace replication settings on system.size_estimates table (CASSANDRA-9639)
 * Add vm.max_map_count StartupCheck (CASSANDRA-13008)
 * Hint related logging should include the IP address of the destination in addition to 
   host ID (CASSANDRA-13205)
 * Reloading logback.xml does not work (CASSANDRA-13173)
 * Lightweight transactions temporarily fail after upgrade from 2.1 to 3.0 (CASSANDRA-13109)
 * Duplicate rows after upgrading from 2.1.16 to 3.0.10/3.9 (CASSANDRA-13125)
 * Fix UPDATE queries with empty IN restrictions (CASSANDRA-13152)
 * Abort or retry on failed hints delivery (CASSANDRA-13124)
 * Fix handling of partition with partition-level deletion plus
   live rows in sstabledump (CASSANDRA-13177)
 * Provide user workaround when system_schema.columns does not contain entries
   for a table that's in system_schema.tables (CASSANDRA-13180)
 * Dump threads when unit tests time out (CASSANDRA-13117)
 * Better error when modifying function permissions without explicit keyspace (CASSANDRA-12925)
 * Indexer is not correctly invoked when building indexes over sstables (CASSANDRA-13075)
 * Read repair is not blocking repair to finish in foreground repair (CASSANDRA-13115)
 * Stress daemon help is incorrect (CASSANDRA-12563)
 * Remove ALTER TYPE support (CASSANDRA-12443)
 * Fix assertion for certain legacy range tombstone pattern (CASSANDRA-12203)
 * Set javac encoding to utf-8 (CASSANDRA-11077)
 * Replace empty strings with null values if they cannot be converted (CASSANDRA-12794)
 * Fixed flacky SSTableRewriterTest: check file counts before calling validateCFS (CASSANDRA-12348)
 * Fix deserialization of 2.x DeletedCells (CASSANDRA-12620)
 * Add parent repair session id to anticompaction log message (CASSANDRA-12186)
 * Improve contention handling on failure to acquire MV lock for streaming and hints (CASSANDRA-12905)
 * Fix DELETE and UPDATE queries with empty IN restrictions (CASSANDRA-12829)
 * Mark MVs as built after successful bootstrap (CASSANDRA-12984)
 * Estimated TS drop-time histogram updated with Cell.NO_DELETION_TIME (CASSANDRA-13040)
 * Nodetool compactionstats fails with NullPointerException (CASSANDRA-13021)
 * Thread local pools never cleaned up (CASSANDRA-13033)
 * Set RPC_READY to false when draining or if a node is marked as shutdown (CASSANDRA-12781)
 * Make sure sstables only get committed when it's safe to discard commit log records (CASSANDRA-12956)
 * Reject default_time_to_live option when creating or altering MVs (CASSANDRA-12868)
 * Nodetool should use a more sane max heap size (CASSANDRA-12739)
 * LocalToken ensures token values are cloned on heap (CASSANDRA-12651)
 * AnticompactionRequestSerializer serializedSize is incorrect (CASSANDRA-12934)
 * Prevent reloading of logback.xml from UDF sandbox (CASSANDRA-12535)
 * Reenable HeapPool (CASSANDRA-12900)
Merged from 2.2:
 * Fix JVM metric names (CASSANDRA-13103)
 * Fix negative mean latency metric (CASSANDRA-12876)
 * Use only one file pointer when creating commitlog segments (CASSANDRA-12539)
 * Fix speculative retry bugs (CASSANDRA-13009)
 * Fix handling of nulls and unsets in IN conditions (CASSANDRA-12981)
 * Fix race causing infinite loop if Thrift server is stopped before it starts listening (CASSANDRA-12856)
 * CompactionTasks now correctly drops sstables out of compaction when not enough disk space is available (CASSANDRA-12979)
 * Remove support for non-JavaScript UDFs (CASSANDRA-12883)
 * Fix DynamicEndpointSnitch noop in multi-datacenter situations (CASSANDRA-13074)
 * cqlsh copy-from: encode column names to avoid primary key parsing errors (CASSANDRA-12909)
 * Temporarily fix bug that creates commit log when running offline tools (CASSANDRA-8616)
 * Reduce granuality of OpOrder.Group during index build (CASSANDRA-12796)
 * Test bind parameters and unset parameters in InsertUpdateIfConditionTest (CASSANDRA-12980)
 * Do not specify local address on outgoing connection when listen_on_broadcast_address is set (CASSANDRA-12673)
 * Use saved tokens when setting local tokens on StorageService.joinRing (CASSANDRA-12935)
 * cqlsh: fix DESC TYPES errors (CASSANDRA-12914)
 * Fix leak on skipped SSTables in sstableupgrade (CASSANDRA-12899)
 * Avoid blocking gossip during pending range calculation (CASSANDRA-12281)
Merged from 2.1:
 * Use portable stderr for java error in startup (CASSANDRA-13211)
 * Fix Thread Leak in OutboundTcpConnection (CASSANDRA-13204)
 * Coalescing strategy can enter infinite loop (CASSANDRA-13159)
 * Upgrade netty version to fix memory leak with client encryption (CASSANDRA-13114)
 * cqlsh copy-from: sort user type fields in csv (CASSANDRA-12959)


3.0.10
 * Disallow offheap_buffers memtable allocation (CASSANDRA-11039)
 * Fix CommitLogSegmentManagerTest (CASSANDRA-12283)
 * Pass root cause to CorruptBlockException when uncompression failed (CASSANDRA-12889)
 * Fix partition count log during compaction (CASSANDRA-12184)
 * Batch with multiple conditional updates for the same partition causes AssertionError (CASSANDRA-12867)
 * Make AbstractReplicationStrategy extendable from outside its package (CASSANDRA-12788)
 * Fix CommitLogTest.testDeleteIfNotDirty (CASSANDRA-12854)
 * Don't tell users to turn off consistent rangemovements during rebuild. (CASSANDRA-12296)
 * Avoid deadlock due to materialized view lock contention (CASSANDRA-12689)
 * Fix for KeyCacheCqlTest flakiness (CASSANDRA-12801)
 * Include SSTable filename in compacting large row message (CASSANDRA-12384)
 * Fix potential socket leak (CASSANDRA-12329, CASSANDRA-12330)
 * Fix ViewTest.testCompaction (CASSANDRA-12789)
 * Improve avg aggregate functions (CASSANDRA-12417)
 * Preserve quoted reserved keyword column names in MV creation (CASSANDRA-11803)
 * nodetool stopdaemon errors out (CASSANDRA-12646)
 * Split materialized view mutations on build to prevent OOM (CASSANDRA-12268)
 * mx4j does not work in 3.0.8 (CASSANDRA-12274)
 * Abort cqlsh copy-from in case of no answer after prolonged period of time (CASSANDRA-12740)
 * Avoid sstable corrupt exception due to dropped static column (CASSANDRA-12582)
 * Make stress use client mode to avoid checking commit log size on startup (CASSANDRA-12478)
 * Fix exceptions with new vnode allocation (CASSANDRA-12715)
 * Unify drain and shutdown processes (CASSANDRA-12509)
 * Fix NPE in ComponentOfSlice.isEQ() (CASSANDRA-12706)
 * Fix failure in LogTransactionTest (CASSANDRA-12632)
 * Fix potentially incomplete non-frozen UDT values when querying with the
   full primary key specified (CASSANDRA-12605)
 * Skip writing MV mutations to commitlog on mutation.applyUnsafe() (CASSANDRA-11670)
 * Establish consistent distinction between non-existing partition and NULL value for LWTs on static columns (CASSANDRA-12060)
 * Extend ColumnIdentifier.internedInstances key to include the type that generated the byte buffer (CASSANDRA-12516)
 * Backport CASSANDRA-10756 (race condition in NativeTransportService shutdown) (CASSANDRA-12472)
 * If CF has no clustering columns, any row cache is full partition cache (CASSANDRA-12499)
 * Correct log message for statistics of offheap memtable flush (CASSANDRA-12776)
 * Explicitly set locale for string validation (CASSANDRA-12541,CASSANDRA-12542,CASSANDRA-12543,CASSANDRA-12545)
Merged from 2.2:
 * Fix purgeability of tombstones with max timestamp (CASSANDRA-12792)
 * Fail repair if participant dies during sync or anticompaction (CASSANDRA-12901)
 * cqlsh COPY: unprotected pk values before converting them if not using prepared statements (CASSANDRA-12863)
 * Fix Util.spinAssertEquals (CASSANDRA-12283)
 * Fix potential NPE for compactionstats (CASSANDRA-12462)
 * Prepare legacy authenticate statement if credentials table initialised after node startup (CASSANDRA-12813)
 * Change cassandra.wait_for_tracing_events_timeout_secs default to 0 (CASSANDRA-12754)
 * Clean up permissions when a UDA is dropped (CASSANDRA-12720)
 * Limit colUpdateTimeDelta histogram updates to reasonable deltas (CASSANDRA-11117)
 * Fix leak errors and execution rejected exceptions when draining (CASSANDRA-12457)
 * Fix merkle tree depth calculation (CASSANDRA-12580)
 * Make Collections deserialization more robust (CASSANDRA-12618)
 * Better handle invalid system roles table (CASSANDRA-12700)
 * Fix exceptions when enabling gossip on nodes that haven't joined the ring (CASSANDRA-12253)
 * Fix authentication problem when invoking cqlsh copy from a SOURCE command (CASSANDRA-12642)
 * Decrement pending range calculator jobs counter in finally block
  (CASSANDRA-12554)
 * Split consistent range movement flag correction (CASSANDRA-12786)
Merged from 2.1:
 * Add system property to set the max number of native transport requests in queue (CASSANDRA-11363)
 * Don't skip sstables based on maxLocalDeletionTime (CASSANDRA-12765)


3.0.9
 * Handle composite prefixes with final EOC=0 as in 2.x and refactor LegacyLayout.decodeBound (CASSANDRA-12423)
 * Fix paging for 2.x to 3.x upgrades (CASSANDRA-11195)
 * select_distinct_with_deletions_test failing on non-vnode environments (CASSANDRA-11126)
 * Stack Overflow returned to queries while upgrading (CASSANDRA-12527)
 * Fix legacy regex for temporary files from 2.2 (CASSANDRA-12565)
 * Add option to state current gc_grace_seconds to tools/bin/sstablemetadata (CASSANDRA-12208)
 * Fix file system race condition that may cause LogAwareFileLister to fail to classify files (CASSANDRA-11889)
 * Fix file handle leaks due to simultaneous compaction/repair and
   listing snapshots, calculating snapshot sizes, or making schema
   changes (CASSANDRA-11594)
 * Fix nodetool repair exits with 0 for some errors (CASSANDRA-12508)
 * Do not shut down BatchlogManager twice during drain (CASSANDRA-12504)
 * Disk failure policy should not be invoked on out of space (CASSANDRA-12385)
 * Calculate last compacted key on startup (CASSANDRA-6216)
 * Add schema to snapshot manifest, add USING TIMESTAMP clause to ALTER TABLE statements (CASSANDRA-7190)
 * Fix clean interval not sent to commit log for empty memtable flush (CASSANDRA-12436)
 * Fix potential resource leak in RMIServerSocketFactoryImpl (CASSANDRA-12331)
 * Backport CASSANDRA-12002 (CASSANDRA-12177)
 * Make sure compaction stats are updated when compaction is interrupted (CASSANDRA-12100)
 * Fix potential bad messaging service message for paged range reads
   within mixed-version 3.x clusters (CASSANDRA-12249)
 * Change commitlog and sstables to track dirty and clean intervals (CASSANDRA-11828)
 * NullPointerException during compaction on table with static columns (CASSANDRA-12336)
 * Fixed ConcurrentModificationException when reading metrics in GraphiteReporter (CASSANDRA-11823)
 * Fix upgrade of super columns on thrift (CASSANDRA-12335)
 * Fixed flacky BlacklistingCompactionsTest, switched to fixed size types and increased corruption size (CASSANDRA-12359)
 * Rerun ReplicationAwareTokenAllocatorTest on failure to avoid flakiness (CASSANDRA-12277)
 * Exception when computing read-repair for range tombstones (CASSANDRA-12263)
 * Lost counter writes in compact table and static columns (CASSANDRA-12219)
 * AssertionError with MVs on updating a row that isn't indexed due to a null value (CASSANDRA-12247)
 * Disable RR and speculative retry with EACH_QUORUM reads (CASSANDRA-11980)
 * Add option to override compaction space check (CASSANDRA-12180)
 * Faster startup by only scanning each directory for temporary files once (CASSANDRA-12114)
 * Respond with v1/v2 protocol header when responding to driver that attempts
   to connect with too low of a protocol version (CASSANDRA-11464)
 * NullPointerExpception when reading/compacting table (CASSANDRA-11988)
 * Fix problem with undeleteable rows on upgrade to new sstable format (CASSANDRA-12144)
 * Fix paging logic for deleted partitions with static columns (CASSANDRA-12107)
 * Wait until the message is being send to decide which serializer must be used (CASSANDRA-11393)
 * Fix migration of static thrift column names with non-text comparators (CASSANDRA-12147)
 * Fix upgrading sparse tables that are incorrectly marked as dense (CASSANDRA-11315)
 * Fix reverse queries ignoring range tombstones (CASSANDRA-11733)
 * Avoid potential race when rebuilding CFMetaData (CASSANDRA-12098)
 * Avoid missing sstables when getting the canonical sstables (CASSANDRA-11996)
 * Always select the live sstables when getting sstables in bounds (CASSANDRA-11944)
 * Fix column ordering of results with static columns for Thrift requests in
   a mixed 2.x/3.x cluster, also fix potential non-resolved duplication of
   those static columns in query results (CASSANDRA-12123)
 * Avoid digest mismatch with empty but static rows (CASSANDRA-12090)
 * Fix EOF exception when altering column type (CASSANDRA-11820)
 * Fix JsonTransformer output of partition with deletion info (CASSANDRA-12418)
 * Fix NPE in SSTableLoader when specifying partial directory path (CASSANDRA-12609)
Merged from 2.2:
 * Add local address entry in PropertyFileSnitch (CASSANDRA-11332)
 * cqlshlib tests: increase default execute timeout (CASSANDRA-12481)
 * Forward writes to replacement node when replace_address != broadcast_address (CASSANDRA-8523)
 * Enable repair -pr and -local together (fix regression of CASSANDRA-7450) (CASSANDRA-12522)
 * Fail repair on non-existing table (CASSANDRA-12279)
 * cqlsh copy: fix missing counter values (CASSANDRA-12476)
 * Move migration tasks to non-periodic queue, assure flush executor shutdown after non-periodic executor (CASSANDRA-12251)
 * cqlsh copy: fixed possible race in initializing feeding thread (CASSANDRA-11701)
 * Only set broadcast_rpc_address on Ec2MultiRegionSnitch if it's not set (CASSANDRA-11357)
 * Update StorageProxy range metrics for timeouts, failures and unavailables (CASSANDRA-9507)
 * Add Sigar to classes included in clientutil.jar (CASSANDRA-11635)
 * Add decay to histograms and timers used for metrics (CASSANDRA-11752)
 * Fix hanging stream session (CASSANDRA-10992)
 * Fix INSERT JSON, fromJson() support of smallint, tinyint types (CASSANDRA-12371)
 * Restore JVM metric export for metric reporters (CASSANDRA-12312)
 * Release sstables of failed stream sessions only when outgoing transfers are finished (CASSANDRA-11345)
 * Wait for tracing events before returning response and query at same consistency level client side (CASSANDRA-11465)
 * cqlsh copyutil should get host metadata by connected address (CASSANDRA-11979)
 * Fixed cqlshlib.test.remove_test_db (CASSANDRA-12214)
 * Synchronize ThriftServer::stop() (CASSANDRA-12105)
 * Use dedicated thread for JMX notifications (CASSANDRA-12146)
 * Improve streaming synchronization and fault tolerance (CASSANDRA-11414)
 * MemoryUtil.getShort() should return an unsigned short also for architectures not supporting unaligned memory accesses (CASSANDRA-11973)
Merged from 2.1:
 * Fix queries with empty ByteBuffer values in clustering column restrictions (CASSANDRA-12127)
 * Disable passing control to post-flush after flush failure to prevent data loss (CASSANDRA-11828)
 * Allow STCS-in-L0 compactions to reduce scope with LCS (CASSANDRA-12040)
 * cannot use cql since upgrading python to 2.7.11+ (CASSANDRA-11850)
 * Fix filtering on clustering columns when 2i is used (CASSANDRA-11907)


3.0.8
 * Fix potential race in schema during new table creation (CASSANDRA-12083)
 * cqlsh: fix error handling in rare COPY FROM failure scenario (CASSANDRA-12070)
 * Disable autocompaction during drain (CASSANDRA-11878)
 * Add a metrics timer to MemtablePool and use it to track time spent blocked on memory in MemtableAllocator (CASSANDRA-11327)
 * Fix upgrading schema with super columns with non-text subcomparators (CASSANDRA-12023)
 * Add TimeWindowCompactionStrategy (CASSANDRA-9666)
Merged from 2.2:
 * Allow nodetool info to run with readonly JMX access (CASSANDRA-11755)
 * Validate bloom_filter_fp_chance against lowest supported
   value when the table is created (CASSANDRA-11920)
 * Don't send erroneous NEW_NODE notifications on restart (CASSANDRA-11038)
 * StorageService shutdown hook should use a volatile variable (CASSANDRA-11984)
Merged from 2.1:
 * Avoid stalling paxos when the paxos state expires (CASSANDRA-12043)
 * Remove finished incoming streaming connections from MessagingService (CASSANDRA-11854)
 * Don't try to get sstables for non-repairing column families (CASSANDRA-12077)
 * Avoid marking too many sstables as repaired (CASSANDRA-11696)
 * Prevent select statements with clustering key > 64k (CASSANDRA-11882)
 * Fix clock skew corrupting other nodes with paxos (CASSANDRA-11991)
 * Remove distinction between non-existing static columns and existing but null in LWTs (CASSANDRA-9842)
 * Cache local ranges when calculating repair neighbors (CASSANDRA-11934)
 * Allow LWT operation on static column with only partition keys (CASSANDRA-10532)
 * Create interval tree over canonical sstables to avoid missing sstables during streaming (CASSANDRA-11886)
 * cqlsh COPY FROM: shutdown parent cluster after forking, to avoid corrupting SSL connections (CASSANDRA-11749)


3.0.7
 * Fix legacy serialization of Thrift-generated non-compound range tombstones
   when communicating with 2.x nodes (CASSANDRA-11930)
 * Fix Directories instantiations where CFS.initialDirectories should be used (CASSANDRA-11849)
 * Avoid referencing DatabaseDescriptor in AbstractType (CASSANDRA-11912)
 * Fix sstables not being protected from removal during index build (CASSANDRA-11905)
 * cqlsh: Suppress stack trace from Read/WriteFailures (CASSANDRA-11032)
 * Remove unneeded code to repair index summaries that have
   been improperly down-sampled (CASSANDRA-11127)
 * Avoid WriteTimeoutExceptions during commit log replay due to materialized
   view lock contention (CASSANDRA-11891)
 * Prevent OOM failures on SSTable corruption, improve tests for corruption detection (CASSANDRA-9530)
 * Use CFS.initialDirectories when clearing snapshots (CASSANDRA-11705)
 * Allow compaction strategies to disable early open (CASSANDRA-11754)
 * Refactor Materialized View code (CASSANDRA-11475)
 * Update Java Driver (CASSANDRA-11615)
Merged from 2.2:
 * Persist local metadata earlier in startup sequence (CASSANDRA-11742)
 * Run CommitLog tests with different compression settings (CASSANDRA-9039)
 * cqlsh: fix tab completion for case-sensitive identifiers (CASSANDRA-11664)
 * Avoid showing estimated key as -1 in tablestats (CASSANDRA-11587)
 * Fix possible race condition in CommitLog.recover (CASSANDRA-11743)
 * Enable client encryption in sstableloader with cli options (CASSANDRA-11708)
 * Possible memory leak in NIODataInputStream (CASSANDRA-11867)
 * Add seconds to cqlsh tracing session duration (CASSANDRA-11753)
 * Prohibit Reversed Counter type as part of the PK (CASSANDRA-9395)
Merged from 2.1:
 * cqlsh: apply current keyspace to source command (CASSANDRA-11152)
 * Backport CASSANDRA-11578 (CASSANDRA-11750)
 * Clear out parent repair session if repair coordinator dies (CASSANDRA-11824)
 * Set default streaming_socket_timeout_in_ms to 24 hours (CASSANDRA-11840)
 * Do not consider local node a valid source during replace (CASSANDRA-11848)
 * Add message dropped tasks to nodetool netstats (CASSANDRA-11855)
 * Avoid holding SSTableReaders for duration of incremental repair (CASSANDRA-11739)


3.0.6
 * Disallow creating view with a static column (CASSANDRA-11602)
 * Reduce the amount of object allocations caused by the getFunctions methods (CASSANDRA-11593)
 * Potential error replaying commitlog with smallint/tinyint/date/time types (CASSANDRA-11618)
 * Fix queries with filtering on counter columns (CASSANDRA-11629)
 * Improve tombstone printing in sstabledump (CASSANDRA-11655)
 * Fix paging for range queries where all clustering columns are specified (CASSANDRA-11669)
 * Don't require HEAP_NEW_SIZE to be set when using G1 (CASSANDRA-11600)
 * Fix sstabledump not showing cells after tombstone marker (CASSANDRA-11654)
 * Ignore all LocalStrategy keyspaces for streaming and other related
   operations (CASSANDRA-11627)
 * Ensure columnfilter covers indexed columns for thrift 2i queries (CASSANDRA-11523)
 * Only open one sstable scanner per sstable (CASSANDRA-11412)
 * Option to specify ProtocolVersion in cassandra-stress (CASSANDRA-11410)
 * ArithmeticException in avgFunctionForDecimal (CASSANDRA-11485)
 * LogAwareFileLister should only use OLD sstable files in current folder to determine disk consistency (CASSANDRA-11470)
 * Notify indexers of expired rows during compaction (CASSANDRA-11329)
 * Properly respond with ProtocolError when a v1/v2 native protocol
   header is received (CASSANDRA-11464)
 * Validate that num_tokens and initial_token are consistent with one another (CASSANDRA-10120)
Merged from 2.2:
 * Fix commit log replay after out-of-order flush completion (CASSANDRA-9669)
 * cqlsh: correctly handle non-ascii chars in error messages (CASSANDRA-11626)
 * Exit JVM if JMX server fails to startup (CASSANDRA-11540)
 * Produce a heap dump when exiting on OOM (CASSANDRA-9861)
 * Restore ability to filter on clustering columns when using a 2i (CASSANDRA-11510)
 * JSON datetime formatting needs timezone (CASSANDRA-11137)
 * Fix is_dense recalculation for Thrift-updated tables (CASSANDRA-11502)
 * Remove unnescessary file existence check during anticompaction (CASSANDRA-11660)
 * Add missing files to debian packages (CASSANDRA-11642)
 * Avoid calling Iterables::concat in loops during ModificationStatement::getFunctions (CASSANDRA-11621)
 * cqlsh: COPY FROM should use regular inserts for single statement batches and
   report errors correctly if workers processes crash on initialization (CASSANDRA-11474)
 * Always close cluster with connection in CqlRecordWriter (CASSANDRA-11553)
 * Allow only DISTINCT queries with partition keys restrictions (CASSANDRA-11339)
 * CqlConfigHelper no longer requires both a keystore and truststore to work (CASSANDRA-11532)
 * Make deprecated repair methods backward-compatible with previous notification service (CASSANDRA-11430)
 * IncomingStreamingConnection version check message wrong (CASSANDRA-11462)
Merged from 2.1:
 * Support mlockall on IBM POWER arch (CASSANDRA-11576)
 * Add option to disable use of severity in DynamicEndpointSnitch (CASSANDRA-11737)
 * cqlsh COPY FROM fails for null values with non-prepared statements (CASSANDRA-11631)
 * Make cython optional in pylib/setup.py (CASSANDRA-11630)
 * Change order of directory searching for cassandra.in.sh to favor local one (CASSANDRA-11628)
 * cqlsh COPY FROM fails with []{} chars in UDT/tuple fields/values (CASSANDRA-11633)
 * clqsh: COPY FROM throws TypeError with Cython extensions enabled (CASSANDRA-11574)
 * cqlsh: COPY FROM ignores NULL values in conversion (CASSANDRA-11549)
 * Validate levels when building LeveledScanner to avoid overlaps with orphaned sstables (CASSANDRA-9935)


3.0.5
 * Fix rare NPE on schema upgrade from 2.x to 3.x (CASSANDRA-10943)
 * Improve backoff policy for cqlsh COPY FROM (CASSANDRA-11320)
 * Improve IF NOT EXISTS check in CREATE INDEX (CASSANDRA-11131)
 * Upgrade ohc to 0.4.3
 * Enable SO_REUSEADDR for JMX RMI server sockets (CASSANDRA-11093)
 * Allocate merkletrees with the correct size (CASSANDRA-11390)
 * Support streaming pre-3.0 sstables (CASSANDRA-10990)
 * Add backpressure to compressed commit log (CASSANDRA-10971)
 * SSTableExport supports secondary index tables (CASSANDRA-11330)
 * Fix sstabledump to include missing info in debug output (CASSANDRA-11321)
 * Establish and implement canonical bulk reading workload(s) (CASSANDRA-10331)
 * Fix paging for IN queries on tables without clustering columns (CASSANDRA-11208)
 * Remove recursive call from CompositesSearcher (CASSANDRA-11304)
 * Fix filtering on non-primary key columns for queries without index (CASSANDRA-6377)
 * Fix sstableloader fail when using materialized view (CASSANDRA-11275)
Merged from 2.2:
 * DatabaseDescriptor should log stacktrace in case of Eception during seed provider creation (CASSANDRA-11312)
 * Use canonical path for directory in SSTable descriptor (CASSANDRA-10587)
 * Add cassandra-stress keystore option (CASSANDRA-9325)
 * Dont mark sstables as repairing with sub range repairs (CASSANDRA-11451)
 * Notify when sstables change after cancelling compaction (CASSANDRA-11373)
 * cqlsh: COPY FROM should check that explicit column names are valid (CASSANDRA-11333)
 * Add -Dcassandra.start_gossip startup option (CASSANDRA-10809)
 * Fix UTF8Validator.validate() for modified UTF-8 (CASSANDRA-10748)
 * Clarify that now() function is calculated on the coordinator node in CQL documentation (CASSANDRA-10900)
 * Fix bloom filter sizing with LCS (CASSANDRA-11344)
 * (cqlsh) Fix error when result is 0 rows with EXPAND ON (CASSANDRA-11092)
 * Add missing newline at end of bin/cqlsh (CASSANDRA-11325)
 * Fix AE in nodetool cfstats (backport CASSANDRA-10859) (CASSANDRA-11297)
 * Unresolved hostname leads to replace being ignored (CASSANDRA-11210)
 * Only log yaml config once, at startup (CASSANDRA-11217)
 * Reference leak with parallel repairs on the same table (CASSANDRA-11215)
Merged from 2.1:
 * Add a -j parameter to scrub/cleanup/upgradesstables to state how
   many threads to use (CASSANDRA-11179)
 * Backport CASSANDRA-10679 (CASSANDRA-9598)
 * InvalidateKeys should have a weak ref to key cache (CASSANDRA-11176)
 * COPY FROM on large datasets: fix progress report and debug performance (CASSANDRA-11053)

3.0.4
 * Preserve order for preferred SSL cipher suites (CASSANDRA-11164)
 * MV should only query complex columns included in the view (CASSANDRA-11069)
 * Failed aggregate creation breaks server permanently (CASSANDRA-11064)
 * Add sstabledump tool (CASSANDRA-7464)
 * Introduce backpressure for hints (CASSANDRA-10972)
 * Fix ClusteringPrefix not being able to read tombstone range boundaries (CASSANDRA-11158)
 * Prevent logging in sandboxed state (CASSANDRA-11033)
 * Disallow drop/alter operations of UDTs used by UDAs (CASSANDRA-10721)
 * Add query time validation method on Index (CASSANDRA-11043)
 * Avoid potential AssertionError in mixed version cluster (CASSANDRA-11128)
 * Properly handle hinted handoff after topology changes (CASSANDRA-5902)
 * AssertionError when listing sstable files on inconsistent disk state (CASSANDRA-11156)
 * Fix wrong rack counting and invalid conditions check for TokenAllocation
   (CASSANDRA-11139)
 * Avoid creating empty hint files (CASSANDRA-11090)
 * Fix leak detection strong reference loop using weak reference (CASSANDRA-11120)
 * Configurie BatchlogManager to stop delayed tasks on shutdown (CASSANDRA-11062)
 * Hadoop integration is incompatible with Cassandra Driver 3.0.0 (CASSANDRA-11001)
 * Add dropped_columns to the list of schema table so it gets handled
   properly (CASSANDRA-11050)
 * Fix NPE when using forceRepairRangeAsync without DC (CASSANDRA-11239)
Merged from 2.2:
 * Range.compareTo() violates the contract of Comparable (CASSANDRA-11216)
 * Avoid NPE when serializing ErrorMessage with null message (CASSANDRA-11167)
 * Replacing an aggregate with a new version doesn't reset INITCOND (CASSANDRA-10840)
 * (cqlsh) cqlsh cannot be called through symlink (CASSANDRA-11037)
 * fix ohc and java-driver pom dependencies in build.xml (CASSANDRA-10793)
 * Protect from keyspace dropped during repair (CASSANDRA-11065)
 * Handle adding fields to a UDT in SELECT JSON and toJson() (CASSANDRA-11146)
 * Better error message for cleanup (CASSANDRA-10991)
 * cqlsh pg-style-strings broken if line ends with ';' (CASSANDRA-11123)
 * Always persist upsampled index summaries (CASSANDRA-10512)
 * (cqlsh) Fix inconsistent auto-complete (CASSANDRA-10733)
 * Make SELECT JSON and toJson() threadsafe (CASSANDRA-11048)
 * Fix SELECT on tuple relations for mixed ASC/DESC clustering order (CASSANDRA-7281)
 * Use cloned TokenMetadata in size estimates to avoid race against membership check
   (CASSANDRA-10736)
 * (cqlsh) Support utf-8/cp65001 encoding on Windows (CASSANDRA-11030)
 * Fix paging on DISTINCT queries repeats result when first row in partition changes
   (CASSANDRA-10010)
 * cqlsh: change default encoding to UTF-8 (CASSANDRA-11124)
Merged from 2.1:
 * Checking if an unlogged batch is local is inefficient (CASSANDRA-11529)
 * Fix out-of-space error treatment in memtable flushing (CASSANDRA-11448).
 * Don't do defragmentation if reading from repaired sstables (CASSANDRA-10342)
 * Fix streaming_socket_timeout_in_ms not enforced (CASSANDRA-11286)
 * Avoid dropping message too quickly due to missing unit conversion (CASSANDRA-11302)
 * Don't remove FailureDetector history on removeEndpoint (CASSANDRA-10371)
 * Only notify if repair status changed (CASSANDRA-11172)
 * Use logback setting for 'cassandra -v' command (CASSANDRA-10767)
 * Fix sstableloader to unthrottle streaming by default (CASSANDRA-9714)
 * Fix incorrect warning in 'nodetool status' (CASSANDRA-10176)
 * Properly release sstable ref when doing offline scrub (CASSANDRA-10697)
 * Improve nodetool status performance for large cluster (CASSANDRA-7238)
 * Gossiper#isEnabled is not thread safe (CASSANDRA-11116)
 * Avoid major compaction mixing repaired and unrepaired sstables in DTCS (CASSANDRA-11113)
 * Make it clear what DTCS timestamp_resolution is used for (CASSANDRA-11041)
 * (cqlsh) Support timezone conversion using pytz (CASSANDRA-10397)
 * (cqlsh) Display milliseconds when datetime overflows (CASSANDRA-10625)


3.0.3
 * Remove double initialization of newly added tables (CASSANDRA-11027)
 * Filter keys searcher results by target range (CASSANDRA-11104)
 * Fix deserialization of legacy read commands (CASSANDRA-11087)
 * Fix incorrect computation of deletion time in sstable metadata (CASSANDRA-11102)
 * Avoid memory leak when collecting sstable metadata (CASSANDRA-11026)
 * Mutations do not block for completion under view lock contention (CASSANDRA-10779)
 * Invalidate legacy schema tables when unloading them (CASSANDRA-11071)
 * (cqlsh) handle INSERT and UPDATE statements with LWT conditions correctly
   (CASSANDRA-11003)
 * Fix DISTINCT queries in mixed version clusters (CASSANDRA-10762)
 * Migrate build status for indexes along with legacy schema (CASSANDRA-11046)
 * Ensure SSTables for legacy KEYS indexes can be read (CASSANDRA-11045)
 * Added support for IBM zSystems architecture (CASSANDRA-11054)
 * Update CQL documentation (CASSANDRA-10899)
 * Check the column name, not cell name, for dropped columns when reading
   legacy sstables (CASSANDRA-11018)
 * Don't attempt to index clustering values of static rows (CASSANDRA-11021)
 * Remove checksum files after replaying hints (CASSANDRA-10947)
 * Support passing base table metadata to custom 2i validation (CASSANDRA-10924)
 * Ensure stale index entries are purged during reads (CASSANDRA-11013)
 * Fix AssertionError when removing from list using UPDATE (CASSANDRA-10954)
 * Fix UnsupportedOperationException when reading old sstable with range
   tombstone (CASSANDRA-10743)
 * MV should use the maximum timestamp of the primary key (CASSANDRA-10910)
 * Fix potential assertion error during compaction (CASSANDRA-10944)
 * Fix counting of received sstables in streaming (CASSANDRA-10949)
 * Implement hints compression (CASSANDRA-9428)
 * Fix potential assertion error when reading static columns (CASSANDRA-10903)
 * Avoid NoSuchElementException when executing empty batch (CASSANDRA-10711)
 * Avoid building PartitionUpdate in toString (CASSANDRA-10897)
 * Reduce heap spent when receiving many SSTables (CASSANDRA-10797)
 * Add back support for 3rd party auth providers to bulk loader (CASSANDRA-10873)
 * Eliminate the dependency on jgrapht for UDT resolution (CASSANDRA-10653)
 * (Hadoop) Close Clusters and Sessions in Hadoop Input/Output classes (CASSANDRA-10837)
 * Fix sstableloader not working with upper case keyspace name (CASSANDRA-10806)
Merged from 2.2:
 * maxPurgeableTimestamp needs to check memtables too (CASSANDRA-9949)
 * Apply change to compaction throughput in real time (CASSANDRA-10025)
 * Fix potential NPE on ORDER BY queries with IN (CASSANDRA-10955)
 * Start L0 STCS-compactions even if there is a L0 -> L1 compaction
   going (CASSANDRA-10979)
 * Make UUID LSB unique per process (CASSANDRA-7925)
 * Avoid NPE when performing sstable tasks (scrub etc.) (CASSANDRA-10980)
 * Make sure client gets tombstone overwhelmed warning (CASSANDRA-9465)
 * Fix error streaming section more than 2GB (CASSANDRA-10961)
 * (cqlsh) Also apply --connect-timeout to control connection
   timeout (CASSANDRA-10959)
 * Histogram buckets exposed in jmx are sorted incorrectly (CASSANDRA-10975)
 * Enable GC logging by default (CASSANDRA-10140)
 * Optimize pending range computation (CASSANDRA-9258)
 * Skip commit log and saved cache directories in SSTable version startup check (CASSANDRA-10902)
 * drop/alter user should be case sensitive (CASSANDRA-10817)
 * jemalloc detection fails due to quoting issues in regexv (CASSANDRA-10946)
 * (cqlsh) show correct column names for empty result sets (CASSANDRA-9813)
 * Add new types to Stress (CASSANDRA-9556)
 * Add property to allow listening on broadcast interface (CASSANDRA-9748)
 * Fix regression in split size on CqlInputFormat (CASSANDRA-10835)
 * Better handling of SSL connection errors inter-node (CASSANDRA-10816)
 * Disable reloading of GossipingPropertyFileSnitch (CASSANDRA-9474)
 * Verify tables in pseudo-system keyspaces at startup (CASSANDRA-10761)
 * (cqlsh) encode input correctly when saving history
Merged from 2.1:
 * test_bulk_round_trip_blogposts is failing occasionally (CASSANDRA-10938)
 * Fix isJoined return true only after becoming cluster member (CASANDRA-11007)
 * Fix bad gossip generation seen in long-running clusters (CASSANDRA-10969)
 * Avoid NPE when incremental repair fails (CASSANDRA-10909)
 * Unmark sstables compacting once they are done in cleanup/scrub/upgradesstables (CASSANDRA-10829)
 * Allow simultaneous bootstrapping with strict consistency when no vnodes are used (CASSANDRA-11005)
 * Log a message when major compaction does not result in a single file (CASSANDRA-10847)
 * (cqlsh) fix cqlsh_copy_tests when vnodes are disabled (CASSANDRA-10997)
 * (cqlsh) Add request timeout option to cqlsh (CASSANDRA-10686)
 * Avoid AssertionError while submitting hint with LWT (CASSANDRA-10477)
 * If CompactionMetadata is not in stats file, use index summary instead (CASSANDRA-10676)
 * Retry sending gossip syn multiple times during shadow round (CASSANDRA-8072)
 * Fix pending range calculation during moves (CASSANDRA-10887)
 * Sane default (200Mbps) for inter-DC streaming througput (CASSANDRA-8708)
 * Match cassandra-loader options in COPY FROM (CASSANDRA-9303)
 * Fix binding to any address in CqlBulkRecordWriter (CASSANDRA-9309)
 * cqlsh fails to decode utf-8 characters for text typed columns (CASSANDRA-10875)
 * Log error when stream session fails (CASSANDRA-9294)
 * Fix bugs in commit log archiving startup behavior (CASSANDRA-10593)
 * (cqlsh) further optimise COPY FROM (CASSANDRA-9302)
 * Allow CREATE TABLE WITH ID (CASSANDRA-9179)
 * Make Stress compiles within eclipse (CASSANDRA-10807)
 * Cassandra Daemon should print JVM arguments (CASSANDRA-10764)
 * Allow cancellation of index summary redistribution (CASSANDRA-8805)


3.0.2
 * Fix upgrade data loss due to range tombstone deleting more data than then should
   (CASSANDRA-10822)


3.0.1
 * Avoid MV race during node decommission (CASSANDRA-10674)
 * Disable reloading of GossipingPropertyFileSnitch (CASSANDRA-9474)
 * Handle single-column deletions correction in materialized views
   when the column is part of the view primary key (CASSANDRA-10796)
 * Fix issue with datadir migration on upgrade (CASSANDRA-10788)
 * Fix bug with range tombstones on reverse queries and test coverage for
   AbstractBTreePartition (CASSANDRA-10059)
 * Remove 64k limit on collection elements (CASSANDRA-10374)
 * Remove unclear Indexer.indexes() method (CASSANDRA-10690)
 * Fix NPE on stream read error (CASSANDRA-10771)
 * Normalize cqlsh DESC output (CASSANDRA-10431)
 * Rejects partition range deletions when columns are specified (CASSANDRA-10739)
 * Fix error when saving cached key for old format sstable (CASSANDRA-10778)
 * Invalidate prepared statements on DROP INDEX (CASSANDRA-10758)
 * Fix SELECT statement with IN restrictions on partition key,
   ORDER BY and LIMIT (CASSANDRA-10729)
 * Improve stress performance over 1k threads (CASSANDRA-7217)
 * Wait for migration responses to complete before bootstrapping (CASSANDRA-10731)
 * Unable to create a function with argument of type Inet (CASSANDRA-10741)
 * Fix backward incompatibiliy in CqlInputFormat (CASSANDRA-10717)
 * Correctly preserve deletion info on updated rows when notifying indexers
   of single-row deletions (CASSANDRA-10694)
 * Notify indexers of partition delete during cleanup (CASSANDRA-10685)
 * Keep the file open in trySkipCache (CASSANDRA-10669)
 * Updated trigger example (CASSANDRA-10257)
Merged from 2.2:
 * Verify tables in pseudo-system keyspaces at startup (CASSANDRA-10761)
 * Fix IllegalArgumentException in DataOutputBuffer.reallocate for large buffers (CASSANDRA-10592)
 * Show CQL help in cqlsh in web browser (CASSANDRA-7225)
 * Serialize on disk the proper SSTable compression ratio (CASSANDRA-10775)
 * Reject index queries while the index is building (CASSANDRA-8505)
 * CQL.textile syntax incorrectly includes optional keyspace for aggregate SFUNC and FINALFUNC (CASSANDRA-10747)
 * Fix JSON update with prepared statements (CASSANDRA-10631)
 * Don't do anticompaction after subrange repair (CASSANDRA-10422)
 * Fix SimpleDateType type compatibility (CASSANDRA-10027)
 * (Hadoop) fix splits calculation (CASSANDRA-10640)
 * (Hadoop) ensure that Cluster instances are always closed (CASSANDRA-10058)
Merged from 2.1:
 * Fix Stress profile parsing on Windows (CASSANDRA-10808)
 * Fix incremental repair hang when replica is down (CASSANDRA-10288)
 * Optimize the way we check if a token is repaired in anticompaction (CASSANDRA-10768)
 * Add proper error handling to stream receiver (CASSANDRA-10774)
 * Warn or fail when changing cluster topology live (CASSANDRA-10243)
 * Status command in debian/ubuntu init script doesn't work (CASSANDRA-10213)
 * Some DROP ... IF EXISTS incorrectly result in exceptions on non-existing KS (CASSANDRA-10658)
 * DeletionTime.compareTo wrong in rare cases (CASSANDRA-10749)
 * Force encoding when computing statement ids (CASSANDRA-10755)
 * Properly reject counters as map keys (CASSANDRA-10760)
 * Fix the sstable-needs-cleanup check (CASSANDRA-10740)
 * (cqlsh) Print column names before COPY operation (CASSANDRA-8935)
 * Fix CompressedInputStream for proper cleanup (CASSANDRA-10012)
 * (cqlsh) Support counters in COPY commands (CASSANDRA-9043)
 * Try next replica if not possible to connect to primary replica on
   ColumnFamilyRecordReader (CASSANDRA-2388)
 * Limit window size in DTCS (CASSANDRA-10280)
 * sstableloader does not use MAX_HEAP_SIZE env parameter (CASSANDRA-10188)
 * (cqlsh) Improve COPY TO performance and error handling (CASSANDRA-9304)
 * Create compression chunk for sending file only (CASSANDRA-10680)
 * Forbid compact clustering column type changes in ALTER TABLE (CASSANDRA-8879)
 * Reject incremental repair with subrange repair (CASSANDRA-10422)
 * Add a nodetool command to refresh size_estimates (CASSANDRA-9579)
 * Invalidate cache after stream receive task is completed (CASSANDRA-10341)
 * Reject counter writes in CQLSSTableWriter (CASSANDRA-10258)
 * Remove superfluous COUNTER_MUTATION stage mapping (CASSANDRA-10605)


3.0
 * Fix AssertionError while flushing memtable due to materialized views
   incorrectly inserting empty rows (CASSANDRA-10614)
 * Store UDA initcond as CQL literal in the schema table, instead of a blob (CASSANDRA-10650)
 * Don't use -1 for the position of partition key in schema (CASSANDRA-10491)
 * Fix distinct queries in mixed version cluster (CASSANDRA-10573)
 * Skip sstable on clustering in names query (CASSANDRA-10571)
 * Remove value skipping as it breaks read-repair (CASSANDRA-10655)
 * Fix bootstrapping with MVs (CASSANDRA-10621)
 * Make sure EACH_QUORUM reads are using NTS (CASSANDRA-10584)
 * Fix MV replica filtering for non-NetworkTopologyStrategy (CASSANDRA-10634)
 * (Hadoop) fix CIF describeSplits() not handling 0 size estimates (CASSANDRA-10600)
 * Fix reading of legacy sstables (CASSANDRA-10590)
 * Use CQL type names in schema metadata tables (CASSANDRA-10365)
 * Guard batchlog replay against integer division by zero (CASSANDRA-9223)
 * Fix bug when adding a column to thrift with the same name than a primary key (CASSANDRA-10608)
 * Add client address argument to IAuthenticator::newSaslNegotiator (CASSANDRA-8068)
 * Fix implementation of LegacyLayout.LegacyBoundComparator (CASSANDRA-10602)
 * Don't use 'names query' read path for counters (CASSANDRA-10572)
 * Fix backward compatibility for counters (CASSANDRA-10470)
 * Remove memory_allocator paramter from cassandra.yaml (CASSANDRA-10581,10628)
 * Execute the metadata reload task of all registered indexes on CFS::reload (CASSANDRA-10604)
 * Fix thrift cas operations with defined columns (CASSANDRA-10576)
 * Fix PartitionUpdate.operationCount()for updates with static column operations (CASSANDRA-10606)
 * Fix thrift get() queries with defined columns (CASSANDRA-10586)
 * Fix marking of indexes as built and removed (CASSANDRA-10601)
 * Skip initialization of non-registered 2i instances, remove Index::getIndexName (CASSANDRA-10595)
 * Fix batches on multiple tables (CASSANDRA-10554)
 * Ensure compaction options are validated when updating KeyspaceMetadata (CASSANDRA-10569)
 * Flatten Iterator Transformation Hierarchy (CASSANDRA-9975)
 * Remove token generator (CASSANDRA-5261)
 * RolesCache should not be created for any authenticator that does not requireAuthentication (CASSANDRA-10562)
 * Fix LogTransaction checking only a single directory for files (CASSANDRA-10421)
 * Fix handling of range tombstones when reading old format sstables (CASSANDRA-10360)
 * Aggregate with Initial Condition fails with C* 3.0 (CASSANDRA-10367)
Merged from 2.2:
 * (cqlsh) show partial trace if incomplete after max_trace_wait (CASSANDRA-7645)
 * Use most up-to-date version of schema for system tables (CASSANDRA-10652)
 * Deprecate memory_allocator in cassandra.yaml (CASSANDRA-10581,10628)
 * Expose phi values from failure detector via JMX and tweak debug
   and trace logging (CASSANDRA-9526)
 * Fix IllegalArgumentException in DataOutputBuffer.reallocate for large buffers (CASSANDRA-10592)
Merged from 2.1:
 * Shutdown compaction in drain to prevent leak (CASSANDRA-10079)
 * (cqlsh) fix COPY using wrong variable name for time_format (CASSANDRA-10633)
 * Do not run SizeEstimatesRecorder if a node is not a member of the ring (CASSANDRA-9912)
 * Improve handling of dead nodes in gossip (CASSANDRA-10298)
 * Fix logback-tools.xml incorrectly configured for outputing to System.err
   (CASSANDRA-9937)
 * Fix streaming to catch exception so retry not fail (CASSANDRA-10557)
 * Add validation method to PerRowSecondaryIndex (CASSANDRA-10092)
 * Support encrypted and plain traffic on the same port (CASSANDRA-10559)
 * Do STCS in DTCS windows (CASSANDRA-10276)
 * Avoid repetition of JVM_OPTS in debian package (CASSANDRA-10251)
 * Fix potential NPE from handling result of SIM.highestSelectivityIndex (CASSANDRA-10550)
 * Fix paging issues with partitions containing only static columns data (CASSANDRA-10381)
 * Fix conditions on static columns (CASSANDRA-10264)
 * AssertionError: attempted to delete non-existing file CommitLog (CASSANDRA-10377)
 * Fix sorting for queries with an IN condition on partition key columns (CASSANDRA-10363)


3.0-rc2
 * Fix SELECT DISTINCT queries between 2.2.2 nodes and 3.0 nodes (CASSANDRA-10473)
 * Remove circular references in SegmentedFile (CASSANDRA-10543)
 * Ensure validation of indexed values only occurs once per-partition (CASSANDRA-10536)
 * Fix handling of static columns for range tombstones in thrift (CASSANDRA-10174)
 * Support empty ColumnFilter for backward compatility on empty IN (CASSANDRA-10471)
 * Remove Pig support (CASSANDRA-10542)
 * Fix LogFile throws Exception when assertion is disabled (CASSANDRA-10522)
 * Revert CASSANDRA-7486, make CMS default GC, move GC config to
   conf/jvm.options (CASSANDRA-10403)
 * Fix TeeingAppender causing some logs to be truncated/empty (CASSANDRA-10447)
 * Allow EACH_QUORUM for reads (CASSANDRA-9602)
 * Fix potential ClassCastException while upgrading (CASSANDRA-10468)
 * Fix NPE in MVs on update (CASSANDRA-10503)
 * Only include modified cell data in indexing deltas (CASSANDRA-10438)
 * Do not load keyspace when creating sstable writer (CASSANDRA-10443)
 * If node is not yet gossiping write all MV updates to batchlog only (CASSANDRA-10413)
 * Re-populate token metadata after commit log recovery (CASSANDRA-10293)
 * Provide additional metrics for materialized views (CASSANDRA-10323)
 * Flush system schema tables after local schema changes (CASSANDRA-10429)
Merged from 2.2:
 * Reduce contention getting instances of CompositeType (CASSANDRA-10433)
 * Fix the regression when using LIMIT with aggregates (CASSANDRA-10487)
 * Avoid NoClassDefFoundError during DataDescriptor initialization on windows (CASSANDRA-10412)
 * Preserve case of quoted Role & User names (CASSANDRA-10394)
 * cqlsh pg-style-strings broken (CASSANDRA-10484)
 * cqlsh prompt includes name of keyspace after failed `use` statement (CASSANDRA-10369)
Merged from 2.1:
 * (cqlsh) Distinguish negative and positive infinity in output (CASSANDRA-10523)
 * (cqlsh) allow custom time_format for COPY TO (CASSANDRA-8970)
 * Don't allow startup if the node's rack has changed (CASSANDRA-10242)
 * (cqlsh) show partial trace if incomplete after max_trace_wait (CASSANDRA-7645)
 * Allow LOCAL_JMX to be easily overridden (CASSANDRA-10275)
 * Mark nodes as dead even if they've already left (CASSANDRA-10205)


3.0.0-rc1
 * Fix mixed version read request compatibility for compact static tables
   (CASSANDRA-10373)
 * Fix paging of DISTINCT with static and IN (CASSANDRA-10354)
 * Allow MATERIALIZED VIEW's SELECT statement to restrict primary key
   columns (CASSANDRA-9664)
 * Move crc_check_chance out of compression options (CASSANDRA-9839)
 * Fix descending iteration past end of BTreeSearchIterator (CASSANDRA-10301)
 * Transfer hints to a different node on decommission (CASSANDRA-10198)
 * Check partition keys for CAS operations during stmt validation (CASSANDRA-10338)
 * Add custom query expressions to SELECT (CASSANDRA-10217)
 * Fix minor bugs in MV handling (CASSANDRA-10362)
 * Allow custom indexes with 0,1 or multiple target columns (CASSANDRA-10124)
 * Improve MV schema representation (CASSANDRA-9921)
 * Add flag to enable/disable coordinator batchlog for MV writes (CASSANDRA-10230)
 * Update cqlsh COPY for new internal driver serialization interface (CASSANDRA-10318)
 * Give index implementations more control over rebuild operations (CASSANDRA-10312)
 * Update index file format (CASSANDRA-10314)
 * Add "shadowable" row tombstones to deal with mv timestamp issues (CASSANDRA-10261)
 * CFS.loadNewSSTables() broken for pre-3.0 sstables
 * Cache selected index in read command to reduce lookups (CASSANDRA-10215)
 * Small optimizations of sstable index serialization (CASSANDRA-10232)
 * Support for both encrypted and unencrypted native transport connections (CASSANDRA-9590)
Merged from 2.2:
 * Configurable page size in cqlsh (CASSANDRA-9855)
 * Defer default role manager setup until all nodes are on 2.2+ (CASSANDRA-9761)
 * Handle missing RoleManager in config after upgrade to 2.2 (CASSANDRA-10209)
Merged from 2.1:
 * Bulk Loader API could not tolerate even node failure (CASSANDRA-10347)
 * Avoid misleading pushed notifications when multiple nodes
   share an rpc_address (CASSANDRA-10052)
 * Fix dropping undroppable when message queue is full (CASSANDRA-10113)
 * Fix potential ClassCastException during paging (CASSANDRA-10352)
 * Prevent ALTER TYPE from creating circular references (CASSANDRA-10339)
 * Fix cache handling of 2i and base tables (CASSANDRA-10155, 10359)
 * Fix NPE in nodetool compactionhistory (CASSANDRA-9758)
 * (Pig) support BulkOutputFormat as a URL parameter (CASSANDRA-7410)
 * BATCH statement is broken in cqlsh (CASSANDRA-10272)
 * (cqlsh) Make cqlsh PEP8 Compliant (CASSANDRA-10066)
 * (cqlsh) Fix error when starting cqlsh with --debug (CASSANDRA-10282)
 * Scrub, Cleanup and Upgrade do not unmark compacting until all operations
   have completed, regardless of the occurence of exceptions (CASSANDRA-10274)


3.0.0-beta2
 * Fix columns returned by AbstractBtreePartitions (CASSANDRA-10220)
 * Fix backward compatibility issue due to AbstractBounds serialization bug (CASSANDRA-9857)
 * Fix startup error when upgrading nodes (CASSANDRA-10136)
 * Base table PRIMARY KEY can be assumed to be NOT NULL in MV creation (CASSANDRA-10147)
 * Improve batchlog write patch (CASSANDRA-9673)
 * Re-apply MaterializedView updates on commitlog replay (CASSANDRA-10164)
 * Require AbstractType.isByteOrderComparable declaration in constructor (CASSANDRA-9901)
 * Avoid digest mismatch on upgrade to 3.0 (CASSANDRA-9554)
 * Fix Materialized View builder when adding multiple MVs (CASSANDRA-10156)
 * Choose better poolingOptions for protocol v4 in cassandra-stress (CASSANDRA-10182)
 * Fix LWW bug affecting Materialized Views (CASSANDRA-10197)
 * Ensures frozen sets and maps are always sorted (CASSANDRA-10162)
 * Don't deadlock when flushing CFS backed custom indexes (CASSANDRA-10181)
 * Fix double flushing of secondary index tables (CASSANDRA-10180)
 * Fix incorrect handling of range tombstones in thrift (CASSANDRA-10046)
 * Only use batchlog when paired materialized view replica is remote (CASSANDRA-10061)
 * Reuse TemporalRow when updating multiple MaterializedViews (CASSANDRA-10060)
 * Validate gc_grace_seconds for batchlog writes and MVs (CASSANDRA-9917)
 * Fix sstablerepairedset (CASSANDRA-10132)
Merged from 2.2:
 * Cancel transaction for sstables we wont redistribute index summary
   for (CASSANDRA-10270)
 * Retry snapshot deletion after compaction and gc on Windows (CASSANDRA-10222)
 * Fix failure to start with space in directory path on Windows (CASSANDRA-10239)
 * Fix repair hang when snapshot failed (CASSANDRA-10057)
 * Fall back to 1/4 commitlog volume for commitlog_total_space on small disks
   (CASSANDRA-10199)
Merged from 2.1:
 * Added configurable warning threshold for GC duration (CASSANDRA-8907)
 * Fix handling of streaming EOF (CASSANDRA-10206)
 * Only check KeyCache when it is enabled
 * Change streaming_socket_timeout_in_ms default to 1 hour (CASSANDRA-8611)
 * (cqlsh) update list of CQL keywords (CASSANDRA-9232)
 * Add nodetool gettraceprobability command (CASSANDRA-10234)
Merged from 2.0:
 * Fix rare race where older gossip states can be shadowed (CASSANDRA-10366)
 * Fix consolidating racks violating the RF contract (CASSANDRA-10238)
 * Disallow decommission when node is in drained state (CASSANDRA-8741)


2.2.1
 * Fix race during construction of commit log (CASSANDRA-10049)
 * Fix LeveledCompactionStrategyTest (CASSANDRA-9757)
 * Fix broken UnbufferedDataOutputStreamPlus.writeUTF (CASSANDRA-10203)
 * (cqlsh) default load-from-file encoding to utf-8 (CASSANDRA-9898)
 * Avoid returning Permission.NONE when failing to query users table (CASSANDRA-10168)
 * (cqlsh) add CLEAR command (CASSANDRA-10086)
 * Support string literals as Role names for compatibility (CASSANDRA-10135)
Merged from 2.1:
 * Only check KeyCache when it is enabled
 * Change streaming_socket_timeout_in_ms default to 1 hour (CASSANDRA-8611)
 * (cqlsh) update list of CQL keywords (CASSANDRA-9232)


3.0.0-beta1
 * Redesign secondary index API (CASSANDRA-9459, 7771, 9041)
 * Fix throwing ReadFailure instead of ReadTimeout on range queries (CASSANDRA-10125)
 * Rewrite hinted handoff (CASSANDRA-6230)
 * Fix query on static compact tables (CASSANDRA-10093)
 * Fix race during construction of commit log (CASSANDRA-10049)
 * Add option to only purge repaired tombstones (CASSANDRA-6434)
 * Change authorization handling for MVs (CASSANDRA-9927)
 * Add custom JMX enabled executor for UDF sandbox (CASSANDRA-10026)
 * Fix row deletion bug for Materialized Views (CASSANDRA-10014)
 * Support mixed-version clusters with Cassandra 2.1 and 2.2 (CASSANDRA-9704)
 * Fix multiple slices on RowSearchers (CASSANDRA-10002)
 * Fix bug in merging of collections (CASSANDRA-10001)
 * Optimize batchlog replay to avoid full scans (CASSANDRA-7237)
 * Repair improvements when using vnodes (CASSANDRA-5220)
 * Disable scripted UDFs by default (CASSANDRA-9889)
 * Bytecode inspection for Java-UDFs (CASSANDRA-9890)
 * Use byte to serialize MT hash length (CASSANDRA-9792)
 * Replace usage of Adler32 with CRC32 (CASSANDRA-8684)
 * Fix migration to new format from 2.1 SSTable (CASSANDRA-10006)
 * SequentialWriter should extend BufferedDataOutputStreamPlus (CASSANDRA-9500)
 * Use the same repairedAt timestamp within incremental repair session (CASSANDRA-9111)
Merged from 2.2:
 * Allow count(*) and count(1) to be use as normal aggregation (CASSANDRA-10114)
 * An NPE is thrown if the column name is unknown for an IN relation (CASSANDRA-10043)
 * Apply commit_failure_policy to more errors on startup (CASSANDRA-9749)
 * Fix histogram overflow exception (CASSANDRA-9973)
 * Route gossip messages over dedicated socket (CASSANDRA-9237)
 * Add checksum to saved cache files (CASSANDRA-9265)
 * Log warning when using an aggregate without partition key (CASSANDRA-9737)
Merged from 2.1:
 * (cqlsh) Allow encoding to be set through command line (CASSANDRA-10004)
 * Add new JMX methods to change local compaction strategy (CASSANDRA-9965)
 * Write hints for paxos commits (CASSANDRA-7342)
 * (cqlsh) Fix timestamps before 1970 on Windows, always
   use UTC for timestamp display (CASSANDRA-10000)
 * (cqlsh) Avoid overwriting new config file with old config
   when both exist (CASSANDRA-9777)
 * Release snapshot selfRef when doing snapshot repair (CASSANDRA-9998)
 * Cannot replace token does not exist - DN node removed as Fat Client (CASSANDRA-9871)
Merged from 2.0:
 * Don't cast expected bf size to an int (CASSANDRA-9959)
 * Make getFullyExpiredSSTables less expensive (CASSANDRA-9882)


3.0.0-alpha1
 * Implement proper sandboxing for UDFs (CASSANDRA-9402)
 * Simplify (and unify) cleanup of compaction leftovers (CASSANDRA-7066)
 * Allow extra schema definitions in cassandra-stress yaml (CASSANDRA-9850)
 * Metrics should use up to date nomenclature (CASSANDRA-9448)
 * Change CREATE/ALTER TABLE syntax for compression (CASSANDRA-8384)
 * Cleanup crc and adler code for java 8 (CASSANDRA-9650)
 * Storage engine refactor (CASSANDRA-8099, 9743, 9746, 9759, 9781, 9808, 9825,
   9848, 9705, 9859, 9867, 9874, 9828, 9801)
 * Update Guava to 18.0 (CASSANDRA-9653)
 * Bloom filter false positive ratio is not honoured (CASSANDRA-8413)
 * New option for cassandra-stress to leave a ratio of columns null (CASSANDRA-9522)
 * Change hinted_handoff_enabled yaml setting, JMX (CASSANDRA-9035)
 * Add algorithmic token allocation (CASSANDRA-7032)
 * Add nodetool command to replay batchlog (CASSANDRA-9547)
 * Make file buffer cache independent of paths being read (CASSANDRA-8897)
 * Remove deprecated legacy Hadoop code (CASSANDRA-9353)
 * Decommissioned nodes will not rejoin the cluster (CASSANDRA-8801)
 * Change gossip stabilization to use endpoit size (CASSANDRA-9401)
 * Change default garbage collector to G1 (CASSANDRA-7486)
 * Populate TokenMetadata early during startup (CASSANDRA-9317)
 * Undeprecate cache recentHitRate (CASSANDRA-6591)
 * Add support for selectively varint encoding fields (CASSANDRA-9499, 9865)
 * Materialized Views (CASSANDRA-6477)
Merged from 2.2:
 * Avoid grouping sstables for anticompaction with DTCS (CASSANDRA-9900)
 * UDF / UDA execution time in trace (CASSANDRA-9723)
 * Fix broken internode SSL (CASSANDRA-9884)
Merged from 2.1:
 * Add new JMX methods to change local compaction strategy (CASSANDRA-9965)
 * Fix handling of enable/disable autocompaction (CASSANDRA-9899)
 * Add consistency level to tracing ouput (CASSANDRA-9827)
 * Remove repair snapshot leftover on startup (CASSANDRA-7357)
 * Use random nodes for batch log when only 2 racks (CASSANDRA-8735)
 * Ensure atomicity inside thrift and stream session (CASSANDRA-7757)
 * Fix nodetool info error when the node is not joined (CASSANDRA-9031)
Merged from 2.0:
 * Log when messages are dropped due to cross_node_timeout (CASSANDRA-9793)
 * Don't track hotness when opening from snapshot for validation (CASSANDRA-9382)


2.2.0
 * Allow the selection of columns together with aggregates (CASSANDRA-9767)
 * Fix cqlsh copy methods and other windows specific issues (CASSANDRA-9795)
 * Don't wrap byte arrays in SequentialWriter (CASSANDRA-9797)
 * sum() and avg() functions missing for smallint and tinyint types (CASSANDRA-9671)
 * Revert CASSANDRA-9542 (allow native functions in UDA) (CASSANDRA-9771)
Merged from 2.1:
 * Fix MarshalException when upgrading superColumn family (CASSANDRA-9582)
 * Fix broken logging for "empty" flushes in Memtable (CASSANDRA-9837)
 * Handle corrupt files on startup (CASSANDRA-9686)
 * Fix clientutil jar and tests (CASSANDRA-9760)
 * (cqlsh) Allow the SSL protocol version to be specified through the
    config file or environment variables (CASSANDRA-9544)
Merged from 2.0:
 * Add tool to find why expired sstables are not getting dropped (CASSANDRA-10015)
 * Remove erroneous pending HH tasks from tpstats/jmx (CASSANDRA-9129)
 * Don't cast expected bf size to an int (CASSANDRA-9959)
 * checkForEndpointCollision fails for legitimate collisions (CASSANDRA-9765)
 * Complete CASSANDRA-8448 fix (CASSANDRA-9519)
 * Don't include auth credentials in debug log (CASSANDRA-9682)
 * Can't transition from write survey to normal mode (CASSANDRA-9740)
 * Scrub (recover) sstables even when -Index.db is missing (CASSANDRA-9591)
 * Fix growing pending background compaction (CASSANDRA-9662)


2.2.0-rc2
 * Re-enable memory-mapped I/O on Windows (CASSANDRA-9658)
 * Warn when an extra-large partition is compacted (CASSANDRA-9643)
 * (cqlsh) Allow setting the initial connection timeout (CASSANDRA-9601)
 * BulkLoader has --transport-factory option but does not use it (CASSANDRA-9675)
 * Allow JMX over SSL directly from nodetool (CASSANDRA-9090)
 * Update cqlsh for UDFs (CASSANDRA-7556)
 * Change Windows kernel default timer resolution (CASSANDRA-9634)
 * Deprected sstable2json and json2sstable (CASSANDRA-9618)
 * Allow native functions in user-defined aggregates (CASSANDRA-9542)
 * Don't repair system_distributed by default (CASSANDRA-9621)
 * Fix mixing min, max, and count aggregates for blob type (CASSANRA-9622)
 * Rename class for DATE type in Java driver (CASSANDRA-9563)
 * Duplicate compilation of UDFs on coordinator (CASSANDRA-9475)
 * Fix connection leak in CqlRecordWriter (CASSANDRA-9576)
 * Mlockall before opening system sstables & remove boot_without_jna option (CASSANDRA-9573)
 * Add functions to convert timeuuid to date or time, deprecate dateOf and unixTimestampOf (CASSANDRA-9229)
 * Make sure we cancel non-compacting sstables from LifecycleTransaction (CASSANDRA-9566)
 * Fix deprecated repair JMX API (CASSANDRA-9570)
 * Add logback metrics (CASSANDRA-9378)
 * Update and refactor ant test/test-compression to run the tests in parallel (CASSANDRA-9583)
 * Fix upgrading to new directory for secondary index (CASSANDRA-9687)
Merged from 2.1:
 * (cqlsh) Fix bad check for CQL compatibility when DESCRIBE'ing
   COMPACT STORAGE tables with no clustering columns
 * Eliminate strong self-reference chains in sstable ref tidiers (CASSANDRA-9656)
 * Ensure StreamSession uses canonical sstable reader instances (CASSANDRA-9700) 
 * Ensure memtable book keeping is not corrupted in the event we shrink usage (CASSANDRA-9681)
 * Update internal python driver for cqlsh (CASSANDRA-9064)
 * Fix IndexOutOfBoundsException when inserting tuple with too many
   elements using the string literal notation (CASSANDRA-9559)
 * Enable describe on indices (CASSANDRA-7814)
 * Fix incorrect result for IN queries where column not found (CASSANDRA-9540)
 * ColumnFamilyStore.selectAndReference may block during compaction (CASSANDRA-9637)
 * Fix bug in cardinality check when compacting (CASSANDRA-9580)
 * Fix memory leak in Ref due to ConcurrentLinkedQueue.remove() behaviour (CASSANDRA-9549)
 * Make rebuild only run one at a time (CASSANDRA-9119)
Merged from 2.0:
 * Avoid NPE in AuthSuccess#decode (CASSANDRA-9727)
 * Add listen_address to system.local (CASSANDRA-9603)
 * Bug fixes to resultset metadata construction (CASSANDRA-9636)
 * Fix setting 'durable_writes' in ALTER KEYSPACE (CASSANDRA-9560)
 * Avoids ballot clash in Paxos (CASSANDRA-9649)
 * Improve trace messages for RR (CASSANDRA-9479)
 * Fix suboptimal secondary index selection when restricted
   clustering column is also indexed (CASSANDRA-9631)
 * (cqlsh) Add min_threshold to DTCS option autocomplete (CASSANDRA-9385)
 * Fix error message when attempting to create an index on a column
   in a COMPACT STORAGE table with clustering columns (CASSANDRA-9527)
 * 'WITH WITH' in alter keyspace statements causes NPE (CASSANDRA-9565)
 * Expose some internals of SelectStatement for inspection (CASSANDRA-9532)
 * ArrivalWindow should use primitives (CASSANDRA-9496)
 * Periodically submit background compaction tasks (CASSANDRA-9592)
 * Set HAS_MORE_PAGES flag to false when PagingState is null (CASSANDRA-9571)


2.2.0-rc1
 * Compressed commit log should measure compressed space used (CASSANDRA-9095)
 * Fix comparison bug in CassandraRoleManager#collectRoles (CASSANDRA-9551)
 * Add tinyint,smallint,time,date support for UDFs (CASSANDRA-9400)
 * Deprecates SSTableSimpleWriter and SSTableSimpleUnsortedWriter (CASSANDRA-9546)
 * Empty INITCOND treated as null in aggregate (CASSANDRA-9457)
 * Remove use of Cell in Thrift MapReduce classes (CASSANDRA-8609)
 * Integrate pre-release Java Driver 2.2-rc1, custom build (CASSANDRA-9493)
 * Clean up gossiper logic for old versions (CASSANDRA-9370)
 * Fix custom payload coding/decoding to match the spec (CASSANDRA-9515)
 * ant test-all results incomplete when parsed (CASSANDRA-9463)
 * Disallow frozen<> types in function arguments and return types for
   clarity (CASSANDRA-9411)
 * Static Analysis to warn on unsafe use of Autocloseable instances (CASSANDRA-9431)
 * Update commitlog archiving examples now that commitlog segments are
   not recycled (CASSANDRA-9350)
 * Extend Transactional API to sstable lifecycle management (CASSANDRA-8568)
 * (cqlsh) Add support for native protocol 4 (CASSANDRA-9399)
 * Ensure that UDF and UDAs are keyspace-isolated (CASSANDRA-9409)
 * Revert CASSANDRA-7807 (tracing completion client notifications) (CASSANDRA-9429)
 * Add ability to stop compaction by ID (CASSANDRA-7207)
 * Let CassandraVersion handle SNAPSHOT version (CASSANDRA-9438)
Merged from 2.1:
 * (cqlsh) Fix using COPY through SOURCE or -f (CASSANDRA-9083)
 * Fix occasional lack of `system` keyspace in schema tables (CASSANDRA-8487)
 * Use ProtocolError code instead of ServerError code for native protocol
   error responses to unsupported protocol versions (CASSANDRA-9451)
 * Default commitlog_sync_batch_window_in_ms changed to 2ms (CASSANDRA-9504)
 * Fix empty partition assertion in unsorted sstable writing tools (CASSANDRA-9071)
 * Ensure truncate without snapshot cannot produce corrupt responses (CASSANDRA-9388) 
 * Consistent error message when a table mixes counter and non-counter
   columns (CASSANDRA-9492)
 * Avoid getting unreadable keys during anticompaction (CASSANDRA-9508)
 * (cqlsh) Better float precision by default (CASSANDRA-9224)
 * Improve estimated row count (CASSANDRA-9107)
 * Optimize range tombstone memory footprint (CASSANDRA-8603)
 * Use configured gcgs in anticompaction (CASSANDRA-9397)
Merged from 2.0:
 * Don't accumulate more range than necessary in RangeTombstone.Tracker (CASSANDRA-9486)
 * Add broadcast and rpc addresses to system.local (CASSANDRA-9436)
 * Always mark sstable suspect when corrupted (CASSANDRA-9478)
 * Add database users and permissions to CQL3 documentation (CASSANDRA-7558)
 * Allow JVM_OPTS to be passed to standalone tools (CASSANDRA-5969)
 * Fix bad condition in RangeTombstoneList (CASSANDRA-9485)
 * Fix potential StackOverflow when setting CrcCheckChance over JMX (CASSANDRA-9488)
 * Fix null static columns in pages after the first, paged reversed
   queries (CASSANDRA-8502)
 * Fix counting cache serialization in request metrics (CASSANDRA-9466)
 * Add option not to validate atoms during scrub (CASSANDRA-9406)


2.2.0-beta1
 * Introduce Transactional API for internal state changes (CASSANDRA-8984)
 * Add a flag in cassandra.yaml to enable UDFs (CASSANDRA-9404)
 * Better support of null for UDF (CASSANDRA-8374)
 * Use ecj instead of javassist for UDFs (CASSANDRA-8241)
 * faster async logback configuration for tests (CASSANDRA-9376)
 * Add `smallint` and `tinyint` data types (CASSANDRA-8951)
 * Avoid thrift schema creation when native driver is used in stress tool (CASSANDRA-9374)
 * Make Functions.declared thread-safe
 * Add client warnings to native protocol v4 (CASSANDRA-8930)
 * Allow roles cache to be invalidated (CASSANDRA-8967)
 * Upgrade Snappy (CASSANDRA-9063)
 * Don't start Thrift rpc by default (CASSANDRA-9319)
 * Only stream from unrepaired sstables with incremental repair (CASSANDRA-8267)
 * Aggregate UDFs allow SFUNC return type to differ from STYPE if FFUNC specified (CASSANDRA-9321)
 * Remove Thrift dependencies in bundled tools (CASSANDRA-8358)
 * Disable memory mapping of hsperfdata file for JVM statistics (CASSANDRA-9242)
 * Add pre-startup checks to detect potential incompatibilities (CASSANDRA-8049)
 * Distinguish between null and unset in protocol v4 (CASSANDRA-7304)
 * Add user/role permissions for user-defined functions (CASSANDRA-7557)
 * Allow cassandra config to be updated to restart daemon without unloading classes (CASSANDRA-9046)
 * Don't initialize compaction writer before checking if iter is empty (CASSANDRA-9117)
 * Don't execute any functions at prepare-time (CASSANDRA-9037)
 * Share file handles between all instances of a SegmentedFile (CASSANDRA-8893)
 * Make it possible to major compact LCS (CASSANDRA-7272)
 * Make FunctionExecutionException extend RequestExecutionException
   (CASSANDRA-9055)
 * Add support for SELECT JSON, INSERT JSON syntax and new toJson(), fromJson()
   functions (CASSANDRA-7970)
 * Optimise max purgeable timestamp calculation in compaction (CASSANDRA-8920)
 * Constrain internode message buffer sizes, and improve IO class hierarchy (CASSANDRA-8670) 
 * New tool added to validate all sstables in a node (CASSANDRA-5791)
 * Push notification when tracing completes for an operation (CASSANDRA-7807)
 * Delay "node up" and "node added" notifications until native protocol server is started (CASSANDRA-8236)
 * Compressed Commit Log (CASSANDRA-6809)
 * Optimise IntervalTree (CASSANDRA-8988)
 * Add a key-value payload for third party usage (CASSANDRA-8553, 9212)
 * Bump metrics-reporter-config dependency for metrics 3.0 (CASSANDRA-8149)
 * Partition intra-cluster message streams by size, not type (CASSANDRA-8789)
 * Add WriteFailureException to native protocol, notify coordinator of
   write failures (CASSANDRA-8592)
 * Convert SequentialWriter to nio (CASSANDRA-8709)
 * Add role based access control (CASSANDRA-7653, 8650, 7216, 8760, 8849, 8761, 8850)
 * Record client ip address in tracing sessions (CASSANDRA-8162)
 * Indicate partition key columns in response metadata for prepared
   statements (CASSANDRA-7660)
 * Merge UUIDType and TimeUUIDType parse logic (CASSANDRA-8759)
 * Avoid memory allocation when searching index summary (CASSANDRA-8793)
 * Optimise (Time)?UUIDType Comparisons (CASSANDRA-8730)
 * Make CRC32Ex into a separate maven dependency (CASSANDRA-8836)
 * Use preloaded jemalloc w/ Unsafe (CASSANDRA-8714, 9197)
 * Avoid accessing partitioner through StorageProxy (CASSANDRA-8244, 8268)
 * Upgrade Metrics library and remove depricated metrics (CASSANDRA-5657)
 * Serializing Row cache alternative, fully off heap (CASSANDRA-7438)
 * Duplicate rows returned when in clause has repeated values (CASSANDRA-6706)
 * Make CassandraException unchecked, extend RuntimeException (CASSANDRA-8560)
 * Support direct buffer decompression for reads (CASSANDRA-8464)
 * DirectByteBuffer compatible LZ4 methods (CASSANDRA-7039)
 * Group sstables for anticompaction correctly (CASSANDRA-8578)
 * Add ReadFailureException to native protocol, respond
   immediately when replicas encounter errors while handling
   a read request (CASSANDRA-7886)
 * Switch CommitLogSegment from RandomAccessFile to nio (CASSANDRA-8308)
 * Allow mixing token and partition key restrictions (CASSANDRA-7016)
 * Support index key/value entries on map collections (CASSANDRA-8473)
 * Modernize schema tables (CASSANDRA-8261)
 * Support for user-defined aggregation functions (CASSANDRA-8053)
 * Fix NPE in SelectStatement with empty IN values (CASSANDRA-8419)
 * Refactor SelectStatement, return IN results in natural order instead
   of IN value list order and ignore duplicate values in partition key IN restrictions (CASSANDRA-7981)
 * Support UDTs, tuples, and collections in user-defined
   functions (CASSANDRA-7563)
 * Fix aggregate fn results on empty selection, result column name,
   and cqlsh parsing (CASSANDRA-8229)
 * Mark sstables as repaired after full repair (CASSANDRA-7586)
 * Extend Descriptor to include a format value and refactor reader/writer
   APIs (CASSANDRA-7443)
 * Integrate JMH for microbenchmarks (CASSANDRA-8151)
 * Keep sstable levels when bootstrapping (CASSANDRA-7460)
 * Add Sigar library and perform basic OS settings check on startup (CASSANDRA-7838)
 * Support for aggregation functions (CASSANDRA-4914)
 * Remove cassandra-cli (CASSANDRA-7920)
 * Accept dollar quoted strings in CQL (CASSANDRA-7769)
 * Make assassinate a first class command (CASSANDRA-7935)
 * Support IN clause on any partition key column (CASSANDRA-7855)
 * Support IN clause on any clustering column (CASSANDRA-4762)
 * Improve compaction logging (CASSANDRA-7818)
 * Remove YamlFileNetworkTopologySnitch (CASSANDRA-7917)
 * Do anticompaction in groups (CASSANDRA-6851)
 * Support user-defined functions (CASSANDRA-7395, 7526, 7562, 7740, 7781, 7929,
   7924, 7812, 8063, 7813, 7708)
 * Permit configurable timestamps with cassandra-stress (CASSANDRA-7416)
 * Move sstable RandomAccessReader to nio2, which allows using the
   FILE_SHARE_DELETE flag on Windows (CASSANDRA-4050)
 * Remove CQL2 (CASSANDRA-5918)
 * Optimize fetching multiple cells by name (CASSANDRA-6933)
 * Allow compilation in java 8 (CASSANDRA-7028)
 * Make incremental repair default (CASSANDRA-7250)
 * Enable code coverage thru JaCoCo (CASSANDRA-7226)
 * Switch external naming of 'column families' to 'tables' (CASSANDRA-4369) 
 * Shorten SSTable path (CASSANDRA-6962)
 * Use unsafe mutations for most unit tests (CASSANDRA-6969)
 * Fix race condition during calculation of pending ranges (CASSANDRA-7390)
 * Fail on very large batch sizes (CASSANDRA-8011)
 * Improve concurrency of repair (CASSANDRA-6455, 8208, 9145)
 * Select optimal CRC32 implementation at runtime (CASSANDRA-8614)
 * Evaluate MurmurHash of Token once per query (CASSANDRA-7096)
 * Generalize progress reporting (CASSANDRA-8901)
 * Resumable bootstrap streaming (CASSANDRA-8838, CASSANDRA-8942)
 * Allow scrub for secondary index (CASSANDRA-5174)
 * Save repair data to system table (CASSANDRA-5839)
 * fix nodetool names that reference column families (CASSANDRA-8872)
 Merged from 2.1:
 * Warn on misuse of unlogged batches (CASSANDRA-9282)
 * Failure detector detects and ignores local pauses (CASSANDRA-9183)
 * Add utility class to support for rate limiting a given log statement (CASSANDRA-9029)
 * Add missing consistency levels to cassandra-stess (CASSANDRA-9361)
 * Fix commitlog getCompletedTasks to not increment (CASSANDRA-9339)
 * Fix for harmless exceptions logged as ERROR (CASSANDRA-8564)
 * Delete processed sstables in sstablesplit/sstableupgrade (CASSANDRA-8606)
 * Improve sstable exclusion from partition tombstones (CASSANDRA-9298)
 * Validate the indexed column rather than the cell's contents for 2i (CASSANDRA-9057)
 * Add support for top-k custom 2i queries (CASSANDRA-8717)
 * Fix error when dropping table during compaction (CASSANDRA-9251)
 * cassandra-stress supports validation operations over user profiles (CASSANDRA-8773)
 * Add support for rate limiting log messages (CASSANDRA-9029)
 * Log the partition key with tombstone warnings (CASSANDRA-8561)
 * Reduce runWithCompactionsDisabled poll interval to 1ms (CASSANDRA-9271)
 * Fix PITR commitlog replay (CASSANDRA-9195)
 * GCInspector logs very different times (CASSANDRA-9124)
 * Fix deleting from an empty list (CASSANDRA-9198)
 * Update tuple and collection types that use a user-defined type when that UDT
   is modified (CASSANDRA-9148, CASSANDRA-9192)
 * Use higher timeout for prepair and snapshot in repair (CASSANDRA-9261)
 * Fix anticompaction blocking ANTI_ENTROPY stage (CASSANDRA-9151)
 * Repair waits for anticompaction to finish (CASSANDRA-9097)
 * Fix streaming not holding ref when stream error (CASSANDRA-9295)
 * Fix canonical view returning early opened SSTables (CASSANDRA-9396)
Merged from 2.0:
 * (cqlsh) Add LOGIN command to switch users (CASSANDRA-7212)
 * Clone SliceQueryFilter in AbstractReadCommand implementations (CASSANDRA-8940)
 * Push correct protocol notification for DROP INDEX (CASSANDRA-9310)
 * token-generator - generated tokens too long (CASSANDRA-9300)
 * Fix counting of tombstones for TombstoneOverwhelmingException (CASSANDRA-9299)
 * Fix ReconnectableSnitch reconnecting to peers during upgrade (CASSANDRA-6702)
 * Include keyspace and table name in error log for collections over the size
   limit (CASSANDRA-9286)
 * Avoid potential overlap in LCS with single-partition sstables (CASSANDRA-9322)
 * Log warning message when a table is queried before the schema has fully
   propagated (CASSANDRA-9136)
 * Overload SecondaryIndex#indexes to accept the column definition (CASSANDRA-9314)
 * (cqlsh) Add SERIAL and LOCAL_SERIAL consistency levels (CASSANDRA-8051)
 * Fix index selection during rebuild with certain table layouts (CASSANDRA-9281)
 * Fix partition-level-delete-only workload accounting (CASSANDRA-9194)
 * Allow scrub to handle corrupted compressed chunks (CASSANDRA-9140)
 * Fix assertion error when resetlocalschema is run during repair (CASSANDRA-9249)
 * Disable single sstable tombstone compactions for DTCS by default (CASSANDRA-9234)
 * IncomingTcpConnection thread is not named (CASSANDRA-9262)
 * Close incoming connections when MessagingService is stopped (CASSANDRA-9238)
 * Fix streaming hang when retrying (CASSANDRA-9132)


2.1.5
 * Re-add deprecated cold_reads_to_omit param for backwards compat (CASSANDRA-9203)
 * Make anticompaction visible in compactionstats (CASSANDRA-9098)
 * Improve nodetool getendpoints documentation about the partition
   key parameter (CASSANDRA-6458)
 * Don't check other keyspaces for schema changes when an user-defined
   type is altered (CASSANDRA-9187)
 * Add generate-idea-files target to build.xml (CASSANDRA-9123)
 * Allow takeColumnFamilySnapshot to take a list of tables (CASSANDRA-8348)
 * Limit major sstable operations to their canonical representation (CASSANDRA-8669)
 * cqlsh: Add tests for INSERT and UPDATE tab completion (CASSANDRA-9125)
 * cqlsh: quote column names when needed in COPY FROM inserts (CASSANDRA-9080)
 * Do not load read meter for offline operations (CASSANDRA-9082)
 * cqlsh: Make CompositeType data readable (CASSANDRA-8919)
 * cqlsh: Fix display of triggers (CASSANDRA-9081)
 * Fix NullPointerException when deleting or setting an element by index on
   a null list collection (CASSANDRA-9077)
 * Buffer bloom filter serialization (CASSANDRA-9066)
 * Fix anti-compaction target bloom filter size (CASSANDRA-9060)
 * Make FROZEN and TUPLE unreserved keywords in CQL (CASSANDRA-9047)
 * Prevent AssertionError from SizeEstimatesRecorder (CASSANDRA-9034)
 * Avoid overwriting index summaries for sstables with an older format that
   does not support downsampling; rebuild summaries on startup when this
   is detected (CASSANDRA-8993)
 * Fix potential data loss in CompressedSequentialWriter (CASSANDRA-8949)
 * Make PasswordAuthenticator number of hashing rounds configurable (CASSANDRA-8085)
 * Fix AssertionError when binding nested collections in DELETE (CASSANDRA-8900)
 * Check for overlap with non-early sstables in LCS (CASSANDRA-8739)
 * Only calculate max purgable timestamp if we have to (CASSANDRA-8914)
 * (cqlsh) Greatly improve performance of COPY FROM (CASSANDRA-8225)
 * IndexSummary effectiveIndexInterval is now a guideline, not a rule (CASSANDRA-8993)
 * Use correct bounds for page cache eviction of compressed files (CASSANDRA-8746)
 * SSTableScanner enforces its bounds (CASSANDRA-8946)
 * Cleanup cell equality (CASSANDRA-8947)
 * Introduce intra-cluster message coalescing (CASSANDRA-8692)
 * DatabaseDescriptor throws NPE when rpc_interface is used (CASSANDRA-8839)
 * Don't check if an sstable is live for offline compactions (CASSANDRA-8841)
 * Don't set clientMode in SSTableLoader (CASSANDRA-8238)
 * Fix SSTableRewriter with disabled early open (CASSANDRA-8535)
 * Fix cassandra-stress so it respects the CL passed in user mode (CASSANDRA-8948)
 * Fix rare NPE in ColumnDefinition#hasIndexOption() (CASSANDRA-8786)
 * cassandra-stress reports per-operation statistics, plus misc (CASSANDRA-8769)
 * Add SimpleDate (cql date) and Time (cql time) types (CASSANDRA-7523)
 * Use long for key count in cfstats (CASSANDRA-8913)
 * Make SSTableRewriter.abort() more robust to failure (CASSANDRA-8832)
 * Remove cold_reads_to_omit from STCS (CASSANDRA-8860)
 * Make EstimatedHistogram#percentile() use ceil instead of floor (CASSANDRA-8883)
 * Fix top partitions reporting wrong cardinality (CASSANDRA-8834)
 * Fix rare NPE in KeyCacheSerializer (CASSANDRA-8067)
 * Pick sstables for validation as late as possible inc repairs (CASSANDRA-8366)
 * Fix commitlog getPendingTasks to not increment (CASSANDRA-8862)
 * Fix parallelism adjustment in range and secondary index queries
   when the first fetch does not satisfy the limit (CASSANDRA-8856)
 * Check if the filtered sstables is non-empty in STCS (CASSANDRA-8843)
 * Upgrade java-driver used for cassandra-stress (CASSANDRA-8842)
 * Fix CommitLog.forceRecycleAllSegments() memory access error (CASSANDRA-8812)
 * Improve assertions in Memory (CASSANDRA-8792)
 * Fix SSTableRewriter cleanup (CASSANDRA-8802)
 * Introduce SafeMemory for CompressionMetadata.Writer (CASSANDRA-8758)
 * 'nodetool info' prints exception against older node (CASSANDRA-8796)
 * Ensure SSTableReader.last corresponds exactly with the file end (CASSANDRA-8750)
 * Make SSTableWriter.openEarly more robust and obvious (CASSANDRA-8747)
 * Enforce SSTableReader.first/last (CASSANDRA-8744)
 * Cleanup SegmentedFile API (CASSANDRA-8749)
 * Avoid overlap with early compaction replacement (CASSANDRA-8683)
 * Safer Resource Management++ (CASSANDRA-8707)
 * Write partition size estimates into a system table (CASSANDRA-7688)
 * cqlsh: Fix keys() and full() collection indexes in DESCRIBE output
   (CASSANDRA-8154)
 * Show progress of streaming in nodetool netstats (CASSANDRA-8886)
 * IndexSummaryBuilder utilises offheap memory, and shares data between
   each IndexSummary opened from it (CASSANDRA-8757)
 * markCompacting only succeeds if the exact SSTableReader instances being 
   marked are in the live set (CASSANDRA-8689)
 * cassandra-stress support for varint (CASSANDRA-8882)
 * Fix Adler32 digest for compressed sstables (CASSANDRA-8778)
 * Add nodetool statushandoff/statusbackup (CASSANDRA-8912)
 * Use stdout for progress and stats in sstableloader (CASSANDRA-8982)
 * Correctly identify 2i datadir from older versions (CASSANDRA-9116)
Merged from 2.0:
 * Ignore gossip SYNs after shutdown (CASSANDRA-9238)
 * Avoid overflow when calculating max sstable size in LCS (CASSANDRA-9235)
 * Make sstable blacklisting work with compression (CASSANDRA-9138)
 * Do not attempt to rebuild indexes if no index accepts any column (CASSANDRA-9196)
 * Don't initiate snitch reconnection for dead states (CASSANDRA-7292)
 * Fix ArrayIndexOutOfBoundsException in CQLSSTableWriter (CASSANDRA-8978)
 * Add shutdown gossip state to prevent timeouts during rolling restarts (CASSANDRA-8336)
 * Fix running with java.net.preferIPv6Addresses=true (CASSANDRA-9137)
 * Fix failed bootstrap/replace attempts being persisted in system.peers (CASSANDRA-9180)
 * Flush system.IndexInfo after marking index built (CASSANDRA-9128)
 * Fix updates to min/max_compaction_threshold through cassandra-cli
   (CASSANDRA-8102)
 * Don't include tmp files when doing offline relevel (CASSANDRA-9088)
 * Use the proper CAS WriteType when finishing a previous round during Paxos
   preparation (CASSANDRA-8672)
 * Avoid race in cancelling compactions (CASSANDRA-9070)
 * More aggressive check for expired sstables in DTCS (CASSANDRA-8359)
 * Fix ignored index_interval change in ALTER TABLE statements (CASSANDRA-7976)
 * Do more aggressive compaction in old time windows in DTCS (CASSANDRA-8360)
 * java.lang.AssertionError when reading saved cache (CASSANDRA-8740)
 * "disk full" when running cleanup (CASSANDRA-9036)
 * Lower logging level from ERROR to DEBUG when a scheduled schema pull
   cannot be completed due to a node being down (CASSANDRA-9032)
 * Fix MOVED_NODE client event (CASSANDRA-8516)
 * Allow overriding MAX_OUTSTANDING_REPLAY_COUNT (CASSANDRA-7533)
 * Fix malformed JMX ObjectName containing IPv6 addresses (CASSANDRA-9027)
 * (cqlsh) Allow increasing CSV field size limit through
   cqlshrc config option (CASSANDRA-8934)
 * Stop logging range tombstones when exceeding the threshold
   (CASSANDRA-8559)
 * Fix NullPointerException when nodetool getendpoints is run
   against invalid keyspaces or tables (CASSANDRA-8950)
 * Allow specifying the tmp dir (CASSANDRA-7712)
 * Improve compaction estimated tasks estimation (CASSANDRA-8904)
 * Fix duplicate up/down messages sent to native clients (CASSANDRA-7816)
 * Expose commit log archive status via JMX (CASSANDRA-8734)
 * Provide better exceptions for invalid replication strategy parameters
   (CASSANDRA-8909)
 * Fix regression in mixed single and multi-column relation support for
   SELECT statements (CASSANDRA-8613)
 * Add ability to limit number of native connections (CASSANDRA-8086)
 * Fix CQLSSTableWriter throwing exception and spawning threads
   (CASSANDRA-8808)
 * Fix MT mismatch between empty and GC-able data (CASSANDRA-8979)
 * Fix incorrect validation when snapshotting single table (CASSANDRA-8056)
 * Add offline tool to relevel sstables (CASSANDRA-8301)
 * Preserve stream ID for more protocol errors (CASSANDRA-8848)
 * Fix combining token() function with multi-column relations on
   clustering columns (CASSANDRA-8797)
 * Make CFS.markReferenced() resistant to bad refcounting (CASSANDRA-8829)
 * Fix StreamTransferTask abort/complete bad refcounting (CASSANDRA-8815)
 * Fix AssertionError when querying a DESC clustering ordered
   table with ASC ordering and paging (CASSANDRA-8767)
 * AssertionError: "Memory was freed" when running cleanup (CASSANDRA-8716)
 * Make it possible to set max_sstable_age to fractional days (CASSANDRA-8406)
 * Fix some multi-column relations with indexes on some clustering
   columns (CASSANDRA-8275)
 * Fix memory leak in SSTableSimple*Writer and SSTableReader.validate()
   (CASSANDRA-8748)
 * Throw OOM if allocating memory fails to return a valid pointer (CASSANDRA-8726)
 * Fix SSTableSimpleUnsortedWriter ConcurrentModificationException (CASSANDRA-8619)
 * 'nodetool info' prints exception against older node (CASSANDRA-8796)
 * Ensure SSTableSimpleUnsortedWriter.close() terminates if
   disk writer has crashed (CASSANDRA-8807)


2.1.4
 * Bind JMX to localhost unless explicitly configured otherwise (CASSANDRA-9085)


2.1.3
 * Fix HSHA/offheap_objects corruption (CASSANDRA-8719)
 * Upgrade libthrift to 0.9.2 (CASSANDRA-8685)
 * Don't use the shared ref in sstableloader (CASSANDRA-8704)
 * Purge internal prepared statements if related tables or
   keyspaces are dropped (CASSANDRA-8693)
 * (cqlsh) Handle unicode BOM at start of files (CASSANDRA-8638)
 * Stop compactions before exiting offline tools (CASSANDRA-8623)
 * Update tools/stress/README.txt to match current behaviour (CASSANDRA-7933)
 * Fix schema from Thrift conversion with empty metadata (CASSANDRA-8695)
 * Safer Resource Management (CASSANDRA-7705)
 * Make sure we compact highly overlapping cold sstables with
   STCS (CASSANDRA-8635)
 * rpc_interface and listen_interface generate NPE on startup when specified
   interface doesn't exist (CASSANDRA-8677)
 * Fix ArrayIndexOutOfBoundsException in nodetool cfhistograms (CASSANDRA-8514)
 * Switch from yammer metrics for nodetool cf/proxy histograms (CASSANDRA-8662)
 * Make sure we don't add tmplink files to the compaction
   strategy (CASSANDRA-8580)
 * (cqlsh) Handle maps with blob keys (CASSANDRA-8372)
 * (cqlsh) Handle DynamicCompositeType schemas correctly (CASSANDRA-8563)
 * Duplicate rows returned when in clause has repeated values (CASSANDRA-6706)
 * Add tooling to detect hot partitions (CASSANDRA-7974)
 * Fix cassandra-stress user-mode truncation of partition generation (CASSANDRA-8608)
 * Only stream from unrepaired sstables during inc repair (CASSANDRA-8267)
 * Don't allow starting multiple inc repairs on the same sstables (CASSANDRA-8316)
 * Invalidate prepared BATCH statements when related tables
   or keyspaces are dropped (CASSANDRA-8652)
 * Fix missing results in secondary index queries on collections
   with ALLOW FILTERING (CASSANDRA-8421)
 * Expose EstimatedHistogram metrics for range slices (CASSANDRA-8627)
 * (cqlsh) Escape clqshrc passwords properly (CASSANDRA-8618)
 * Fix NPE when passing wrong argument in ALTER TABLE statement (CASSANDRA-8355)
 * Pig: Refactor and deprecate CqlStorage (CASSANDRA-8599)
 * Don't reuse the same cleanup strategy for all sstables (CASSANDRA-8537)
 * Fix case-sensitivity of index name on CREATE and DROP INDEX
   statements (CASSANDRA-8365)
 * Better detection/logging for corruption in compressed sstables (CASSANDRA-8192)
 * Use the correct repairedAt value when closing writer (CASSANDRA-8570)
 * (cqlsh) Handle a schema mismatch being detected on startup (CASSANDRA-8512)
 * Properly calculate expected write size during compaction (CASSANDRA-8532)
 * Invalidate affected prepared statements when a table's columns
   are altered (CASSANDRA-7910)
 * Stress - user defined writes should populate sequentally (CASSANDRA-8524)
 * Fix regression in SSTableRewriter causing some rows to become unreadable 
   during compaction (CASSANDRA-8429)
 * Run major compactions for repaired/unrepaired in parallel (CASSANDRA-8510)
 * (cqlsh) Fix compression options in DESCRIBE TABLE output when compression
   is disabled (CASSANDRA-8288)
 * (cqlsh) Fix DESCRIBE output after keyspaces are altered (CASSANDRA-7623)
 * Make sure we set lastCompactedKey correctly (CASSANDRA-8463)
 * (cqlsh) Fix output of CONSISTENCY command (CASSANDRA-8507)
 * (cqlsh) Fixed the handling of LIST statements (CASSANDRA-8370)
 * Make sstablescrub check leveled manifest again (CASSANDRA-8432)
 * Check first/last keys in sstable when giving out positions (CASSANDRA-8458)
 * Disable mmap on Windows (CASSANDRA-6993)
 * Add missing ConsistencyLevels to cassandra-stress (CASSANDRA-8253)
 * Add auth support to cassandra-stress (CASSANDRA-7985)
 * Fix ArrayIndexOutOfBoundsException when generating error message
   for some CQL syntax errors (CASSANDRA-8455)
 * Scale memtable slab allocation logarithmically (CASSANDRA-7882)
 * cassandra-stress simultaneous inserts over same seed (CASSANDRA-7964)
 * Reduce cassandra-stress sampling memory requirements (CASSANDRA-7926)
 * Ensure memtable flush cannot expire commit log entries from its future (CASSANDRA-8383)
 * Make read "defrag" async to reclaim memtables (CASSANDRA-8459)
 * Remove tmplink files for offline compactions (CASSANDRA-8321)
 * Reduce maxHintsInProgress (CASSANDRA-8415)
 * BTree updates may call provided update function twice (CASSANDRA-8018)
 * Release sstable references after anticompaction (CASSANDRA-8386)
 * Handle abort() in SSTableRewriter properly (CASSANDRA-8320)
 * Centralize shared executors (CASSANDRA-8055)
 * Fix filtering for CONTAINS (KEY) relations on frozen collection
   clustering columns when the query is restricted to a single
   partition (CASSANDRA-8203)
 * Do more aggressive entire-sstable TTL expiry checks (CASSANDRA-8243)
 * Add more log info if readMeter is null (CASSANDRA-8238)
 * add check of the system wall clock time at startup (CASSANDRA-8305)
 * Support for frozen collections (CASSANDRA-7859)
 * Fix overflow on histogram computation (CASSANDRA-8028)
 * Have paxos reuse the timestamp generation of normal queries (CASSANDRA-7801)
 * Fix incremental repair not remove parent session on remote (CASSANDRA-8291)
 * Improve JBOD disk utilization (CASSANDRA-7386)
 * Log failed host when preparing incremental repair (CASSANDRA-8228)
 * Force config client mode in CQLSSTableWriter (CASSANDRA-8281)
 * Fix sstableupgrade throws exception (CASSANDRA-8688)
 * Fix hang when repairing empty keyspace (CASSANDRA-8694)
Merged from 2.0:
 * Fix IllegalArgumentException in dynamic snitch (CASSANDRA-8448)
 * Add support for UPDATE ... IF EXISTS (CASSANDRA-8610)
 * Fix reversal of list prepends (CASSANDRA-8733)
 * Prevent non-zero default_time_to_live on tables with counters
   (CASSANDRA-8678)
 * Fix SSTableSimpleUnsortedWriter ConcurrentModificationException
   (CASSANDRA-8619)
 * Round up time deltas lower than 1ms in BulkLoader (CASSANDRA-8645)
 * Add batch remove iterator to ABSC (CASSANDRA-8414, 8666)
 * Round up time deltas lower than 1ms in BulkLoader (CASSANDRA-8645)
 * Fix isClientMode check in Keyspace (CASSANDRA-8687)
 * Use more efficient slice size for querying internal secondary
   index tables (CASSANDRA-8550)
 * Fix potentially returning deleted rows with range tombstone (CASSANDRA-8558)
 * Check for available disk space before starting a compaction (CASSANDRA-8562)
 * Fix DISTINCT queries with LIMITs or paging when some partitions
   contain only tombstones (CASSANDRA-8490)
 * Introduce background cache refreshing to permissions cache
   (CASSANDRA-8194)
 * Fix race condition in StreamTransferTask that could lead to
   infinite loops and premature sstable deletion (CASSANDRA-7704)
 * Add an extra version check to MigrationTask (CASSANDRA-8462)
 * Ensure SSTableWriter cleans up properly after failure (CASSANDRA-8499)
 * Increase bf true positive count on key cache hit (CASSANDRA-8525)
 * Move MeteredFlusher to its own thread (CASSANDRA-8485)
 * Fix non-distinct results in DISTNCT queries on static columns when
   paging is enabled (CASSANDRA-8087)
 * Move all hints related tasks to hints internal executor (CASSANDRA-8285)
 * Fix paging for multi-partition IN queries (CASSANDRA-8408)
 * Fix MOVED_NODE topology event never being emitted when a node
   moves its token (CASSANDRA-8373)
 * Fix validation of indexes in COMPACT tables (CASSANDRA-8156)
 * Avoid StackOverflowError when a large list of IN values
   is used for a clustering column (CASSANDRA-8410)
 * Fix NPE when writetime() or ttl() calls are wrapped by
   another function call (CASSANDRA-8451)
 * Fix NPE after dropping a keyspace (CASSANDRA-8332)
 * Fix error message on read repair timeouts (CASSANDRA-7947)
 * Default DTCS base_time_seconds changed to 60 (CASSANDRA-8417)
 * Refuse Paxos operation with more than one pending endpoint (CASSANDRA-8346, 8640)
 * Throw correct exception when trying to bind a keyspace or table
   name (CASSANDRA-6952)
 * Make HHOM.compact synchronized (CASSANDRA-8416)
 * cancel latency-sampling task when CF is dropped (CASSANDRA-8401)
 * don't block SocketThread for MessagingService (CASSANDRA-8188)
 * Increase quarantine delay on replacement (CASSANDRA-8260)
 * Expose off-heap memory usage stats (CASSANDRA-7897)
 * Ignore Paxos commits for truncated tables (CASSANDRA-7538)
 * Validate size of indexed column values (CASSANDRA-8280)
 * Make LCS split compaction results over all data directories (CASSANDRA-8329)
 * Fix some failing queries that use multi-column relations
   on COMPACT STORAGE tables (CASSANDRA-8264)
 * Fix InvalidRequestException with ORDER BY (CASSANDRA-8286)
 * Disable SSLv3 for POODLE (CASSANDRA-8265)
 * Fix millisecond timestamps in Tracing (CASSANDRA-8297)
 * Include keyspace name in error message when there are insufficient
   live nodes to stream from (CASSANDRA-8221)
 * Avoid overlap in L1 when L0 contains many nonoverlapping
   sstables (CASSANDRA-8211)
 * Improve PropertyFileSnitch logging (CASSANDRA-8183)
 * Add DC-aware sequential repair (CASSANDRA-8193)
 * Use live sstables in snapshot repair if possible (CASSANDRA-8312)
 * Fix hints serialized size calculation (CASSANDRA-8587)


2.1.2
 * (cqlsh) parse_for_table_meta errors out on queries with undefined
   grammars (CASSANDRA-8262)
 * (cqlsh) Fix SELECT ... TOKEN() function broken in C* 2.1.1 (CASSANDRA-8258)
 * Fix Cassandra crash when running on JDK8 update 40 (CASSANDRA-8209)
 * Optimize partitioner tokens (CASSANDRA-8230)
 * Improve compaction of repaired/unrepaired sstables (CASSANDRA-8004)
 * Make cache serializers pluggable (CASSANDRA-8096)
 * Fix issues with CONTAINS (KEY) queries on secondary indexes
   (CASSANDRA-8147)
 * Fix read-rate tracking of sstables for some queries (CASSANDRA-8239)
 * Fix default timestamp in QueryOptions (CASSANDRA-8246)
 * Set socket timeout when reading remote version (CASSANDRA-8188)
 * Refactor how we track live size (CASSANDRA-7852)
 * Make sure unfinished compaction files are removed (CASSANDRA-8124)
 * Fix shutdown when run as Windows service (CASSANDRA-8136)
 * Fix DESCRIBE TABLE with custom indexes (CASSANDRA-8031)
 * Fix race in RecoveryManagerTest (CASSANDRA-8176)
 * Avoid IllegalArgumentException while sorting sstables in
   IndexSummaryManager (CASSANDRA-8182)
 * Shutdown JVM on file descriptor exhaustion (CASSANDRA-7579)
 * Add 'die' policy for commit log and disk failure (CASSANDRA-7927)
 * Fix installing as service on Windows (CASSANDRA-8115)
 * Fix CREATE TABLE for CQL2 (CASSANDRA-8144)
 * Avoid boxing in ColumnStats min/max trackers (CASSANDRA-8109)
Merged from 2.0:
 * Correctly handle non-text column names in cql3 (CASSANDRA-8178)
 * Fix deletion for indexes on primary key columns (CASSANDRA-8206)
 * Add 'nodetool statusgossip' (CASSANDRA-8125)
 * Improve client notification that nodes are ready for requests (CASSANDRA-7510)
 * Handle negative timestamp in writetime method (CASSANDRA-8139)
 * Pig: Remove errant LIMIT clause in CqlNativeStorage (CASSANDRA-8166)
 * Throw ConfigurationException when hsha is used with the default
   rpc_max_threads setting of 'unlimited' (CASSANDRA-8116)
 * Allow concurrent writing of the same table in the same JVM using
   CQLSSTableWriter (CASSANDRA-7463)
 * Fix totalDiskSpaceUsed calculation (CASSANDRA-8205)


2.1.1
 * Fix spin loop in AtomicSortedColumns (CASSANDRA-7546)
 * Dont notify when replacing tmplink files (CASSANDRA-8157)
 * Fix validation with multiple CONTAINS clause (CASSANDRA-8131)
 * Fix validation of collections in TriggerExecutor (CASSANDRA-8146)
 * Fix IllegalArgumentException when a list of IN values containing tuples
   is passed as a single arg to a prepared statement with the v1 or v2
   protocol (CASSANDRA-8062)
 * Fix ClassCastException in DISTINCT query on static columns with
   query paging (CASSANDRA-8108)
 * Fix NPE on null nested UDT inside a set (CASSANDRA-8105)
 * Fix exception when querying secondary index on set items or map keys
   when some clustering columns are specified (CASSANDRA-8073)
 * Send proper error response when there is an error during native
   protocol message decode (CASSANDRA-8118)
 * Gossip should ignore generation numbers too far in the future (CASSANDRA-8113)
 * Fix NPE when creating a table with frozen sets, lists (CASSANDRA-8104)
 * Fix high memory use due to tracking reads on incrementally opened sstable
   readers (CASSANDRA-8066)
 * Fix EXECUTE request with skipMetadata=false returning no metadata
   (CASSANDRA-8054)
 * Allow concurrent use of CQLBulkOutputFormat (CASSANDRA-7776)
 * Shutdown JVM on OOM (CASSANDRA-7507)
 * Upgrade netty version and enable epoll event loop (CASSANDRA-7761)
 * Don't duplicate sstables smaller than split size when using
   the sstablesplitter tool (CASSANDRA-7616)
 * Avoid re-parsing already prepared statements (CASSANDRA-7923)
 * Fix some Thrift slice deletions and updates of COMPACT STORAGE
   tables with some clustering columns omitted (CASSANDRA-7990)
 * Fix filtering for CONTAINS on sets (CASSANDRA-8033)
 * Properly track added size (CASSANDRA-7239)
 * Allow compilation in java 8 (CASSANDRA-7208)
 * Fix Assertion error on RangeTombstoneList diff (CASSANDRA-8013)
 * Release references to overlapping sstables during compaction (CASSANDRA-7819)
 * Send notification when opening compaction results early (CASSANDRA-8034)
 * Make native server start block until properly bound (CASSANDRA-7885)
 * (cqlsh) Fix IPv6 support (CASSANDRA-7988)
 * Ignore fat clients when checking for endpoint collision (CASSANDRA-7939)
 * Make sstablerepairedset take a list of files (CASSANDRA-7995)
 * (cqlsh) Tab completeion for indexes on map keys (CASSANDRA-7972)
 * (cqlsh) Fix UDT field selection in select clause (CASSANDRA-7891)
 * Fix resource leak in event of corrupt sstable
 * (cqlsh) Add command line option for cqlshrc file path (CASSANDRA-7131)
 * Provide visibility into prepared statements churn (CASSANDRA-7921, CASSANDRA-7930)
 * Invalidate prepared statements when their keyspace or table is
   dropped (CASSANDRA-7566)
 * cassandra-stress: fix support for NetworkTopologyStrategy (CASSANDRA-7945)
 * Fix saving caches when a table is dropped (CASSANDRA-7784)
 * Add better error checking of new stress profile (CASSANDRA-7716)
 * Use ThreadLocalRandom and remove FBUtilities.threadLocalRandom (CASSANDRA-7934)
 * Prevent operator mistakes due to simultaneous bootstrap (CASSANDRA-7069)
 * cassandra-stress supports whitelist mode for node config (CASSANDRA-7658)
 * GCInspector more closely tracks GC; cassandra-stress and nodetool report it (CASSANDRA-7916)
 * nodetool won't output bogus ownership info without a keyspace (CASSANDRA-7173)
 * Add human readable option to nodetool commands (CASSANDRA-5433)
 * Don't try to set repairedAt on old sstables (CASSANDRA-7913)
 * Add metrics for tracking PreparedStatement use (CASSANDRA-7719)
 * (cqlsh) tab-completion for triggers (CASSANDRA-7824)
 * (cqlsh) Support for query paging (CASSANDRA-7514)
 * (cqlsh) Show progress of COPY operations (CASSANDRA-7789)
 * Add syntax to remove multiple elements from a map (CASSANDRA-6599)
 * Support non-equals conditions in lightweight transactions (CASSANDRA-6839)
 * Add IF [NOT] EXISTS to create/drop triggers (CASSANDRA-7606)
 * (cqlsh) Display the current logged-in user (CASSANDRA-7785)
 * (cqlsh) Don't ignore CTRL-C during COPY FROM execution (CASSANDRA-7815)
 * (cqlsh) Order UDTs according to cross-type dependencies in DESCRIBE
   output (CASSANDRA-7659)
 * (cqlsh) Fix handling of CAS statement results (CASSANDRA-7671)
 * (cqlsh) COPY TO/FROM improvements (CASSANDRA-7405)
 * Support list index operations with conditions (CASSANDRA-7499)
 * Add max live/tombstoned cells to nodetool cfstats output (CASSANDRA-7731)
 * Validate IPv6 wildcard addresses properly (CASSANDRA-7680)
 * (cqlsh) Error when tracing query (CASSANDRA-7613)
 * Avoid IOOBE when building SyntaxError message snippet (CASSANDRA-7569)
 * SSTableExport uses correct validator to create string representation of partition
   keys (CASSANDRA-7498)
 * Avoid NPEs when receiving type changes for an unknown keyspace (CASSANDRA-7689)
 * Add support for custom 2i validation (CASSANDRA-7575)
 * Pig support for hadoop CqlInputFormat (CASSANDRA-6454)
 * Add duration mode to cassandra-stress (CASSANDRA-7468)
 * Add listen_interface and rpc_interface options (CASSANDRA-7417)
 * Improve schema merge performance (CASSANDRA-7444)
 * Adjust MT depth based on # of partition validating (CASSANDRA-5263)
 * Optimise NativeCell comparisons (CASSANDRA-6755)
 * Configurable client timeout for cqlsh (CASSANDRA-7516)
 * Include snippet of CQL query near syntax error in messages (CASSANDRA-7111)
 * Make repair -pr work with -local (CASSANDRA-7450)
 * Fix error in sstableloader with -cph > 1 (CASSANDRA-8007)
 * Fix snapshot repair error on indexed tables (CASSANDRA-8020)
 * Do not exit nodetool repair when receiving JMX NOTIF_LOST (CASSANDRA-7909)
 * Stream to private IP when available (CASSANDRA-8084)
Merged from 2.0:
 * Reject conditions on DELETE unless full PK is given (CASSANDRA-6430)
 * Properly reject the token function DELETE (CASSANDRA-7747)
 * Force batchlog replay before decommissioning a node (CASSANDRA-7446)
 * Fix hint replay with many accumulated expired hints (CASSANDRA-6998)
 * Fix duplicate results in DISTINCT queries on static columns with query
   paging (CASSANDRA-8108)
 * Add DateTieredCompactionStrategy (CASSANDRA-6602)
 * Properly validate ascii and utf8 string literals in CQL queries (CASSANDRA-8101)
 * (cqlsh) Fix autocompletion for alter keyspace (CASSANDRA-8021)
 * Create backup directories for commitlog archiving during startup (CASSANDRA-8111)
 * Reduce totalBlockFor() for LOCAL_* consistency levels (CASSANDRA-8058)
 * Fix merging schemas with re-dropped keyspaces (CASSANDRA-7256)
 * Fix counters in supercolumns during live upgrades from 1.2 (CASSANDRA-7188)
 * Notify DT subscribers when a column family is truncated (CASSANDRA-8088)
 * Add sanity check of $JAVA on startup (CASSANDRA-7676)
 * Schedule fat client schema pull on join (CASSANDRA-7993)
 * Don't reset nodes' versions when closing IncomingTcpConnections
   (CASSANDRA-7734)
 * Record the real messaging version in all cases in OutboundTcpConnection
   (CASSANDRA-8057)
 * SSL does not work in cassandra-cli (CASSANDRA-7899)
 * Fix potential exception when using ReversedType in DynamicCompositeType
   (CASSANDRA-7898)
 * Better validation of collection values (CASSANDRA-7833)
 * Track min/max timestamps correctly (CASSANDRA-7969)
 * Fix possible overflow while sorting CL segments for replay (CASSANDRA-7992)
 * Increase nodetool Xmx (CASSANDRA-7956)
 * Archive any commitlog segments present at startup (CASSANDRA-6904)
 * CrcCheckChance should adjust based on live CFMetadata not 
   sstable metadata (CASSANDRA-7978)
 * token() should only accept columns in the partitioning
   key order (CASSANDRA-6075)
 * Add method to invalidate permission cache via JMX (CASSANDRA-7977)
 * Allow propagating multiple gossip states atomically (CASSANDRA-6125)
 * Log exceptions related to unclean native protocol client disconnects
   at DEBUG or INFO (CASSANDRA-7849)
 * Allow permissions cache to be set via JMX (CASSANDRA-7698)
 * Include schema_triggers CF in readable system resources (CASSANDRA-7967)
 * Fix RowIndexEntry to report correct serializedSize (CASSANDRA-7948)
 * Make CQLSSTableWriter sync within partitions (CASSANDRA-7360)
 * Potentially use non-local replicas in CqlConfigHelper (CASSANDRA-7906)
 * Explicitly disallow mixing multi-column and single-column
   relations on clustering columns (CASSANDRA-7711)
 * Better error message when condition is set on PK column (CASSANDRA-7804)
 * Don't send schema change responses and events for no-op DDL
   statements (CASSANDRA-7600)
 * (Hadoop) fix cluster initialisation for a split fetching (CASSANDRA-7774)
 * Throw InvalidRequestException when queries contain relations on entire
   collection columns (CASSANDRA-7506)
 * (cqlsh) enable CTRL-R history search with libedit (CASSANDRA-7577)
 * (Hadoop) allow ACFRW to limit nodes to local DC (CASSANDRA-7252)
 * (cqlsh) cqlsh should automatically disable tracing when selecting
   from system_traces (CASSANDRA-7641)
 * (Hadoop) Add CqlOutputFormat (CASSANDRA-6927)
 * Don't depend on cassandra config for nodetool ring (CASSANDRA-7508)
 * (cqlsh) Fix failing cqlsh formatting tests (CASSANDRA-7703)
 * Fix IncompatibleClassChangeError from hadoop2 (CASSANDRA-7229)
 * Add 'nodetool sethintedhandoffthrottlekb' (CASSANDRA-7635)
 * (cqlsh) Add tab-completion for CREATE/DROP USER IF [NOT] EXISTS (CASSANDRA-7611)
 * Catch errors when the JVM pulls the rug out from GCInspector (CASSANDRA-5345)
 * cqlsh fails when version number parts are not int (CASSANDRA-7524)
 * Fix NPE when table dropped during streaming (CASSANDRA-7946)
 * Fix wrong progress when streaming uncompressed (CASSANDRA-7878)
 * Fix possible infinite loop in creating repair range (CASSANDRA-7983)
 * Fix unit in nodetool for streaming throughput (CASSANDRA-7375)
Merged from 1.2:
 * Don't index tombstones (CASSANDRA-7828)
 * Improve PasswordAuthenticator default super user setup (CASSANDRA-7788)


2.1.0
 * (cqlsh) Removed "ALTER TYPE <name> RENAME TO <name>" from tab-completion
   (CASSANDRA-7895)
 * Fixed IllegalStateException in anticompaction (CASSANDRA-7892)
 * cqlsh: DESCRIBE support for frozen UDTs, tuples (CASSANDRA-7863)
 * Avoid exposing internal classes over JMX (CASSANDRA-7879)
 * Add null check for keys when freezing collection (CASSANDRA-7869)
 * Improve stress workload realism (CASSANDRA-7519)
Merged from 2.0:
 * Configure system.paxos with LeveledCompactionStrategy (CASSANDRA-7753)
 * Fix ALTER clustering column type from DateType to TimestampType when
   using DESC clustering order (CASSANRDA-7797)
 * Throw EOFException if we run out of chunks in compressed datafile
   (CASSANDRA-7664)
 * Fix PRSI handling of CQL3 row markers for row cleanup (CASSANDRA-7787)
 * Fix dropping collection when it's the last regular column (CASSANDRA-7744)
 * Make StreamReceiveTask thread safe and gc friendly (CASSANDRA-7795)
 * Validate empty cell names from counter updates (CASSANDRA-7798)
Merged from 1.2:
 * Don't allow compacted sstables to be marked as compacting (CASSANDRA-7145)
 * Track expired tombstones (CASSANDRA-7810)


2.1.0-rc7
 * Add frozen keyword and require UDT to be frozen (CASSANDRA-7857)
 * Track added sstable size correctly (CASSANDRA-7239)
 * (cqlsh) Fix case insensitivity (CASSANDRA-7834)
 * Fix failure to stream ranges when moving (CASSANDRA-7836)
 * Correctly remove tmplink files (CASSANDRA-7803)
 * (cqlsh) Fix column name formatting for functions, CAS operations,
   and UDT field selections (CASSANDRA-7806)
 * (cqlsh) Fix COPY FROM handling of null/empty primary key
   values (CASSANDRA-7792)
 * Fix ordering of static cells (CASSANDRA-7763)
Merged from 2.0:
 * Forbid re-adding dropped counter columns (CASSANDRA-7831)
 * Fix CFMetaData#isThriftCompatible() for PK-only tables (CASSANDRA-7832)
 * Always reject inequality on the partition key without token()
   (CASSANDRA-7722)
 * Always send Paxos commit to all replicas (CASSANDRA-7479)
 * Make disruptor_thrift_server invocation pool configurable (CASSANDRA-7594)
 * Make repair no-op when RF=1 (CASSANDRA-7864)


2.1.0-rc6
 * Fix OOM issue from netty caching over time (CASSANDRA-7743)
 * json2sstable couldn't import JSON for CQL table (CASSANDRA-7477)
 * Invalidate all caches on table drop (CASSANDRA-7561)
 * Skip strict endpoint selection for ranges if RF == nodes (CASSANRA-7765)
 * Fix Thrift range filtering without 2ary index lookups (CASSANDRA-7741)
 * Add tracing entries about concurrent range requests (CASSANDRA-7599)
 * (cqlsh) Fix DESCRIBE for NTS keyspaces (CASSANDRA-7729)
 * Remove netty buffer ref-counting (CASSANDRA-7735)
 * Pass mutated cf to index updater for use by PRSI (CASSANDRA-7742)
 * Include stress yaml example in release and deb (CASSANDRA-7717)
 * workaround for netty issue causing corrupted data off the wire (CASSANDRA-7695)
 * cqlsh DESC CLUSTER fails retrieving ring information (CASSANDRA-7687)
 * Fix binding null values inside UDT (CASSANDRA-7685)
 * Fix UDT field selection with empty fields (CASSANDRA-7670)
 * Bogus deserialization of static cells from sstable (CASSANDRA-7684)
 * Fix NPE on compaction leftover cleanup for dropped table (CASSANDRA-7770)
Merged from 2.0:
 * Fix race condition in StreamTransferTask that could lead to
   infinite loops and premature sstable deletion (CASSANDRA-7704)
 * (cqlsh) Wait up to 10 sec for a tracing session (CASSANDRA-7222)
 * Fix NPE in FileCacheService.sizeInBytes (CASSANDRA-7756)
 * Remove duplicates from StorageService.getJoiningNodes (CASSANDRA-7478)
 * Clone token map outside of hot gossip loops (CASSANDRA-7758)
 * Fix MS expiring map timeout for Paxos messages (CASSANDRA-7752)
 * Do not flush on truncate if durable_writes is false (CASSANDRA-7750)
 * Give CRR a default input_cql Statement (CASSANDRA-7226)
 * Better error message when adding a collection with the same name
   than a previously dropped one (CASSANDRA-6276)
 * Fix validation when adding static columns (CASSANDRA-7730)
 * (Thrift) fix range deletion of supercolumns (CASSANDRA-7733)
 * Fix potential AssertionError in RangeTombstoneList (CASSANDRA-7700)
 * Validate arguments of blobAs* functions (CASSANDRA-7707)
 * Fix potential AssertionError with 2ndary indexes (CASSANDRA-6612)
 * Avoid logging CompactionInterrupted at ERROR (CASSANDRA-7694)
 * Minor leak in sstable2jon (CASSANDRA-7709)
 * Add cassandra.auto_bootstrap system property (CASSANDRA-7650)
 * Update java driver (for hadoop) (CASSANDRA-7618)
 * Remove CqlPagingRecordReader/CqlPagingInputFormat (CASSANDRA-7570)
 * Support connecting to ipv6 jmx with nodetool (CASSANDRA-7669)


2.1.0-rc5
 * Reject counters inside user types (CASSANDRA-7672)
 * Switch to notification-based GCInspector (CASSANDRA-7638)
 * (cqlsh) Handle nulls in UDTs and tuples correctly (CASSANDRA-7656)
 * Don't use strict consistency when replacing (CASSANDRA-7568)
 * Fix min/max cell name collection on 2.0 SSTables with range
   tombstones (CASSANDRA-7593)
 * Tolerate min/max cell names of different lengths (CASSANDRA-7651)
 * Filter cached results correctly (CASSANDRA-7636)
 * Fix tracing on the new SEPExecutor (CASSANDRA-7644)
 * Remove shuffle and taketoken (CASSANDRA-7601)
 * Clean up Windows batch scripts (CASSANDRA-7619)
 * Fix native protocol drop user type notification (CASSANDRA-7571)
 * Give read access to system.schema_usertypes to all authenticated users
   (CASSANDRA-7578)
 * (cqlsh) Fix cqlsh display when zero rows are returned (CASSANDRA-7580)
 * Get java version correctly when JAVA_TOOL_OPTIONS is set (CASSANDRA-7572)
 * Fix NPE when dropping index from non-existent keyspace, AssertionError when
   dropping non-existent index with IF EXISTS (CASSANDRA-7590)
 * Fix sstablelevelresetter hang (CASSANDRA-7614)
 * (cqlsh) Fix deserialization of blobs (CASSANDRA-7603)
 * Use "keyspace updated" schema change message for UDT changes in v1 and
   v2 protocols (CASSANDRA-7617)
 * Fix tracing of range slices and secondary index lookups that are local
   to the coordinator (CASSANDRA-7599)
 * Set -Dcassandra.storagedir for all tool shell scripts (CASSANDRA-7587)
 * Don't swap max/min col names when mutating sstable metadata (CASSANDRA-7596)
 * (cqlsh) Correctly handle paged result sets (CASSANDRA-7625)
 * (cqlsh) Improve waiting for a trace to complete (CASSANDRA-7626)
 * Fix tracing of concurrent range slices and 2ary index queries (CASSANDRA-7626)
 * Fix scrub against collection type (CASSANDRA-7665)
Merged from 2.0:
 * Set gc_grace_seconds to seven days for system schema tables (CASSANDRA-7668)
 * SimpleSeedProvider no longer caches seeds forever (CASSANDRA-7663)
 * Always flush on truncate (CASSANDRA-7511)
 * Fix ReversedType(DateType) mapping to native protocol (CASSANDRA-7576)
 * Always merge ranges owned by a single node (CASSANDRA-6930)
 * Track max/min timestamps for range tombstones (CASSANDRA-7647)
 * Fix NPE when listing saved caches dir (CASSANDRA-7632)


2.1.0-rc4
 * Fix word count hadoop example (CASSANDRA-7200)
 * Updated memtable_cleanup_threshold and memtable_flush_writers defaults 
   (CASSANDRA-7551)
 * (Windows) fix startup when WMI memory query fails (CASSANDRA-7505)
 * Anti-compaction proceeds if any part of the repair failed (CASSANDRA-7521)
 * Add missing table name to DROP INDEX responses and notifications (CASSANDRA-7539)
 * Bump CQL version to 3.2.0 and update CQL documentation (CASSANDRA-7527)
 * Fix configuration error message when running nodetool ring (CASSANDRA-7508)
 * Support conditional updates, tuple type, and the v3 protocol in cqlsh (CASSANDRA-7509)
 * Handle queries on multiple secondary index types (CASSANDRA-7525)
 * Fix cqlsh authentication with v3 native protocol (CASSANDRA-7564)
 * Fix NPE when unknown prepared statement ID is used (CASSANDRA-7454)
Merged from 2.0:
 * (Windows) force range-based repair to non-sequential mode (CASSANDRA-7541)
 * Fix range merging when DES scores are zero (CASSANDRA-7535)
 * Warn when SSL certificates have expired (CASSANDRA-7528)
 * Fix error when doing reversed queries with static columns (CASSANDRA-7490)
Merged from 1.2:
 * Set correct stream ID on responses when non-Exception Throwables
   are thrown while handling native protocol messages (CASSANDRA-7470)


2.1.0-rc3
 * Consider expiry when reconciling otherwise equal cells (CASSANDRA-7403)
 * Introduce CQL support for stress tool (CASSANDRA-6146)
 * Fix ClassCastException processing expired messages (CASSANDRA-7496)
 * Fix prepared marker for collections inside UDT (CASSANDRA-7472)
 * Remove left-over populate_io_cache_on_flush and replicate_on_write
   uses (CASSANDRA-7493)
 * (Windows) handle spaces in path names (CASSANDRA-7451)
 * Ensure writes have completed after dropping a table, before recycling
   commit log segments (CASSANDRA-7437)
 * Remove left-over rows_per_partition_to_cache (CASSANDRA-7493)
 * Fix error when CONTAINS is used with a bind marker (CASSANDRA-7502)
 * Properly reject unknown UDT field (CASSANDRA-7484)
Merged from 2.0:
 * Fix CC#collectTimeOrderedData() tombstone optimisations (CASSANDRA-7394)
 * Support DISTINCT for static columns and fix behaviour when DISTINC is
   not use (CASSANDRA-7305).
 * Workaround JVM NPE on JMX bind failure (CASSANDRA-7254)
 * Fix race in FileCacheService RemovalListener (CASSANDRA-7278)
 * Fix inconsistent use of consistencyForCommit that allowed LOCAL_QUORUM
   operations to incorrect become full QUORUM (CASSANDRA-7345)
 * Properly handle unrecognized opcodes and flags (CASSANDRA-7440)
 * (Hadoop) close CqlRecordWriter clients when finished (CASSANDRA-7459)
 * Commit disk failure policy (CASSANDRA-7429)
 * Make sure high level sstables get compacted (CASSANDRA-7414)
 * Fix AssertionError when using empty clustering columns and static columns
   (CASSANDRA-7455)
 * Add option to disable STCS in L0 (CASSANDRA-6621)
 * Upgrade to snappy-java 1.0.5.2 (CASSANDRA-7476)


2.1.0-rc2
 * Fix heap size calculation for CompoundSparseCellName and 
   CompoundSparseCellName.WithCollection (CASSANDRA-7421)
 * Allow counter mutations in UNLOGGED batches (CASSANDRA-7351)
 * Modify reconcile logic to always pick a tombstone over a counter cell
   (CASSANDRA-7346)
 * Avoid incremental compaction on Windows (CASSANDRA-7365)
 * Fix exception when querying a composite-keyed table with a collection index
   (CASSANDRA-7372)
 * Use node's host id in place of counter ids (CASSANDRA-7366)
 * Fix error when doing reversed queries with static columns (CASSANDRA-7490)
 * Backport CASSANDRA-6747 (CASSANDRA-7560)
 * Track max/min timestamps for range tombstones (CASSANDRA-7647)
 * Fix NPE when listing saved caches dir (CASSANDRA-7632)
 * Fix sstableloader unable to connect encrypted node (CASSANDRA-7585)
Merged from 1.2:
 * Clone token map outside of hot gossip loops (CASSANDRA-7758)
 * Add stop method to EmbeddedCassandraService (CASSANDRA-7595)
 * Support connecting to ipv6 jmx with nodetool (CASSANDRA-7669)
 * Set gc_grace_seconds to seven days for system schema tables (CASSANDRA-7668)
 * SimpleSeedProvider no longer caches seeds forever (CASSANDRA-7663)
 * Set correct stream ID on responses when non-Exception Throwables
   are thrown while handling native protocol messages (CASSANDRA-7470)
 * Fix row size miscalculation in LazilyCompactedRow (CASSANDRA-7543)
 * Fix race in background compaction check (CASSANDRA-7745)
 * Don't clear out range tombstones during compaction (CASSANDRA-7808)


2.1.0-rc1
 * Revert flush directory (CASSANDRA-6357)
 * More efficient executor service for fast operations (CASSANDRA-4718)
 * Move less common tools into a new cassandra-tools package (CASSANDRA-7160)
 * Support more concurrent requests in native protocol (CASSANDRA-7231)
 * Add tab-completion to debian nodetool packaging (CASSANDRA-6421)
 * Change concurrent_compactors defaults (CASSANDRA-7139)
 * Add PowerShell Windows launch scripts (CASSANDRA-7001)
 * Make commitlog archive+restore more robust (CASSANDRA-6974)
 * Fix marking commitlogsegments clean (CASSANDRA-6959)
 * Add snapshot "manifest" describing files included (CASSANDRA-6326)
 * Parallel streaming for sstableloader (CASSANDRA-3668)
 * Fix bugs in supercolumns handling (CASSANDRA-7138)
 * Fix ClassClassException on composite dense tables (CASSANDRA-7112)
 * Cleanup and optimize collation and slice iterators (CASSANDRA-7107)
 * Upgrade NBHM lib (CASSANDRA-7128)
 * Optimize netty server (CASSANDRA-6861)
 * Fix repair hang when given CF does not exist (CASSANDRA-7189)
 * Allow c* to be shutdown in an embedded mode (CASSANDRA-5635)
 * Add server side batching to native transport (CASSANDRA-5663)
 * Make batchlog replay asynchronous (CASSANDRA-6134)
 * remove unused classes (CASSANDRA-7197)
 * Limit user types to the keyspace they are defined in (CASSANDRA-6643)
 * Add validate method to CollectionType (CASSANDRA-7208)
 * New serialization format for UDT values (CASSANDRA-7209, CASSANDRA-7261)
 * Fix nodetool netstats (CASSANDRA-7270)
 * Fix potential ClassCastException in HintedHandoffManager (CASSANDRA-7284)
 * Use prepared statements internally (CASSANDRA-6975)
 * Fix broken paging state with prepared statement (CASSANDRA-7120)
 * Fix IllegalArgumentException in CqlStorage (CASSANDRA-7287)
 * Allow nulls/non-existant fields in UDT (CASSANDRA-7206)
 * Add Thrift MultiSliceRequest (CASSANDRA-6757, CASSANDRA-7027)
 * Handle overlapping MultiSlices (CASSANDRA-7279)
 * Fix DataOutputTest on Windows (CASSANDRA-7265)
 * Embedded sets in user defined data-types are not updating (CASSANDRA-7267)
 * Add tuple type to CQL/native protocol (CASSANDRA-7248)
 * Fix CqlPagingRecordReader on tables with few rows (CASSANDRA-7322)
Merged from 2.0:
 * Copy compaction options to make sure they are reloaded (CASSANDRA-7290)
 * Add option to do more aggressive tombstone compactions (CASSANDRA-6563)
 * Don't try to compact already-compacting files in HHOM (CASSANDRA-7288)
 * Always reallocate buffers in HSHA (CASSANDRA-6285)
 * (Hadoop) support authentication in CqlRecordReader (CASSANDRA-7221)
 * (Hadoop) Close java driver Cluster in CQLRR.close (CASSANDRA-7228)
 * Warn when 'USING TIMESTAMP' is used on a CAS BATCH (CASSANDRA-7067)
 * return all cpu values from BackgroundActivityMonitor.readAndCompute (CASSANDRA-7183)
 * Correctly delete scheduled range xfers (CASSANDRA-7143)
 * return all cpu values from BackgroundActivityMonitor.readAndCompute (CASSANDRA-7183)  
 * reduce garbage creation in calculatePendingRanges (CASSANDRA-7191)
 * fix c* launch issues on Russian os's due to output of linux 'free' cmd (CASSANDRA-6162)
 * Fix disabling autocompaction (CASSANDRA-7187)
 * Fix potential NumberFormatException when deserializing IntegerType (CASSANDRA-7088)
 * cqlsh can't tab-complete disabling compaction (CASSANDRA-7185)
 * cqlsh: Accept and execute CQL statement(s) from command-line parameter (CASSANDRA-7172)
 * Fix IllegalStateException in CqlPagingRecordReader (CASSANDRA-7198)
 * Fix the InvertedIndex trigger example (CASSANDRA-7211)
 * Add --resolve-ip option to 'nodetool ring' (CASSANDRA-7210)
 * reduce garbage on codec flag deserialization (CASSANDRA-7244) 
 * Fix duplicated error messages on directory creation error at startup (CASSANDRA-5818)
 * Proper null handle for IF with map element access (CASSANDRA-7155)
 * Improve compaction visibility (CASSANDRA-7242)
 * Correctly delete scheduled range xfers (CASSANDRA-7143)
 * Make batchlog replica selection rack-aware (CASSANDRA-6551)
 * Fix CFMetaData#getColumnDefinitionFromColumnName() (CASSANDRA-7074)
 * Fix writetime/ttl functions for static columns (CASSANDRA-7081)
 * Suggest CTRL-C or semicolon after three blank lines in cqlsh (CASSANDRA-7142)
 * Fix 2ndary index queries with DESC clustering order (CASSANDRA-6950)
 * Invalid key cache entries on DROP (CASSANDRA-6525)
 * Fix flapping RecoveryManagerTest (CASSANDRA-7084)
 * Add missing iso8601 patterns for date strings (CASSANDRA-6973)
 * Support selecting multiple rows in a partition using IN (CASSANDRA-6875)
 * Add authentication support to shuffle (CASSANDRA-6484)
 * Swap local and global default read repair chances (CASSANDRA-7320)
 * Add conditional CREATE/DROP USER support (CASSANDRA-7264)
 * Cqlsh counts non-empty lines for "Blank lines" warning (CASSANDRA-7325)
Merged from 1.2:
 * Add Cloudstack snitch (CASSANDRA-7147)
 * Update system.peers correctly when relocating tokens (CASSANDRA-7126)
 * Add Google Compute Engine snitch (CASSANDRA-7132)
 * remove duplicate query for local tokens (CASSANDRA-7182)
 * exit CQLSH with error status code if script fails (CASSANDRA-6344)
 * Fix bug with some IN queries missig results (CASSANDRA-7105)
 * Fix availability validation for LOCAL_ONE CL (CASSANDRA-7319)
 * Hint streaming can cause decommission to fail (CASSANDRA-7219)


2.1.0-beta2
 * Increase default CL space to 8GB (CASSANDRA-7031)
 * Add range tombstones to read repair digests (CASSANDRA-6863)
 * Fix BTree.clear for large updates (CASSANDRA-6943)
 * Fail write instead of logging a warning when unable to append to CL
   (CASSANDRA-6764)
 * Eliminate possibility of CL segment appearing twice in active list 
   (CASSANDRA-6557)
 * Apply DONTNEED fadvise to commitlog segments (CASSANDRA-6759)
 * Switch CRC component to Adler and include it for compressed sstables 
   (CASSANDRA-4165)
 * Allow cassandra-stress to set compaction strategy options (CASSANDRA-6451)
 * Add broadcast_rpc_address option to cassandra.yaml (CASSANDRA-5899)
 * Auto reload GossipingPropertyFileSnitch config (CASSANDRA-5897)
 * Fix overflow of memtable_total_space_in_mb (CASSANDRA-6573)
 * Fix ABTC NPE and apply update function correctly (CASSANDRA-6692)
 * Allow nodetool to use a file or prompt for password (CASSANDRA-6660)
 * Fix AIOOBE when concurrently accessing ABSC (CASSANDRA-6742)
 * Fix assertion error in ALTER TYPE RENAME (CASSANDRA-6705)
 * Scrub should not always clear out repaired status (CASSANDRA-5351)
 * Improve handling of range tombstone for wide partitions (CASSANDRA-6446)
 * Fix ClassCastException for compact table with composites (CASSANDRA-6738)
 * Fix potentially repairing with wrong nodes (CASSANDRA-6808)
 * Change caching option syntax (CASSANDRA-6745)
 * Fix stress to do proper counter reads (CASSANDRA-6835)
 * Fix help message for stress counter_write (CASSANDRA-6824)
 * Fix stress smart Thrift client to pick servers correctly (CASSANDRA-6848)
 * Add logging levels (minimal, normal or verbose) to stress tool (CASSANDRA-6849)
 * Fix race condition in Batch CLE (CASSANDRA-6860)
 * Improve cleanup/scrub/upgradesstables failure handling (CASSANDRA-6774)
 * ByteBuffer write() methods for serializing sstables (CASSANDRA-6781)
 * Proper compare function for CollectionType (CASSANDRA-6783)
 * Update native server to Netty 4 (CASSANDRA-6236)
 * Fix off-by-one error in stress (CASSANDRA-6883)
 * Make OpOrder AutoCloseable (CASSANDRA-6901)
 * Remove sync repair JMX interface (CASSANDRA-6900)
 * Add multiple memory allocation options for memtables (CASSANDRA-6689, 6694)
 * Remove adjusted op rate from stress output (CASSANDRA-6921)
 * Add optimized CF.hasColumns() implementations (CASSANDRA-6941)
 * Serialize batchlog mutations with the version of the target node
   (CASSANDRA-6931)
 * Optimize CounterColumn#reconcile() (CASSANDRA-6953)
 * Properly remove 1.2 sstable support in 2.1 (CASSANDRA-6869)
 * Lock counter cells, not partitions (CASSANDRA-6880)
 * Track presence of legacy counter shards in sstables (CASSANDRA-6888)
 * Ensure safe resource cleanup when replacing sstables (CASSANDRA-6912)
 * Add failure handler to async callback (CASSANDRA-6747)
 * Fix AE when closing SSTable without releasing reference (CASSANDRA-7000)
 * Clean up IndexInfo on keyspace/table drops (CASSANDRA-6924)
 * Only snapshot relative SSTables when sequential repair (CASSANDRA-7024)
 * Require nodetool rebuild_index to specify index names (CASSANDRA-7038)
 * fix cassandra stress errors on reads with native protocol (CASSANDRA-7033)
 * Use OpOrder to guard sstable references for reads (CASSANDRA-6919)
 * Preemptive opening of compaction result (CASSANDRA-6916)
 * Multi-threaded scrub/cleanup/upgradesstables (CASSANDRA-5547)
 * Optimize cellname comparison (CASSANDRA-6934)
 * Native protocol v3 (CASSANDRA-6855)
 * Optimize Cell liveness checks and clean up Cell (CASSANDRA-7119)
 * Support consistent range movements (CASSANDRA-2434)
 * Display min timestamp in sstablemetadata viewer (CASSANDRA-6767)
Merged from 2.0:
 * Avoid race-prone second "scrub" of system keyspace (CASSANDRA-6797)
 * Pool CqlRecordWriter clients by inetaddress rather than Range
   (CASSANDRA-6665)
 * Fix compaction_history timestamps (CASSANDRA-6784)
 * Compare scores of full replica ordering in DES (CASSANDRA-6683)
 * fix CME in SessionInfo updateProgress affecting netstats (CASSANDRA-6577)
 * Allow repairing between specific replicas (CASSANDRA-6440)
 * Allow per-dc enabling of hints (CASSANDRA-6157)
 * Add compatibility for Hadoop 0.2.x (CASSANDRA-5201)
 * Fix EstimatedHistogram races (CASSANDRA-6682)
 * Failure detector correctly converts initial value to nanos (CASSANDRA-6658)
 * Add nodetool taketoken to relocate vnodes (CASSANDRA-4445)
 * Expose bulk loading progress over JMX (CASSANDRA-4757)
 * Correctly handle null with IF conditions and TTL (CASSANDRA-6623)
 * Account for range/row tombstones in tombstone drop
   time histogram (CASSANDRA-6522)
 * Stop CommitLogSegment.close() from calling sync() (CASSANDRA-6652)
 * Make commitlog failure handling configurable (CASSANDRA-6364)
 * Avoid overlaps in LCS (CASSANDRA-6688)
 * Improve support for paginating over composites (CASSANDRA-4851)
 * Fix count(*) queries in a mixed cluster (CASSANDRA-6707)
 * Improve repair tasks(snapshot, differencing) concurrency (CASSANDRA-6566)
 * Fix replaying pre-2.0 commit logs (CASSANDRA-6714)
 * Add static columns to CQL3 (CASSANDRA-6561)
 * Optimize single partition batch statements (CASSANDRA-6737)
 * Disallow post-query re-ordering when paging (CASSANDRA-6722)
 * Fix potential paging bug with deleted columns (CASSANDRA-6748)
 * Fix NPE on BulkLoader caused by losing StreamEvent (CASSANDRA-6636)
 * Fix truncating compression metadata (CASSANDRA-6791)
 * Add CMSClassUnloadingEnabled JVM option (CASSANDRA-6541)
 * Catch memtable flush exceptions during shutdown (CASSANDRA-6735)
 * Fix upgradesstables NPE for non-CF-based indexes (CASSANDRA-6645)
 * Fix UPDATE updating PRIMARY KEY columns implicitly (CASSANDRA-6782)
 * Fix IllegalArgumentException when updating from 1.2 with SuperColumns
   (CASSANDRA-6733)
 * FBUtilities.singleton() should use the CF comparator (CASSANDRA-6778)
 * Fix CQLSStableWriter.addRow(Map<String, Object>) (CASSANDRA-6526)
 * Fix HSHA server introducing corrupt data (CASSANDRA-6285)
 * Fix CAS conditions for COMPACT STORAGE tables (CASSANDRA-6813)
 * Starting threads in OutboundTcpConnectionPool constructor causes race conditions (CASSANDRA-7177)
 * Allow overriding cassandra-rackdc.properties file (CASSANDRA-7072)
 * Set JMX RMI port to 7199 (CASSANDRA-7087)
 * Use LOCAL_QUORUM for data reads at LOCAL_SERIAL (CASSANDRA-6939)
 * Log a warning for large batches (CASSANDRA-6487)
 * Put nodes in hibernate when join_ring is false (CASSANDRA-6961)
 * Avoid early loading of non-system keyspaces before compaction-leftovers 
   cleanup at startup (CASSANDRA-6913)
 * Restrict Windows to parallel repairs (CASSANDRA-6907)
 * (Hadoop) Allow manually specifying start/end tokens in CFIF (CASSANDRA-6436)
 * Fix NPE in MeteredFlusher (CASSANDRA-6820)
 * Fix race processing range scan responses (CASSANDRA-6820)
 * Allow deleting snapshots from dropped keyspaces (CASSANDRA-6821)
 * Add uuid() function (CASSANDRA-6473)
 * Omit tombstones from schema digests (CASSANDRA-6862)
 * Include correct consistencyLevel in LWT timeout (CASSANDRA-6884)
 * Lower chances for losing new SSTables during nodetool refresh and
   ColumnFamilyStore.loadNewSSTables (CASSANDRA-6514)
 * Add support for DELETE ... IF EXISTS to CQL3 (CASSANDRA-5708)
 * Update hadoop_cql3_word_count example (CASSANDRA-6793)
 * Fix handling of RejectedExecution in sync Thrift server (CASSANDRA-6788)
 * Log more information when exceeding tombstone_warn_threshold (CASSANDRA-6865)
 * Fix truncate to not abort due to unreachable fat clients (CASSANDRA-6864)
 * Fix schema concurrency exceptions (CASSANDRA-6841)
 * Fix leaking validator FH in StreamWriter (CASSANDRA-6832)
 * Fix saving triggers to schema (CASSANDRA-6789)
 * Fix trigger mutations when base mutation list is immutable (CASSANDRA-6790)
 * Fix accounting in FileCacheService to allow re-using RAR (CASSANDRA-6838)
 * Fix static counter columns (CASSANDRA-6827)
 * Restore expiring->deleted (cell) compaction optimization (CASSANDRA-6844)
 * Fix CompactionManager.needsCleanup (CASSANDRA-6845)
 * Correctly compare BooleanType values other than 0 and 1 (CASSANDRA-6779)
 * Read message id as string from earlier versions (CASSANDRA-6840)
 * Properly use the Paxos consistency for (non-protocol) batch (CASSANDRA-6837)
 * Add paranoid disk failure option (CASSANDRA-6646)
 * Improve PerRowSecondaryIndex performance (CASSANDRA-6876)
 * Extend triggers to support CAS updates (CASSANDRA-6882)
 * Static columns with IF NOT EXISTS don't always work as expected (CASSANDRA-6873)
 * Fix paging with SELECT DISTINCT (CASSANDRA-6857)
 * Fix UnsupportedOperationException on CAS timeout (CASSANDRA-6923)
 * Improve MeteredFlusher handling of MF-unaffected column families
   (CASSANDRA-6867)
 * Add CqlRecordReader using native pagination (CASSANDRA-6311)
 * Add QueryHandler interface (CASSANDRA-6659)
 * Track liveRatio per-memtable, not per-CF (CASSANDRA-6945)
 * Make sure upgradesstables keeps sstable level (CASSANDRA-6958)
 * Fix LIMIT with static columns (CASSANDRA-6956)
 * Fix clash with CQL column name in thrift validation (CASSANDRA-6892)
 * Fix error with super columns in mixed 1.2-2.0 clusters (CASSANDRA-6966)
 * Fix bad skip of sstables on slice query with composite start/finish (CASSANDRA-6825)
 * Fix unintended update with conditional statement (CASSANDRA-6893)
 * Fix map element access in IF (CASSANDRA-6914)
 * Avoid costly range calculations for range queries on system keyspaces
   (CASSANDRA-6906)
 * Fix SSTable not released if stream session fails (CASSANDRA-6818)
 * Avoid build failure due to ANTLR timeout (CASSANDRA-6991)
 * Queries on compact tables can return more rows that requested (CASSANDRA-7052)
 * USING TIMESTAMP for batches does not work (CASSANDRA-7053)
 * Fix performance regression from CASSANDRA-5614 (CASSANDRA-6949)
 * Ensure that batchlog and hint timeouts do not produce hints (CASSANDRA-7058)
 * Merge groupable mutations in TriggerExecutor#execute() (CASSANDRA-7047)
 * Plug holes in resource release when wiring up StreamSession (CASSANDRA-7073)
 * Re-add parameter columns to tracing session (CASSANDRA-6942)
 * Preserves CQL metadata when updating table from thrift (CASSANDRA-6831)
Merged from 1.2:
 * Fix nodetool display with vnodes (CASSANDRA-7082)
 * Add UNLOGGED, COUNTER options to BATCH documentation (CASSANDRA-6816)
 * add extra SSL cipher suites (CASSANDRA-6613)
 * fix nodetool getsstables for blob PK (CASSANDRA-6803)
 * Fix BatchlogManager#deleteBatch() use of millisecond timestamps
   (CASSANDRA-6822)
 * Continue assassinating even if the endpoint vanishes (CASSANDRA-6787)
 * Schedule schema pulls on change (CASSANDRA-6971)
 * Non-droppable verbs shouldn't be dropped from OTC (CASSANDRA-6980)
 * Shutdown batchlog executor in SS#drain() (CASSANDRA-7025)
 * Fix batchlog to account for CF truncation records (CASSANDRA-6999)
 * Fix CQLSH parsing of functions and BLOB literals (CASSANDRA-7018)
 * Properly load trustore in the native protocol (CASSANDRA-6847)
 * Always clean up references in SerializingCache (CASSANDRA-6994)
 * Don't shut MessagingService down when replacing a node (CASSANDRA-6476)
 * fix npe when doing -Dcassandra.fd_initial_value_ms (CASSANDRA-6751)


2.1.0-beta1
 * Add flush directory distinct from compaction directories (CASSANDRA-6357)
 * Require JNA by default (CASSANDRA-6575)
 * add listsnapshots command to nodetool (CASSANDRA-5742)
 * Introduce AtomicBTreeColumns (CASSANDRA-6271, 6692)
 * Multithreaded commitlog (CASSANDRA-3578)
 * allocate fixed index summary memory pool and resample cold index summaries 
   to use less memory (CASSANDRA-5519)
 * Removed multithreaded compaction (CASSANDRA-6142)
 * Parallelize fetching rows for low-cardinality indexes (CASSANDRA-1337)
 * change logging from log4j to logback (CASSANDRA-5883)
 * switch to LZ4 compression for internode communication (CASSANDRA-5887)
 * Stop using Thrift-generated Index* classes internally (CASSANDRA-5971)
 * Remove 1.2 network compatibility code (CASSANDRA-5960)
 * Remove leveled json manifest migration code (CASSANDRA-5996)
 * Remove CFDefinition (CASSANDRA-6253)
 * Use AtomicIntegerFieldUpdater in RefCountedMemory (CASSANDRA-6278)
 * User-defined types for CQL3 (CASSANDRA-5590)
 * Use of o.a.c.metrics in nodetool (CASSANDRA-5871, 6406)
 * Batch read from OTC's queue and cleanup (CASSANDRA-1632)
 * Secondary index support for collections (CASSANDRA-4511, 6383)
 * SSTable metadata(Stats.db) format change (CASSANDRA-6356)
 * Push composites support in the storage engine
   (CASSANDRA-5417, CASSANDRA-6520)
 * Add snapshot space used to cfstats (CASSANDRA-6231)
 * Add cardinality estimator for key count estimation (CASSANDRA-5906)
 * CF id is changed to be non-deterministic. Data dir/key cache are created
   uniquely for CF id (CASSANDRA-5202)
 * New counters implementation (CASSANDRA-6504)
 * Replace UnsortedColumns, EmptyColumns, TreeMapBackedSortedColumns with new
   ArrayBackedSortedColumns (CASSANDRA-6630, CASSANDRA-6662, CASSANDRA-6690)
 * Add option to use row cache with a given amount of rows (CASSANDRA-5357)
 * Avoid repairing already repaired data (CASSANDRA-5351)
 * Reject counter updates with USING TTL/TIMESTAMP (CASSANDRA-6649)
 * Replace index_interval with min/max_index_interval (CASSANDRA-6379)
 * Lift limitation that order by columns must be selected for IN queries (CASSANDRA-4911)


2.0.5
 * Reduce garbage generated by bloom filter lookups (CASSANDRA-6609)
 * Add ks.cf names to tombstone logging (CASSANDRA-6597)
 * Use LOCAL_QUORUM for LWT operations at LOCAL_SERIAL (CASSANDRA-6495)
 * Wait for gossip to settle before accepting client connections (CASSANDRA-4288)
 * Delete unfinished compaction incrementally (CASSANDRA-6086)
 * Allow specifying custom secondary index options in CQL3 (CASSANDRA-6480)
 * Improve replica pinning for cache efficiency in DES (CASSANDRA-6485)
 * Fix LOCAL_SERIAL from thrift (CASSANDRA-6584)
 * Don't special case received counts in CAS timeout exceptions (CASSANDRA-6595)
 * Add support for 2.1 global counter shards (CASSANDRA-6505)
 * Fix NPE when streaming connection is not yet established (CASSANDRA-6210)
 * Avoid rare duplicate read repair triggering (CASSANDRA-6606)
 * Fix paging discardFirst (CASSANDRA-6555)
 * Fix ArrayIndexOutOfBoundsException in 2ndary index query (CASSANDRA-6470)
 * Release sstables upon rebuilding 2i (CASSANDRA-6635)
 * Add AbstractCompactionStrategy.startup() method (CASSANDRA-6637)
 * SSTableScanner may skip rows during cleanup (CASSANDRA-6638)
 * sstables from stalled repair sessions can resurrect deleted data (CASSANDRA-6503)
 * Switch stress to use ITransportFactory (CASSANDRA-6641)
 * Fix IllegalArgumentException during prepare (CASSANDRA-6592)
 * Fix possible loss of 2ndary index entries during compaction (CASSANDRA-6517)
 * Fix direct Memory on architectures that do not support unaligned long access
   (CASSANDRA-6628)
 * Let scrub optionally skip broken counter partitions (CASSANDRA-5930)
Merged from 1.2:
 * fsync compression metadata (CASSANDRA-6531)
 * Validate CF existence on execution for prepared statement (CASSANDRA-6535)
 * Add ability to throttle batchlog replay (CASSANDRA-6550)
 * Fix executing LOCAL_QUORUM with SimpleStrategy (CASSANDRA-6545)
 * Avoid StackOverflow when using large IN queries (CASSANDRA-6567)
 * Nodetool upgradesstables includes secondary indexes (CASSANDRA-6598)
 * Paginate batchlog replay (CASSANDRA-6569)
 * skip blocking on streaming during drain (CASSANDRA-6603)
 * Improve error message when schema doesn't match loaded sstable (CASSANDRA-6262)
 * Add properties to adjust FD initial value and max interval (CASSANDRA-4375)
 * Fix preparing with batch and delete from collection (CASSANDRA-6607)
 * Fix ABSC reverse iterator's remove() method (CASSANDRA-6629)
 * Handle host ID conflicts properly (CASSANDRA-6615)
 * Move handling of migration event source to solve bootstrap race. (CASSANDRA-6648)
 * Make sure compaction throughput value doesn't overflow with int math (CASSANDRA-6647)


2.0.4
 * Allow removing snapshots of no-longer-existing CFs (CASSANDRA-6418)
 * add StorageService.stopDaemon() (CASSANDRA-4268)
 * add IRE for invalid CF supplied to get_count (CASSANDRA-5701)
 * add client encryption support to sstableloader (CASSANDRA-6378)
 * Fix accept() loop for SSL sockets post-shutdown (CASSANDRA-6468)
 * Fix size-tiered compaction in LCS L0 (CASSANDRA-6496)
 * Fix assertion failure in filterColdSSTables (CASSANDRA-6483)
 * Fix row tombstones in larger-than-memory compactions (CASSANDRA-6008)
 * Fix cleanup ClassCastException (CASSANDRA-6462)
 * Reduce gossip memory use by interning VersionedValue strings (CASSANDRA-6410)
 * Allow specifying datacenters to participate in a repair (CASSANDRA-6218)
 * Fix divide-by-zero in PCI (CASSANDRA-6403)
 * Fix setting last compacted key in the wrong level for LCS (CASSANDRA-6284)
 * Add millisecond precision formats to the timestamp parser (CASSANDRA-6395)
 * Expose a total memtable size metric for a CF (CASSANDRA-6391)
 * cqlsh: handle symlinks properly (CASSANDRA-6425)
 * Fix potential infinite loop when paging query with IN (CASSANDRA-6464)
 * Fix assertion error in AbstractQueryPager.discardFirst (CASSANDRA-6447)
 * Fix streaming older SSTable yields unnecessary tombstones (CASSANDRA-6527)
Merged from 1.2:
 * Improved error message on bad properties in DDL queries (CASSANDRA-6453)
 * Randomize batchlog candidates selection (CASSANDRA-6481)
 * Fix thundering herd on endpoint cache invalidation (CASSANDRA-6345, 6485)
 * Improve batchlog write performance with vnodes (CASSANDRA-6488)
 * cqlsh: quote single quotes in strings inside collections (CASSANDRA-6172)
 * Improve gossip performance for typical messages (CASSANDRA-6409)
 * Throw IRE if a prepared statement has more markers than supported 
   (CASSANDRA-5598)
 * Expose Thread metrics for the native protocol server (CASSANDRA-6234)
 * Change snapshot response message verb to INTERNAL to avoid dropping it 
   (CASSANDRA-6415)
 * Warn when collection read has > 65K elements (CASSANDRA-5428)
 * Fix cache persistence when both row and key cache are enabled 
   (CASSANDRA-6413)
 * (Hadoop) add describe_local_ring (CASSANDRA-6268)
 * Fix handling of concurrent directory creation failure (CASSANDRA-6459)
 * Allow executing CREATE statements multiple times (CASSANDRA-6471)
 * Don't send confusing info with timeouts (CASSANDRA-6491)
 * Don't resubmit counter mutation runnables internally (CASSANDRA-6427)
 * Don't drop local mutations without a hint (CASSANDRA-6510)
 * Don't allow null max_hint_window_in_ms (CASSANDRA-6419)
 * Validate SliceRange start and finish lengths (CASSANDRA-6521)


2.0.3
 * Fix FD leak on slice read path (CASSANDRA-6275)
 * Cancel read meter task when closing SSTR (CASSANDRA-6358)
 * free off-heap IndexSummary during bulk (CASSANDRA-6359)
 * Recover from IOException in accept() thread (CASSANDRA-6349)
 * Improve Gossip tolerance of abnormally slow tasks (CASSANDRA-6338)
 * Fix trying to hint timed out counter writes (CASSANDRA-6322)
 * Allow restoring specific columnfamilies from archived CL (CASSANDRA-4809)
 * Avoid flushing compaction_history after each operation (CASSANDRA-6287)
 * Fix repair assertion error when tombstones expire (CASSANDRA-6277)
 * Skip loading corrupt key cache (CASSANDRA-6260)
 * Fixes for compacting larger-than-memory rows (CASSANDRA-6274)
 * Compact hottest sstables first and optionally omit coldest from
   compaction entirely (CASSANDRA-6109)
 * Fix modifying column_metadata from thrift (CASSANDRA-6182)
 * cqlsh: fix LIST USERS output (CASSANDRA-6242)
 * Add IRequestSink interface (CASSANDRA-6248)
 * Update memtable size while flushing (CASSANDRA-6249)
 * Provide hooks around CQL2/CQL3 statement execution (CASSANDRA-6252)
 * Require Permission.SELECT for CAS updates (CASSANDRA-6247)
 * New CQL-aware SSTableWriter (CASSANDRA-5894)
 * Reject CAS operation when the protocol v1 is used (CASSANDRA-6270)
 * Correctly throw error when frame too large (CASSANDRA-5981)
 * Fix serialization bug in PagedRange with 2ndary indexes (CASSANDRA-6299)
 * Fix CQL3 table validation in Thrift (CASSANDRA-6140)
 * Fix bug missing results with IN clauses (CASSANDRA-6327)
 * Fix paging with reversed slices (CASSANDRA-6343)
 * Set minTimestamp correctly to be able to drop expired sstables (CASSANDRA-6337)
 * Support NaN and Infinity as float literals (CASSANDRA-6003)
 * Remove RF from nodetool ring output (CASSANDRA-6289)
 * Fix attempting to flush empty rows (CASSANDRA-6374)
 * Fix potential out of bounds exception when paging (CASSANDRA-6333)
Merged from 1.2:
 * Optimize FD phi calculation (CASSANDRA-6386)
 * Improve initial FD phi estimate when starting up (CASSANDRA-6385)
 * Don't list CQL3 table in CLI describe even if named explicitely 
   (CASSANDRA-5750)
 * Invalidate row cache when dropping CF (CASSANDRA-6351)
 * add non-jamm path for cached statements (CASSANDRA-6293)
 * add windows bat files for shell commands (CASSANDRA-6145)
 * Require logging in for Thrift CQL2/3 statement preparation (CASSANDRA-6254)
 * restrict max_num_tokens to 1536 (CASSANDRA-6267)
 * Nodetool gets default JMX port from cassandra-env.sh (CASSANDRA-6273)
 * make calculatePendingRanges asynchronous (CASSANDRA-6244)
 * Remove blocking flushes in gossip thread (CASSANDRA-6297)
 * Fix potential socket leak in connectionpool creation (CASSANDRA-6308)
 * Allow LOCAL_ONE/LOCAL_QUORUM to work with SimpleStrategy (CASSANDRA-6238)
 * cqlsh: handle 'null' as session duration (CASSANDRA-6317)
 * Fix json2sstable handling of range tombstones (CASSANDRA-6316)
 * Fix missing one row in reverse query (CASSANDRA-6330)
 * Fix reading expired row value from row cache (CASSANDRA-6325)
 * Fix AssertionError when doing set element deletion (CASSANDRA-6341)
 * Make CL code for the native protocol match the one in C* 2.0
   (CASSANDRA-6347)
 * Disallow altering CQL3 table from thrift (CASSANDRA-6370)
 * Fix size computation of prepared statement (CASSANDRA-6369)


2.0.2
 * Update FailureDetector to use nanontime (CASSANDRA-4925)
 * Fix FileCacheService regressions (CASSANDRA-6149)
 * Never return WriteTimeout for CL.ANY (CASSANDRA-6132)
 * Fix race conditions in bulk loader (CASSANDRA-6129)
 * Add configurable metrics reporting (CASSANDRA-4430)
 * drop queries exceeding a configurable number of tombstones (CASSANDRA-6117)
 * Track and persist sstable read activity (CASSANDRA-5515)
 * Fixes for speculative retry (CASSANDRA-5932, CASSANDRA-6194)
 * Improve memory usage of metadata min/max column names (CASSANDRA-6077)
 * Fix thrift validation refusing row markers on CQL3 tables (CASSANDRA-6081)
 * Fix insertion of collections with CAS (CASSANDRA-6069)
 * Correctly send metadata on SELECT COUNT (CASSANDRA-6080)
 * Track clients' remote addresses in ClientState (CASSANDRA-6070)
 * Create snapshot dir if it does not exist when migrating
   leveled manifest (CASSANDRA-6093)
 * make sequential nodetool repair the default (CASSANDRA-5950)
 * Add more hooks for compaction strategy implementations (CASSANDRA-6111)
 * Fix potential NPE on composite 2ndary indexes (CASSANDRA-6098)
 * Delete can potentially be skipped in batch (CASSANDRA-6115)
 * Allow alter keyspace on system_traces (CASSANDRA-6016)
 * Disallow empty column names in cql (CASSANDRA-6136)
 * Use Java7 file-handling APIs and fix file moving on Windows (CASSANDRA-5383)
 * Save compaction history to system keyspace (CASSANDRA-5078)
 * Fix NPE if StorageService.getOperationMode() is executed before full startup (CASSANDRA-6166)
 * CQL3: support pre-epoch longs for TimestampType (CASSANDRA-6212)
 * Add reloadtriggers command to nodetool (CASSANDRA-4949)
 * cqlsh: ignore empty 'value alias' in DESCRIBE (CASSANDRA-6139)
 * Fix sstable loader (CASSANDRA-6205)
 * Reject bootstrapping if the node already exists in gossip (CASSANDRA-5571)
 * Fix NPE while loading paxos state (CASSANDRA-6211)
 * cqlsh: add SHOW SESSION <tracing-session> command (CASSANDRA-6228)
Merged from 1.2:
 * (Hadoop) Require CFRR batchSize to be at least 2 (CASSANDRA-6114)
 * Add a warning for small LCS sstable size (CASSANDRA-6191)
 * Add ability to list specific KS/CF combinations in nodetool cfstats (CASSANDRA-4191)
 * Mark CF clean if a mutation raced the drop and got it marked dirty (CASSANDRA-5946)
 * Add a LOCAL_ONE consistency level (CASSANDRA-6202)
 * Limit CQL prepared statement cache by size instead of count (CASSANDRA-6107)
 * Tracing should log write failure rather than raw exceptions (CASSANDRA-6133)
 * lock access to TM.endpointToHostIdMap (CASSANDRA-6103)
 * Allow estimated memtable size to exceed slab allocator size (CASSANDRA-6078)
 * Start MeteredFlusher earlier to prevent OOM during CL replay (CASSANDRA-6087)
 * Avoid sending Truncate command to fat clients (CASSANDRA-6088)
 * Allow where clause conditions to be in parenthesis (CASSANDRA-6037)
 * Do not open non-ssl storage port if encryption option is all (CASSANDRA-3916)
 * Move batchlog replay to its own executor (CASSANDRA-6079)
 * Add tombstone debug threshold and histogram (CASSANDRA-6042, 6057)
 * Enable tcp keepalive on incoming connections (CASSANDRA-4053)
 * Fix fat client schema pull NPE (CASSANDRA-6089)
 * Fix memtable flushing for indexed tables (CASSANDRA-6112)
 * Fix skipping columns with multiple slices (CASSANDRA-6119)
 * Expose connected thrift + native client counts (CASSANDRA-5084)
 * Optimize auth setup (CASSANDRA-6122)
 * Trace index selection (CASSANDRA-6001)
 * Update sstablesPerReadHistogram to use biased sampling (CASSANDRA-6164)
 * Log UnknownColumnfamilyException when closing socket (CASSANDRA-5725)
 * Properly error out on CREATE INDEX for counters table (CASSANDRA-6160)
 * Handle JMX notification failure for repair (CASSANDRA-6097)
 * (Hadoop) Fetch no more than 128 splits in parallel (CASSANDRA-6169)
 * stress: add username/password authentication support (CASSANDRA-6068)
 * Fix indexed queries with row cache enabled on parent table (CASSANDRA-5732)
 * Fix compaction race during columnfamily drop (CASSANDRA-5957)
 * Fix validation of empty column names for compact tables (CASSANDRA-6152)
 * Skip replaying mutations that pass CRC but fail to deserialize (CASSANDRA-6183)
 * Rework token replacement to use replace_address (CASSANDRA-5916)
 * Fix altering column types (CASSANDRA-6185)
 * cqlsh: fix CREATE/ALTER WITH completion (CASSANDRA-6196)
 * add windows bat files for shell commands (CASSANDRA-6145)
 * Fix potential stack overflow during range tombstones insertion (CASSANDRA-6181)
 * (Hadoop) Make LOCAL_ONE the default consistency level (CASSANDRA-6214)


2.0.1
 * Fix bug that could allow reading deleted data temporarily (CASSANDRA-6025)
 * Improve memory use defaults (CASSANDRA-6059)
 * Make ThriftServer more easlly extensible (CASSANDRA-6058)
 * Remove Hadoop dependency from ITransportFactory (CASSANDRA-6062)
 * add file_cache_size_in_mb setting (CASSANDRA-5661)
 * Improve error message when yaml contains invalid properties (CASSANDRA-5958)
 * Improve leveled compaction's ability to find non-overlapping L0 compactions
   to work on concurrently (CASSANDRA-5921)
 * Notify indexer of columns shadowed by range tombstones (CASSANDRA-5614)
 * Log Merkle tree stats (CASSANDRA-2698)
 * Switch from crc32 to adler32 for compressed sstable checksums (CASSANDRA-5862)
 * Improve offheap memcpy performance (CASSANDRA-5884)
 * Use a range aware scanner for cleanup (CASSANDRA-2524)
 * Cleanup doesn't need to inspect sstables that contain only local data
   (CASSANDRA-5722)
 * Add ability for CQL3 to list partition keys (CASSANDRA-4536)
 * Improve native protocol serialization (CASSANDRA-5664)
 * Upgrade Thrift to 0.9.1 (CASSANDRA-5923)
 * Require superuser status for adding triggers (CASSANDRA-5963)
 * Make standalone scrubber handle old and new style leveled manifest
   (CASSANDRA-6005)
 * Fix paxos bugs (CASSANDRA-6012, 6013, 6023)
 * Fix paged ranges with multiple replicas (CASSANDRA-6004)
 * Fix potential AssertionError during tracing (CASSANDRA-6041)
 * Fix NPE in sstablesplit (CASSANDRA-6027)
 * Migrate pre-2.0 key/value/column aliases to system.schema_columns
   (CASSANDRA-6009)
 * Paging filter empty rows too agressively (CASSANDRA-6040)
 * Support variadic parameters for IN clauses (CASSANDRA-4210)
 * cqlsh: return the result of CAS writes (CASSANDRA-5796)
 * Fix validation of IN clauses with 2ndary indexes (CASSANDRA-6050)
 * Support named bind variables in CQL (CASSANDRA-6033)
Merged from 1.2:
 * Allow cache-keys-to-save to be set at runtime (CASSANDRA-5980)
 * Avoid second-guessing out-of-space state (CASSANDRA-5605)
 * Tuning knobs for dealing with large blobs and many CFs (CASSANDRA-5982)
 * (Hadoop) Fix CQLRW for thrift tables (CASSANDRA-6002)
 * Fix possible divide-by-zero in HHOM (CASSANDRA-5990)
 * Allow local batchlog writes for CL.ANY (CASSANDRA-5967)
 * Upgrade metrics-core to version 2.2.0 (CASSANDRA-5947)
 * Fix CqlRecordWriter with composite keys (CASSANDRA-5949)
 * Add snitch, schema version, cluster, partitioner to JMX (CASSANDRA-5881)
 * Allow disabling SlabAllocator (CASSANDRA-5935)
 * Make user-defined compaction JMX blocking (CASSANDRA-4952)
 * Fix streaming does not transfer wrapped range (CASSANDRA-5948)
 * Fix loading index summary containing empty key (CASSANDRA-5965)
 * Correctly handle limits in CompositesSearcher (CASSANDRA-5975)
 * Pig: handle CQL collections (CASSANDRA-5867)
 * Pass the updated cf to the PRSI index() method (CASSANDRA-5999)
 * Allow empty CQL3 batches (as no-op) (CASSANDRA-5994)
 * Support null in CQL3 functions (CASSANDRA-5910)
 * Replace the deprecated MapMaker with CacheLoader (CASSANDRA-6007)
 * Add SSTableDeletingNotification to DataTracker (CASSANDRA-6010)
 * Fix snapshots in use get deleted during snapshot repair (CASSANDRA-6011)
 * Move hints and exception count to o.a.c.metrics (CASSANDRA-6017)
 * Fix memory leak in snapshot repair (CASSANDRA-6047)
 * Fix sstable2sjon for CQL3 tables (CASSANDRA-5852)


2.0.0
 * Fix thrift validation when inserting into CQL3 tables (CASSANDRA-5138)
 * Fix periodic memtable flushing behavior with clean memtables (CASSANDRA-5931)
 * Fix dateOf() function for pre-2.0 timestamp columns (CASSANDRA-5928)
 * Fix SSTable unintentionally loads BF when opened for batch (CASSANDRA-5938)
 * Add stream session progress to JMX (CASSANDRA-4757)
 * Fix NPE during CAS operation (CASSANDRA-5925)
Merged from 1.2:
 * Fix getBloomFilterDiskSpaceUsed for AlwaysPresentFilter (CASSANDRA-5900)
 * Don't announce schema version until we've loaded the changes locally
   (CASSANDRA-5904)
 * Fix to support off heap bloom filters size greater than 2 GB (CASSANDRA-5903)
 * Properly handle parsing huge map and set literals (CASSANDRA-5893)


2.0.0-rc2
 * enable vnodes by default (CASSANDRA-5869)
 * fix CAS contention timeout (CASSANDRA-5830)
 * fix HsHa to respect max frame size (CASSANDRA-4573)
 * Fix (some) 2i on composite components omissions (CASSANDRA-5851)
 * cqlsh: add DESCRIBE FULL SCHEMA variant (CASSANDRA-5880)
Merged from 1.2:
 * Correctly validate sparse composite cells in scrub (CASSANDRA-5855)
 * Add KeyCacheHitRate metric to CF metrics (CASSANDRA-5868)
 * cqlsh: add support for multiline comments (CASSANDRA-5798)
 * Handle CQL3 SELECT duplicate IN restrictions on clustering columns
   (CASSANDRA-5856)


2.0.0-rc1
 * improve DecimalSerializer performance (CASSANDRA-5837)
 * fix potential spurious wakeup in AsyncOneResponse (CASSANDRA-5690)
 * fix schema-related trigger issues (CASSANDRA-5774)
 * Better validation when accessing CQL3 table from thrift (CASSANDRA-5138)
 * Fix assertion error during repair (CASSANDRA-5801)
 * Fix range tombstone bug (CASSANDRA-5805)
 * DC-local CAS (CASSANDRA-5797)
 * Add a native_protocol_version column to the system.local table (CASSANRDA-5819)
 * Use index_interval from cassandra.yaml when upgraded (CASSANDRA-5822)
 * Fix buffer underflow on socket close (CASSANDRA-5792)
Merged from 1.2:
 * Fix reading DeletionTime from 1.1-format sstables (CASSANDRA-5814)
 * cqlsh: add collections support to COPY (CASSANDRA-5698)
 * retry important messages for any IOException (CASSANDRA-5804)
 * Allow empty IN relations in SELECT/UPDATE/DELETE statements (CASSANDRA-5626)
 * cqlsh: fix crashing on Windows due to libedit detection (CASSANDRA-5812)
 * fix bulk-loading compressed sstables (CASSANDRA-5820)
 * (Hadoop) fix quoting in CqlPagingRecordReader and CqlRecordWriter 
   (CASSANDRA-5824)
 * update default LCS sstable size to 160MB (CASSANDRA-5727)
 * Allow compacting 2Is via nodetool (CASSANDRA-5670)
 * Hex-encode non-String keys in OPP (CASSANDRA-5793)
 * nodetool history logging (CASSANDRA-5823)
 * (Hadoop) fix support for Thrift tables in CqlPagingRecordReader 
   (CASSANDRA-5752)
 * add "all time blocked" to StatusLogger output (CASSANDRA-5825)
 * Future-proof inter-major-version schema migrations (CASSANDRA-5845)
 * (Hadoop) add CqlPagingRecordReader support for ReversedType in Thrift table
   (CASSANDRA-5718)
 * Add -no-snapshot option to scrub (CASSANDRA-5891)
 * Fix to support off heap bloom filters size greater than 2 GB (CASSANDRA-5903)
 * Properly handle parsing huge map and set literals (CASSANDRA-5893)
 * Fix LCS L0 compaction may overlap in L1 (CASSANDRA-5907)
 * New sstablesplit tool to split large sstables offline (CASSANDRA-4766)
 * Fix potential deadlock in native protocol server (CASSANDRA-5926)
 * Disallow incompatible type change in CQL3 (CASSANDRA-5882)
Merged from 1.1:
 * Correctly validate sparse composite cells in scrub (CASSANDRA-5855)


2.0.0-beta2
 * Replace countPendingHints with Hints Created metric (CASSANDRA-5746)
 * Allow nodetool with no args, and with help to run without a server (CASSANDRA-5734)
 * Cleanup AbstractType/TypeSerializer classes (CASSANDRA-5744)
 * Remove unimplemented cli option schema-mwt (CASSANDRA-5754)
 * Support range tombstones in thrift (CASSANDRA-5435)
 * Normalize table-manipulating CQL3 statements' class names (CASSANDRA-5759)
 * cqlsh: add missing table options to DESCRIBE output (CASSANDRA-5749)
 * Fix assertion error during repair (CASSANDRA-5757)
 * Fix bulkloader (CASSANDRA-5542)
 * Add LZ4 compression to the native protocol (CASSANDRA-5765)
 * Fix bugs in the native protocol v2 (CASSANDRA-5770)
 * CAS on 'primary key only' table (CASSANDRA-5715)
 * Support streaming SSTables of old versions (CASSANDRA-5772)
 * Always respect protocol version in native protocol (CASSANDRA-5778)
 * Fix ConcurrentModificationException during streaming (CASSANDRA-5782)
 * Update deletion timestamp in Commit#updatesWithPaxosTime (CASSANDRA-5787)
 * Thrift cas() method crashes if input columns are not sorted (CASSANDRA-5786)
 * Order columns names correctly when querying for CAS (CASSANDRA-5788)
 * Fix streaming retry (CASSANDRA-5775)
Merged from 1.2:
 * if no seeds can be a reached a node won't start in a ring by itself (CASSANDRA-5768)
 * add cassandra.unsafesystem property (CASSANDRA-5704)
 * (Hadoop) quote identifiers in CqlPagingRecordReader (CASSANDRA-5763)
 * Add replace_node functionality for vnodes (CASSANDRA-5337)
 * Add timeout events to query traces (CASSANDRA-5520)
 * Fix serialization of the LEFT gossip value (CASSANDRA-5696)
 * Pig: support for cql3 tables (CASSANDRA-5234)
 * Fix skipping range tombstones with reverse queries (CASSANDRA-5712)
 * Expire entries out of ThriftSessionManager (CASSANDRA-5719)
 * Don't keep ancestor information in memory (CASSANDRA-5342)
 * Expose native protocol server status in nodetool info (CASSANDRA-5735)
 * Fix pathetic performance of range tombstones (CASSANDRA-5677)
 * Fix querying with an empty (impossible) range (CASSANDRA-5573)
 * cqlsh: handle CUSTOM 2i in DESCRIBE output (CASSANDRA-5760)
 * Fix minor bug in Range.intersects(Bound) (CASSANDRA-5771)
 * cqlsh: handle disabled compression in DESCRIBE output (CASSANDRA-5766)
 * Ensure all UP events are notified on the native protocol (CASSANDRA-5769)
 * Fix formatting of sstable2json with multiple -k arguments (CASSANDRA-5781)
 * Don't rely on row marker for queries in general to hide lost markers
   after TTL expires (CASSANDRA-5762)
 * Sort nodetool help output (CASSANDRA-5776)
 * Fix column expiring during 2 phases compaction (CASSANDRA-5799)
 * now() is being rejected in INSERTs when inside collections (CASSANDRA-5795)


2.0.0-beta1
 * Add support for indexing clustered columns (CASSANDRA-5125)
 * Removed on-heap row cache (CASSANDRA-5348)
 * use nanotime consistently for node-local timeouts (CASSANDRA-5581)
 * Avoid unnecessary second pass on name-based queries (CASSANDRA-5577)
 * Experimental triggers (CASSANDRA-1311)
 * JEMalloc support for off-heap allocation (CASSANDRA-3997)
 * Single-pass compaction (CASSANDRA-4180)
 * Removed token range bisection (CASSANDRA-5518)
 * Removed compatibility with pre-1.2.5 sstables and network messages
   (CASSANDRA-5511)
 * removed PBSPredictor (CASSANDRA-5455)
 * CAS support (CASSANDRA-5062, 5441, 5442, 5443, 5619, 5667)
 * Leveled compaction performs size-tiered compactions in L0 
   (CASSANDRA-5371, 5439)
 * Add yaml network topology snitch for mixed ec2/other envs (CASSANDRA-5339)
 * Log when a node is down longer than the hint window (CASSANDRA-4554)
 * Optimize tombstone creation for ExpiringColumns (CASSANDRA-4917)
 * Improve LeveledScanner work estimation (CASSANDRA-5250, 5407)
 * Replace compaction lock with runWithCompactionsDisabled (CASSANDRA-3430)
 * Change Message IDs to ints (CASSANDRA-5307)
 * Move sstable level information into the Stats component, removing the
   need for a separate Manifest file (CASSANDRA-4872)
 * avoid serializing to byte[] on commitlog append (CASSANDRA-5199)
 * make index_interval configurable per columnfamily (CASSANDRA-3961, CASSANDRA-5650)
 * add default_time_to_live (CASSANDRA-3974)
 * add memtable_flush_period_in_ms (CASSANDRA-4237)
 * replace supercolumns internally by composites (CASSANDRA-3237, 5123)
 * upgrade thrift to 0.9.0 (CASSANDRA-3719)
 * drop unnecessary keyspace parameter from user-defined compaction API 
   (CASSANDRA-5139)
 * more robust solution to incomplete compactions + counters (CASSANDRA-5151)
 * Change order of directory searching for c*.in.sh (CASSANDRA-3983)
 * Add tool to reset SSTable compaction level for LCS (CASSANDRA-5271)
 * Allow custom configuration loader (CASSANDRA-5045)
 * Remove memory emergency pressure valve logic (CASSANDRA-3534)
 * Reduce request latency with eager retry (CASSANDRA-4705)
 * cqlsh: Remove ASSUME command (CASSANDRA-5331)
 * Rebuild BF when loading sstables if bloom_filter_fp_chance
   has changed since compaction (CASSANDRA-5015)
 * remove row-level bloom filters (CASSANDRA-4885)
 * Change Kernel Page Cache skipping into row preheating (disabled by default)
   (CASSANDRA-4937)
 * Improve repair by deciding on a gcBefore before sending
   out TreeRequests (CASSANDRA-4932)
 * Add an official way to disable compactions (CASSANDRA-5074)
 * Reenable ALTER TABLE DROP with new semantics (CASSANDRA-3919)
 * Add binary protocol versioning (CASSANDRA-5436)
 * Swap THshaServer for TThreadedSelectorServer (CASSANDRA-5530)
 * Add alias support to SELECT statement (CASSANDRA-5075)
 * Don't create empty RowMutations in CommitLogReplayer (CASSANDRA-5541)
 * Use range tombstones when dropping cfs/columns from schema (CASSANDRA-5579)
 * cqlsh: drop CQL2/CQL3-beta support (CASSANDRA-5585)
 * Track max/min column names in sstables to be able to optimize slice
   queries (CASSANDRA-5514, CASSANDRA-5595, CASSANDRA-5600)
 * Binary protocol: allow batching already prepared statements (CASSANDRA-4693)
 * Allow preparing timestamp, ttl and limit in CQL3 queries (CASSANDRA-4450)
 * Support native link w/o JNA in Java7 (CASSANDRA-3734)
 * Use SASL authentication in binary protocol v2 (CASSANDRA-5545)
 * Replace Thrift HsHa with LMAX Disruptor based implementation (CASSANDRA-5582)
 * cqlsh: Add row count to SELECT output (CASSANDRA-5636)
 * Include a timestamp with all read commands to determine column expiration
   (CASSANDRA-5149)
 * Streaming 2.0 (CASSANDRA-5286, 5699)
 * Conditional create/drop ks/table/index statements in CQL3 (CASSANDRA-2737)
 * more pre-table creation property validation (CASSANDRA-5693)
 * Redesign repair messages (CASSANDRA-5426)
 * Fix ALTER RENAME post-5125 (CASSANDRA-5702)
 * Disallow renaming a 2ndary indexed column (CASSANDRA-5705)
 * Rename Table to Keyspace (CASSANDRA-5613)
 * Ensure changing column_index_size_in_kb on different nodes don't corrupt the
   sstable (CASSANDRA-5454)
 * Move resultset type information into prepare, not execute (CASSANDRA-5649)
 * Auto paging in binary protocol (CASSANDRA-4415, 5714)
 * Don't tie client side use of AbstractType to JDBC (CASSANDRA-4495)
 * Adds new TimestampType to replace DateType (CASSANDRA-5723, CASSANDRA-5729)
Merged from 1.2:
 * make starting native protocol server idempotent (CASSANDRA-5728)
 * Fix loading key cache when a saved entry is no longer valid (CASSANDRA-5706)
 * Fix serialization of the LEFT gossip value (CASSANDRA-5696)
 * cqlsh: Don't show 'null' in place of empty values (CASSANDRA-5675)
 * Race condition in detecting version on a mixed 1.1/1.2 cluster
   (CASSANDRA-5692)
 * Fix skipping range tombstones with reverse queries (CASSANDRA-5712)
 * Expire entries out of ThriftSessionManager (CASSANRDA-5719)
 * Don't keep ancestor information in memory (CASSANDRA-5342)
 * cqlsh: fix handling of semicolons inside BATCH queries (CASSANDRA-5697)


1.2.6
 * Fix tracing when operation completes before all responses arrive 
   (CASSANDRA-5668)
 * Fix cross-DC mutation forwarding (CASSANDRA-5632)
 * Reduce SSTableLoader memory usage (CASSANDRA-5555)
 * Scale hinted_handoff_throttle_in_kb to cluster size (CASSANDRA-5272)
 * (Hadoop) Add CQL3 input/output formats (CASSANDRA-4421, 5622)
 * (Hadoop) Fix InputKeyRange in CFIF (CASSANDRA-5536)
 * Fix dealing with ridiculously large max sstable sizes in LCS (CASSANDRA-5589)
 * Ignore pre-truncate hints (CASSANDRA-4655)
 * Move System.exit on OOM into a separate thread (CASSANDRA-5273)
 * Write row markers when serializing schema (CASSANDRA-5572)
 * Check only SSTables for the requested range when streaming (CASSANDRA-5569)
 * Improve batchlog replay behavior and hint ttl handling (CASSANDRA-5314)
 * Exclude localTimestamp from validation for tombstones (CASSANDRA-5398)
 * cqlsh: add custom prompt support (CASSANDRA-5539)
 * Reuse prepared statements in hot auth queries (CASSANDRA-5594)
 * cqlsh: add vertical output option (see EXPAND) (CASSANDRA-5597)
 * Add a rate limit option to stress (CASSANDRA-5004)
 * have BulkLoader ignore snapshots directories (CASSANDRA-5587) 
 * fix SnitchProperties logging context (CASSANDRA-5602)
 * Expose whether jna is enabled and memory is locked via JMX (CASSANDRA-5508)
 * cqlsh: fix COPY FROM with ReversedType (CASSANDRA-5610)
 * Allow creating CUSTOM indexes on collections (CASSANDRA-5615)
 * Evaluate now() function at execution time (CASSANDRA-5616)
 * Expose detailed read repair metrics (CASSANDRA-5618)
 * Correct blob literal + ReversedType parsing (CASSANDRA-5629)
 * Allow GPFS to prefer the internal IP like EC2MRS (CASSANDRA-5630)
 * fix help text for -tspw cassandra-cli (CASSANDRA-5643)
 * don't throw away initial causes exceptions for internode encryption issues 
   (CASSANDRA-5644)
 * Fix message spelling errors for cql select statements (CASSANDRA-5647)
 * Suppress custom exceptions thru jmx (CASSANDRA-5652)
 * Update CREATE CUSTOM INDEX syntax (CASSANDRA-5639)
 * Fix PermissionDetails.equals() method (CASSANDRA-5655)
 * Never allow partition key ranges in CQL3 without token() (CASSANDRA-5666)
 * Gossiper incorrectly drops AppState for an upgrading node (CASSANDRA-5660)
 * Connection thrashing during multi-region ec2 during upgrade, due to 
   messaging version (CASSANDRA-5669)
 * Avoid over reconnecting in EC2MRS (CASSANDRA-5678)
 * Fix ReadResponseSerializer.serializedSize() for digest reads (CASSANDRA-5476)
 * allow sstable2json on 2i CFs (CASSANDRA-5694)
Merged from 1.1:
 * Remove buggy thrift max message length option (CASSANDRA-5529)
 * Fix NPE in Pig's widerow mode (CASSANDRA-5488)
 * Add split size parameter to Pig and disable split combination (CASSANDRA-5544)


1.2.5
 * make BytesToken.toString only return hex bytes (CASSANDRA-5566)
 * Ensure that submitBackground enqueues at least one task (CASSANDRA-5554)
 * fix 2i updates with identical values and timestamps (CASSANDRA-5540)
 * fix compaction throttling bursty-ness (CASSANDRA-4316)
 * reduce memory consumption of IndexSummary (CASSANDRA-5506)
 * remove per-row column name bloom filters (CASSANDRA-5492)
 * Include fatal errors in trace events (CASSANDRA-5447)
 * Ensure that PerRowSecondaryIndex is notified of row-level deletes
   (CASSANDRA-5445)
 * Allow empty blob literals in CQL3 (CASSANDRA-5452)
 * Fix streaming RangeTombstones at column index boundary (CASSANDRA-5418)
 * Fix preparing statements when current keyspace is not set (CASSANDRA-5468)
 * Fix SemanticVersion.isSupportedBy minor/patch handling (CASSANDRA-5496)
 * Don't provide oldCfId for post-1.1 system cfs (CASSANDRA-5490)
 * Fix primary range ignores replication strategy (CASSANDRA-5424)
 * Fix shutdown of binary protocol server (CASSANDRA-5507)
 * Fix repair -snapshot not working (CASSANDRA-5512)
 * Set isRunning flag later in binary protocol server (CASSANDRA-5467)
 * Fix use of CQL3 functions with descending clustering order (CASSANDRA-5472)
 * Disallow renaming columns one at a time for thrift table in CQL3
   (CASSANDRA-5531)
 * cqlsh: add CLUSTERING ORDER BY support to DESCRIBE (CASSANDRA-5528)
 * Add custom secondary index support to CQL3 (CASSANDRA-5484)
 * Fix repair hanging silently on unexpected error (CASSANDRA-5229)
 * Fix Ec2Snitch regression introduced by CASSANDRA-5171 (CASSANDRA-5432)
 * Add nodetool enablebackup/disablebackup (CASSANDRA-5556)
 * cqlsh: fix DESCRIBE after case insensitive USE (CASSANDRA-5567)
Merged from 1.1
 * Add retry mechanism to OTC for non-droppable_verbs (CASSANDRA-5393)
 * Use allocator information to improve memtable memory usage estimate
   (CASSANDRA-5497)
 * Fix trying to load deleted row into row cache on startup (CASSANDRA-4463)
 * fsync leveled manifest to avoid corruption (CASSANDRA-5535)
 * Fix Bound intersection computation (CASSANDRA-5551)
 * sstablescrub now respects max memory size in cassandra.in.sh (CASSANDRA-5562)


1.2.4
 * Ensure that PerRowSecondaryIndex updates see the most recent values
   (CASSANDRA-5397)
 * avoid duplicate index entries ind PrecompactedRow and 
   ParallelCompactionIterable (CASSANDRA-5395)
 * remove the index entry on oldColumn when new column is a tombstone 
   (CASSANDRA-5395)
 * Change default stream throughput from 400 to 200 mbps (CASSANDRA-5036)
 * Gossiper logs DOWN for symmetry with UP (CASSANDRA-5187)
 * Fix mixing prepared statements between keyspaces (CASSANDRA-5352)
 * Fix consistency level during bootstrap - strike 3 (CASSANDRA-5354)
 * Fix transposed arguments in AlreadyExistsException (CASSANDRA-5362)
 * Improve asynchronous hint delivery (CASSANDRA-5179)
 * Fix Guava dependency version (12.0 -> 13.0.1) for Maven (CASSANDRA-5364)
 * Validate that provided CQL3 collection value are < 64K (CASSANDRA-5355)
 * Make upgradeSSTable skip current version sstables by default (CASSANDRA-5366)
 * Optimize min/max timestamp collection (CASSANDRA-5373)
 * Invalid streamId in cql binary protocol when using invalid CL 
   (CASSANDRA-5164)
 * Fix validation for IN where clauses with collections (CASSANDRA-5376)
 * Copy resultSet on count query to avoid ConcurrentModificationException 
   (CASSANDRA-5382)
 * Correctly typecheck in CQL3 even with ReversedType (CASSANDRA-5386)
 * Fix streaming compressed files when using encryption (CASSANDRA-5391)
 * cassandra-all 1.2.0 pom missing netty dependency (CASSANDRA-5392)
 * Fix writetime/ttl functions on null values (CASSANDRA-5341)
 * Fix NPE during cql3 select with token() (CASSANDRA-5404)
 * IndexHelper.skipBloomFilters won't skip non-SHA filters (CASSANDRA-5385)
 * cqlsh: Print maps ordered by key, sort sets (CASSANDRA-5413)
 * Add null syntax support in CQL3 for inserts (CASSANDRA-3783)
 * Allow unauthenticated set_keyspace() calls (CASSANDRA-5423)
 * Fix potential incremental backups race (CASSANDRA-5410)
 * Fix prepared BATCH statements with batch-level timestamps (CASSANDRA-5415)
 * Allow overriding superuser setup delay (CASSANDRA-5430)
 * cassandra-shuffle with JMX usernames and passwords (CASSANDRA-5431)
Merged from 1.1:
 * cli: Quote ks and cf names in schema output when needed (CASSANDRA-5052)
 * Fix bad default for min/max timestamp in SSTableMetadata (CASSANDRA-5372)
 * Fix cf name extraction from manifest in Directories.migrateFile() 
   (CASSANDRA-5242)
 * Support pluggable internode authentication (CASSANDRA-5401)


1.2.3
 * add check for sstable overlap within a level on startup (CASSANDRA-5327)
 * replace ipv6 colons in jmx object names (CASSANDRA-5298, 5328)
 * Avoid allocating SSTableBoundedScanner during repair when the range does 
   not intersect the sstable (CASSANDRA-5249)
 * Don't lowercase property map keys (this breaks NTS) (CASSANDRA-5292)
 * Fix composite comparator with super columns (CASSANDRA-5287)
 * Fix insufficient validation of UPDATE queries against counter cfs
   (CASSANDRA-5300)
 * Fix PropertyFileSnitch default DC/Rack behavior (CASSANDRA-5285)
 * Handle null values when executing prepared statement (CASSANDRA-5081)
 * Add netty to pom dependencies (CASSANDRA-5181)
 * Include type arguments in Thrift CQLPreparedResult (CASSANDRA-5311)
 * Fix compaction not removing columns when bf_fp_ratio is 1 (CASSANDRA-5182)
 * cli: Warn about missing CQL3 tables in schema descriptions (CASSANDRA-5309)
 * Re-enable unknown option in replication/compaction strategies option for
   backward compatibility (CASSANDRA-4795)
 * Add binary protocol support to stress (CASSANDRA-4993)
 * cqlsh: Fix COPY FROM value quoting and null handling (CASSANDRA-5305)
 * Fix repair -pr for vnodes (CASSANDRA-5329)
 * Relax CL for auth queries for non-default users (CASSANDRA-5310)
 * Fix AssertionError during repair (CASSANDRA-5245)
 * Don't announce migrations to pre-1.2 nodes (CASSANDRA-5334)
Merged from 1.1:
 * Update offline scrub for 1.0 -> 1.1 directory structure (CASSANDRA-5195)
 * add tmp flag to Descriptor hashcode (CASSANDRA-4021)
 * fix logging of "Found table data in data directories" when only system tables
   are present (CASSANDRA-5289)
 * cli: Add JMX authentication support (CASSANDRA-5080)
 * nodetool: ability to repair specific range (CASSANDRA-5280)
 * Fix possible assertion triggered in SliceFromReadCommand (CASSANDRA-5284)
 * cqlsh: Add inet type support on Windows (ipv4-only) (CASSANDRA-4801)
 * Fix race when initializing ColumnFamilyStore (CASSANDRA-5350)
 * Add UseTLAB JVM flag (CASSANDRA-5361)


1.2.2
 * fix potential for multiple concurrent compactions of the same sstables
   (CASSANDRA-5256)
 * avoid no-op caching of byte[] on commitlog append (CASSANDRA-5199)
 * fix symlinks under data dir not working (CASSANDRA-5185)
 * fix bug in compact storage metadata handling (CASSANDRA-5189)
 * Validate login for USE queries (CASSANDRA-5207)
 * cli: remove default username and password (CASSANDRA-5208)
 * configure populate_io_cache_on_flush per-CF (CASSANDRA-4694)
 * allow configuration of internode socket buffer (CASSANDRA-3378)
 * Make sstable directory picking blacklist-aware again (CASSANDRA-5193)
 * Correctly expire gossip states for edge cases (CASSANDRA-5216)
 * Improve handling of directory creation failures (CASSANDRA-5196)
 * Expose secondary indicies to the rest of nodetool (CASSANDRA-4464)
 * Binary protocol: avoid sending notification for 0.0.0.0 (CASSANDRA-5227)
 * add UseCondCardMark XX jvm settings on jdk 1.7 (CASSANDRA-4366)
 * CQL3 refactor to allow conversion function (CASSANDRA-5226)
 * Fix drop of sstables in some circumstance (CASSANDRA-5232)
 * Implement caching of authorization results (CASSANDRA-4295)
 * Add support for LZ4 compression (CASSANDRA-5038)
 * Fix missing columns in wide rows queries (CASSANDRA-5225)
 * Simplify auth setup and make system_auth ks alterable (CASSANDRA-5112)
 * Stop compactions from hanging during bootstrap (CASSANDRA-5244)
 * fix compressed streaming sending extra chunk (CASSANDRA-5105)
 * Add CQL3-based implementations of IAuthenticator and IAuthorizer
   (CASSANDRA-4898)
 * Fix timestamp-based tomstone removal logic (CASSANDRA-5248)
 * cli: Add JMX authentication support (CASSANDRA-5080)
 * Fix forceFlush behavior (CASSANDRA-5241)
 * cqlsh: Add username autocompletion (CASSANDRA-5231)
 * Fix CQL3 composite partition key error (CASSANDRA-5240)
 * Allow IN clause on last clustering key (CASSANDRA-5230)
Merged from 1.1:
 * fix start key/end token validation for wide row iteration (CASSANDRA-5168)
 * add ConfigHelper support for Thrift frame and max message sizes (CASSANDRA-5188)
 * fix nodetool repair not fail on node down (CASSANDRA-5203)
 * always collect tombstone hints (CASSANDRA-5068)
 * Fix error when sourcing file in cqlsh (CASSANDRA-5235)


1.2.1
 * stream undelivered hints on decommission (CASSANDRA-5128)
 * GossipingPropertyFileSnitch loads saved dc/rack info if needed (CASSANDRA-5133)
 * drain should flush system CFs too (CASSANDRA-4446)
 * add inter_dc_tcp_nodelay setting (CASSANDRA-5148)
 * re-allow wrapping ranges for start_token/end_token range pairitspwng (CASSANDRA-5106)
 * fix validation compaction of empty rows (CASSANDRA-5136)
 * nodetool methods to enable/disable hint storage/delivery (CASSANDRA-4750)
 * disallow bloom filter false positive chance of 0 (CASSANDRA-5013)
 * add threadpool size adjustment methods to JMXEnabledThreadPoolExecutor and 
   CompactionManagerMBean (CASSANDRA-5044)
 * fix hinting for dropped local writes (CASSANDRA-4753)
 * off-heap cache doesn't need mutable column container (CASSANDRA-5057)
 * apply disk_failure_policy to bad disks on initial directory creation 
   (CASSANDRA-4847)
 * Optimize name-based queries to use ArrayBackedSortedColumns (CASSANDRA-5043)
 * Fall back to old manifest if most recent is unparseable (CASSANDRA-5041)
 * pool [Compressed]RandomAccessReader objects on the partitioned read path
   (CASSANDRA-4942)
 * Add debug logging to list filenames processed by Directories.migrateFile 
   method (CASSANDRA-4939)
 * Expose black-listed directories via JMX (CASSANDRA-4848)
 * Log compaction merge counts (CASSANDRA-4894)
 * Minimize byte array allocation by AbstractData{Input,Output} (CASSANDRA-5090)
 * Add SSL support for the binary protocol (CASSANDRA-5031)
 * Allow non-schema system ks modification for shuffle to work (CASSANDRA-5097)
 * cqlsh: Add default limit to SELECT statements (CASSANDRA-4972)
 * cqlsh: fix DESCRIBE for 1.1 cfs in CQL3 (CASSANDRA-5101)
 * Correctly gossip with nodes >= 1.1.7 (CASSANDRA-5102)
 * Ensure CL guarantees on digest mismatch (CASSANDRA-5113)
 * Validate correctly selects on composite partition key (CASSANDRA-5122)
 * Fix exception when adding collection (CASSANDRA-5117)
 * Handle states for non-vnode clusters correctly (CASSANDRA-5127)
 * Refuse unrecognized replication and compaction strategy options (CASSANDRA-4795)
 * Pick the correct value validator in sstable2json for cql3 tables (CASSANDRA-5134)
 * Validate login for describe_keyspace, describe_keyspaces and set_keyspace
   (CASSANDRA-5144)
 * Fix inserting empty maps (CASSANDRA-5141)
 * Don't remove tokens from System table for node we know (CASSANDRA-5121)
 * fix streaming progress report for compresed files (CASSANDRA-5130)
 * Coverage analysis for low-CL queries (CASSANDRA-4858)
 * Stop interpreting dates as valid timeUUID value (CASSANDRA-4936)
 * Adds E notation for floating point numbers (CASSANDRA-4927)
 * Detect (and warn) unintentional use of the cql2 thrift methods when cql3 was
   intended (CASSANDRA-5172)
 * cli: Quote ks and cf names in schema output when needed (CASSANDRA-5052)
 * Fix cf name extraction from manifest in Directories.migrateFile() (CASSANDRA-5242)
 * Replace mistaken usage of commons-logging with slf4j (CASSANDRA-5464)
 * Ensure Jackson dependency matches lib (CASSANDRA-5126)
 * Expose droppable tombstone ratio stats over JMX (CASSANDRA-5159)
Merged from 1.1:
 * Simplify CompressedRandomAccessReader to work around JDK FD bug (CASSANDRA-5088)
 * Improve handling a changing target throttle rate mid-compaction (CASSANDRA-5087)
 * Pig: correctly decode row keys in widerow mode (CASSANDRA-5098)
 * nodetool repair command now prints progress (CASSANDRA-4767)
 * fix user defined compaction to run against 1.1 data directory (CASSANDRA-5118)
 * Fix CQL3 BATCH authorization caching (CASSANDRA-5145)
 * fix get_count returns incorrect value with TTL (CASSANDRA-5099)
 * better handling for mid-compaction failure (CASSANDRA-5137)
 * convert default marshallers list to map for better readability (CASSANDRA-5109)
 * fix ConcurrentModificationException in getBootstrapSource (CASSANDRA-5170)
 * fix sstable maxtimestamp for row deletes and pre-1.1.1 sstables (CASSANDRA-5153)
 * Fix thread growth on node removal (CASSANDRA-5175)
 * Make Ec2Region's datacenter name configurable (CASSANDRA-5155)


1.2.0
 * Disallow counters in collections (CASSANDRA-5082)
 * cqlsh: add unit tests (CASSANDRA-3920)
 * fix default bloom_filter_fp_chance for LeveledCompactionStrategy (CASSANDRA-5093)
Merged from 1.1:
 * add validation for get_range_slices with start_key and end_token (CASSANDRA-5089)


1.2.0-rc2
 * fix nodetool ownership display with vnodes (CASSANDRA-5065)
 * cqlsh: add DESCRIBE KEYSPACES command (CASSANDRA-5060)
 * Fix potential infinite loop when reloading CFS (CASSANDRA-5064)
 * Fix SimpleAuthorizer example (CASSANDRA-5072)
 * cqlsh: force CL.ONE for tracing and system.schema* queries (CASSANDRA-5070)
 * Includes cassandra-shuffle in the debian package (CASSANDRA-5058)
Merged from 1.1:
 * fix multithreaded compaction deadlock (CASSANDRA-4492)
 * fix temporarily missing schema after upgrade from pre-1.1.5 (CASSANDRA-5061)
 * Fix ALTER TABLE overriding compression options with defaults
   (CASSANDRA-4996, 5066)
 * fix specifying and altering crc_check_chance (CASSANDRA-5053)
 * fix Murmur3Partitioner ownership% calculation (CASSANDRA-5076)
 * Don't expire columns sooner than they should in 2ndary indexes (CASSANDRA-5079)


1.2-rc1
 * rename rpc_timeout settings to request_timeout (CASSANDRA-5027)
 * add BF with 0.1 FP to LCS by default (CASSANDRA-5029)
 * Fix preparing insert queries (CASSANDRA-5016)
 * Fix preparing queries with counter increment (CASSANDRA-5022)
 * Fix preparing updates with collections (CASSANDRA-5017)
 * Don't generate UUID based on other node address (CASSANDRA-5002)
 * Fix message when trying to alter a clustering key type (CASSANDRA-5012)
 * Update IAuthenticator to match the new IAuthorizer (CASSANDRA-5003)
 * Fix inserting only a key in CQL3 (CASSANDRA-5040)
 * Fix CQL3 token() function when used with strings (CASSANDRA-5050)
Merged from 1.1:
 * reduce log spam from invalid counter shards (CASSANDRA-5026)
 * Improve schema propagation performance (CASSANDRA-5025)
 * Fix for IndexHelper.IndexFor throws OOB Exception (CASSANDRA-5030)
 * cqlsh: make it possible to describe thrift CFs (CASSANDRA-4827)
 * cqlsh: fix timestamp formatting on some platforms (CASSANDRA-5046)


1.2-beta3
 * make consistency level configurable in cqlsh (CASSANDRA-4829)
 * fix cqlsh rendering of blob fields (CASSANDRA-4970)
 * fix cqlsh DESCRIBE command (CASSANDRA-4913)
 * save truncation position in system table (CASSANDRA-4906)
 * Move CompressionMetadata off-heap (CASSANDRA-4937)
 * allow CLI to GET cql3 columnfamily data (CASSANDRA-4924)
 * Fix rare race condition in getExpireTimeForEndpoint (CASSANDRA-4402)
 * acquire references to overlapping sstables during compaction so bloom filter
   doesn't get free'd prematurely (CASSANDRA-4934)
 * Don't share slice query filter in CQL3 SelectStatement (CASSANDRA-4928)
 * Separate tracing from Log4J (CASSANDRA-4861)
 * Exclude gcable tombstones from merkle-tree computation (CASSANDRA-4905)
 * Better printing of AbstractBounds for tracing (CASSANDRA-4931)
 * Optimize mostRecentTombstone check in CC.collectAllData (CASSANDRA-4883)
 * Change stream session ID to UUID to avoid collision from same node (CASSANDRA-4813)
 * Use Stats.db when bulk loading if present (CASSANDRA-4957)
 * Skip repair on system_trace and keyspaces with RF=1 (CASSANDRA-4956)
 * (cql3) Remove arbitrary SELECT limit (CASSANDRA-4918)
 * Correctly handle prepared operation on collections (CASSANDRA-4945)
 * Fix CQL3 LIMIT (CASSANDRA-4877)
 * Fix Stress for CQL3 (CASSANDRA-4979)
 * Remove cassandra specific exceptions from JMX interface (CASSANDRA-4893)
 * (CQL3) Force using ALLOW FILTERING on potentially inefficient queries (CASSANDRA-4915)
 * (cql3) Fix adding column when the table has collections (CASSANDRA-4982)
 * (cql3) Fix allowing collections with compact storage (CASSANDRA-4990)
 * (cql3) Refuse ttl/writetime function on collections (CASSANDRA-4992)
 * Replace IAuthority with new IAuthorizer (CASSANDRA-4874)
 * clqsh: fix KEY pseudocolumn escaping when describing Thrift tables
   in CQL3 mode (CASSANDRA-4955)
 * add basic authentication support for Pig CassandraStorage (CASSANDRA-3042)
 * fix CQL2 ALTER TABLE compaction_strategy_class altering (CASSANDRA-4965)
Merged from 1.1:
 * Fall back to old describe_splits if d_s_ex is not available (CASSANDRA-4803)
 * Improve error reporting when streaming ranges fail (CASSANDRA-5009)
 * Fix cqlsh timestamp formatting of timezone info (CASSANDRA-4746)
 * Fix assertion failure with leveled compaction (CASSANDRA-4799)
 * Check for null end_token in get_range_slice (CASSANDRA-4804)
 * Remove all remnants of removed nodes (CASSANDRA-4840)
 * Add aut-reloading of the log4j file in debian package (CASSANDRA-4855)
 * Fix estimated row cache entry size (CASSANDRA-4860)
 * reset getRangeSlice filter after finishing a row for get_paged_slice
   (CASSANDRA-4919)
 * expunge row cache post-truncate (CASSANDRA-4940)
 * Allow static CF definition with compact storage (CASSANDRA-4910)
 * Fix endless loop/compaction of schema_* CFs due to broken timestamps (CASSANDRA-4880)
 * Fix 'wrong class type' assertion in CounterColumn (CASSANDRA-4976)


1.2-beta2
 * fp rate of 1.0 disables BF entirely; LCS defaults to 1.0 (CASSANDRA-4876)
 * off-heap bloom filters for row keys (CASSANDRA_4865)
 * add extension point for sstable components (CASSANDRA-4049)
 * improve tracing output (CASSANDRA-4852, 4862)
 * make TRACE verb droppable (CASSANDRA-4672)
 * fix BulkLoader recognition of CQL3 columnfamilies (CASSANDRA-4755)
 * Sort commitlog segments for replay by id instead of mtime (CASSANDRA-4793)
 * Make hint delivery asynchronous (CASSANDRA-4761)
 * Pluggable Thrift transport factories for CLI and cqlsh (CASSANDRA-4609, 4610)
 * cassandra-cli: allow Double value type to be inserted to a column (CASSANDRA-4661)
 * Add ability to use custom TServerFactory implementations (CASSANDRA-4608)
 * optimize batchlog flushing to skip successful batches (CASSANDRA-4667)
 * include metadata for system keyspace itself in schema tables (CASSANDRA-4416)
 * add check to PropertyFileSnitch to verify presence of location for
   local node (CASSANDRA-4728)
 * add PBSPredictor consistency modeler (CASSANDRA-4261)
 * remove vestiges of Thrift unframed mode (CASSANDRA-4729)
 * optimize single-row PK lookups (CASSANDRA-4710)
 * adjust blockFor calculation to account for pending ranges due to node 
   movement (CASSANDRA-833)
 * Change CQL version to 3.0.0 and stop accepting 3.0.0-beta1 (CASSANDRA-4649)
 * (CQL3) Make prepared statement global instead of per connection 
   (CASSANDRA-4449)
 * Fix scrubbing of CQL3 created tables (CASSANDRA-4685)
 * (CQL3) Fix validation when using counter and regular columns in the same 
   table (CASSANDRA-4706)
 * Fix bug starting Cassandra with simple authentication (CASSANDRA-4648)
 * Add support for batchlog in CQL3 (CASSANDRA-4545, 4738)
 * Add support for multiple column family outputs in CFOF (CASSANDRA-4208)
 * Support repairing only the local DC nodes (CASSANDRA-4747)
 * Use rpc_address for binary protocol and change default port (CASSANDRA-4751)
 * Fix use of collections in prepared statements (CASSANDRA-4739)
 * Store more information into peers table (CASSANDRA-4351, 4814)
 * Configurable bucket size for size tiered compaction (CASSANDRA-4704)
 * Run leveled compaction in parallel (CASSANDRA-4310)
 * Fix potential NPE during CFS reload (CASSANDRA-4786)
 * Composite indexes may miss results (CASSANDRA-4796)
 * Move consistency level to the protocol level (CASSANDRA-4734, 4824)
 * Fix Subcolumn slice ends not respected (CASSANDRA-4826)
 * Fix Assertion error in cql3 select (CASSANDRA-4783)
 * Fix list prepend logic (CQL3) (CASSANDRA-4835)
 * Add booleans as literals in CQL3 (CASSANDRA-4776)
 * Allow renaming PK columns in CQL3 (CASSANDRA-4822)
 * Fix binary protocol NEW_NODE event (CASSANDRA-4679)
 * Fix potential infinite loop in tombstone compaction (CASSANDRA-4781)
 * Remove system tables accounting from schema (CASSANDRA-4850)
 * (cql3) Force provided columns in clustering key order in 
   'CLUSTERING ORDER BY' (CASSANDRA-4881)
 * Fix composite index bug (CASSANDRA-4884)
 * Fix short read protection for CQL3 (CASSANDRA-4882)
 * Add tracing support to the binary protocol (CASSANDRA-4699)
 * (cql3) Don't allow prepared marker inside collections (CASSANDRA-4890)
 * Re-allow order by on non-selected columns (CASSANDRA-4645)
 * Bug when composite index is created in a table having collections (CASSANDRA-4909)
 * log index scan subject in CompositesSearcher (CASSANDRA-4904)
Merged from 1.1:
 * add get[Row|Key]CacheEntries to CacheServiceMBean (CASSANDRA-4859)
 * fix get_paged_slice to wrap to next row correctly (CASSANDRA-4816)
 * fix indexing empty column values (CASSANDRA-4832)
 * allow JdbcDate to compose null Date objects (CASSANDRA-4830)
 * fix possible stackoverflow when compacting 1000s of sstables
   (CASSANDRA-4765)
 * fix wrong leveled compaction progress calculation (CASSANDRA-4807)
 * add a close() method to CRAR to prevent leaking file descriptors (CASSANDRA-4820)
 * fix potential infinite loop in get_count (CASSANDRA-4833)
 * fix compositeType.{get/from}String methods (CASSANDRA-4842)
 * (CQL) fix CREATE COLUMNFAMILY permissions check (CASSANDRA-4864)
 * Fix DynamicCompositeType same type comparison (CASSANDRA-4711)
 * Fix duplicate SSTable reference when stream session failed (CASSANDRA-3306)
 * Allow static CF definition with compact storage (CASSANDRA-4910)
 * Fix endless loop/compaction of schema_* CFs due to broken timestamps (CASSANDRA-4880)
 * Fix 'wrong class type' assertion in CounterColumn (CASSANDRA-4976)


1.2-beta1
 * add atomic_batch_mutate (CASSANDRA-4542, -4635)
 * increase default max_hint_window_in_ms to 3h (CASSANDRA-4632)
 * include message initiation time to replicas so they can more
   accurately drop timed-out requests (CASSANDRA-2858)
 * fix clientutil.jar dependencies (CASSANDRA-4566)
 * optimize WriteResponse (CASSANDRA-4548)
 * new metrics (CASSANDRA-4009)
 * redesign KEYS indexes to avoid read-before-write (CASSANDRA-2897)
 * debug tracing (CASSANDRA-1123)
 * parallelize row cache loading (CASSANDRA-4282)
 * Make compaction, flush JBOD-aware (CASSANDRA-4292)
 * run local range scans on the read stage (CASSANDRA-3687)
 * clean up ioexceptions (CASSANDRA-2116)
 * add disk_failure_policy (CASSANDRA-2118)
 * Introduce new json format with row level deletion (CASSANDRA-4054)
 * remove redundant "name" column from schema_keyspaces (CASSANDRA-4433)
 * improve "nodetool ring" handling of multi-dc clusters (CASSANDRA-3047)
 * update NTS calculateNaturalEndpoints to be O(N log N) (CASSANDRA-3881)
 * split up rpc timeout by operation type (CASSANDRA-2819)
 * rewrite key cache save/load to use only sequential i/o (CASSANDRA-3762)
 * update MS protocol with a version handshake + broadcast address id
   (CASSANDRA-4311)
 * multithreaded hint replay (CASSANDRA-4189)
 * add inter-node message compression (CASSANDRA-3127)
 * remove COPP (CASSANDRA-2479)
 * Track tombstone expiration and compact when tombstone content is
   higher than a configurable threshold, default 20% (CASSANDRA-3442, 4234)
 * update MurmurHash to version 3 (CASSANDRA-2975)
 * (CLI) track elapsed time for `delete' operation (CASSANDRA-4060)
 * (CLI) jline version is bumped to 1.0 to properly  support
   'delete' key function (CASSANDRA-4132)
 * Save IndexSummary into new SSTable 'Summary' component (CASSANDRA-2392, 4289)
 * Add support for range tombstones (CASSANDRA-3708)
 * Improve MessagingService efficiency (CASSANDRA-3617)
 * Avoid ID conflicts from concurrent schema changes (CASSANDRA-3794)
 * Set thrift HSHA server thread limit to unlimited by default (CASSANDRA-4277)
 * Avoids double serialization of CF id in RowMutation messages
   (CASSANDRA-4293)
 * stream compressed sstables directly with java nio (CASSANDRA-4297)
 * Support multiple ranges in SliceQueryFilter (CASSANDRA-3885)
 * Add column metadata to system column families (CASSANDRA-4018)
 * (cql3) Always use composite types by default (CASSANDRA-4329)
 * (cql3) Add support for set, map and list (CASSANDRA-3647)
 * Validate date type correctly (CASSANDRA-4441)
 * (cql3) Allow definitions with only a PK (CASSANDRA-4361)
 * (cql3) Add support for row key composites (CASSANDRA-4179)
 * improve DynamicEndpointSnitch by using reservoir sampling (CASSANDRA-4038)
 * (cql3) Add support for 2ndary indexes (CASSANDRA-3680)
 * (cql3) fix defining more than one PK to be invalid (CASSANDRA-4477)
 * remove schema agreement checking from all external APIs (Thrift, CQL and CQL3) (CASSANDRA-4487)
 * add Murmur3Partitioner and make it default for new installations (CASSANDRA-3772, 4621)
 * (cql3) update pseudo-map syntax to use map syntax (CASSANDRA-4497)
 * Finer grained exceptions hierarchy and provides error code with exceptions (CASSANDRA-3979)
 * Adds events push to binary protocol (CASSANDRA-4480)
 * Rewrite nodetool help (CASSANDRA-2293)
 * Make CQL3 the default for CQL (CASSANDRA-4640)
 * update stress tool to be able to use CQL3 (CASSANDRA-4406)
 * Accept all thrift update on CQL3 cf but don't expose their metadata (CASSANDRA-4377)
 * Replace Throttle with Guava's RateLimiter for HintedHandOff (CASSANDRA-4541)
 * fix counter add/get using CQL2 and CQL3 in stress tool (CASSANDRA-4633)
 * Add sstable count per level to cfstats (CASSANDRA-4537)
 * (cql3) Add ALTER KEYSPACE statement (CASSANDRA-4611)
 * (cql3) Allow defining default consistency levels (CASSANDRA-4448)
 * (cql3) Fix queries using LIMIT missing results (CASSANDRA-4579)
 * fix cross-version gossip messaging (CASSANDRA-4576)
 * added inet data type (CASSANDRA-4627)


1.1.6
 * Wait for writes on synchronous read digest mismatch (CASSANDRA-4792)
 * fix commitlog replay for nanotime-infected sstables (CASSANDRA-4782)
 * preflight check ttl for maximum of 20 years (CASSANDRA-4771)
 * (Pig) fix widerow input with single column rows (CASSANDRA-4789)
 * Fix HH to compact with correct gcBefore, which avoids wiping out
   undelivered hints (CASSANDRA-4772)
 * LCS will merge up to 32 L0 sstables as intended (CASSANDRA-4778)
 * NTS will default unconfigured DC replicas to zero (CASSANDRA-4675)
 * use default consistency level in counter validation if none is
   explicitly provide (CASSANDRA-4700)
 * Improve IAuthority interface by introducing fine-grained
   access permissions and grant/revoke commands (CASSANDRA-4490, 4644)
 * fix assumption error in CLI when updating/describing keyspace 
   (CASSANDRA-4322)
 * Adds offline sstablescrub to debian packaging (CASSANDRA-4642)
 * Automatic fixing of overlapping leveled sstables (CASSANDRA-4644)
 * fix error when using ORDER BY with extended selections (CASSANDRA-4689)
 * (CQL3) Fix validation for IN queries for non-PK cols (CASSANDRA-4709)
 * fix re-created keyspace disappering after 1.1.5 upgrade 
   (CASSANDRA-4698, 4752)
 * (CLI) display elapsed time in 2 fraction digits (CASSANDRA-3460)
 * add authentication support to sstableloader (CASSANDRA-4712)
 * Fix CQL3 'is reversed' logic (CASSANDRA-4716, 4759)
 * (CQL3) Don't return ReversedType in result set metadata (CASSANDRA-4717)
 * Backport adding AlterKeyspace statement (CASSANDRA-4611)
 * (CQL3) Correcty accept upper-case data types (CASSANDRA-4770)
 * Add binary protocol events for schema changes (CASSANDRA-4684)
Merged from 1.0:
 * Switch from NBHM to CHM in MessagingService's callback map, which
   prevents OOM in long-running instances (CASSANDRA-4708)


1.1.5
 * add SecondaryIndex.reload API (CASSANDRA-4581)
 * use millis + atomicint for commitlog segment creation instead of
   nanotime, which has issues under some hypervisors (CASSANDRA-4601)
 * fix FD leak in slice queries (CASSANDRA-4571)
 * avoid recursion in leveled compaction (CASSANDRA-4587)
 * increase stack size under Java7 to 180K
 * Log(info) schema changes (CASSANDRA-4547)
 * Change nodetool setcachecapcity to manipulate global caches (CASSANDRA-4563)
 * (cql3) fix setting compaction strategy (CASSANDRA-4597)
 * fix broken system.schema_* timestamps on system startup (CASSANDRA-4561)
 * fix wrong skip of cache saving (CASSANDRA-4533)
 * Avoid NPE when lost+found is in data dir (CASSANDRA-4572)
 * Respect five-minute flush moratorium after initial CL replay (CASSANDRA-4474)
 * Adds ntp as recommended in debian packaging (CASSANDRA-4606)
 * Configurable transport in CF Record{Reader|Writer} (CASSANDRA-4558)
 * (cql3) fix potential NPE with both equal and unequal restriction (CASSANDRA-4532)
 * (cql3) improves ORDER BY validation (CASSANDRA-4624)
 * Fix potential deadlock during counter writes (CASSANDRA-4578)
 * Fix cql error with ORDER BY when using IN (CASSANDRA-4612)
Merged from 1.0:
 * increase Xss to 160k to accomodate latest 1.6 JVMs (CASSANDRA-4602)
 * fix toString of hint destination tokens (CASSANDRA-4568)
 * Fix multiple values for CurrentLocal NodeID (CASSANDRA-4626)


1.1.4
 * fix offline scrub to catch >= out of order rows (CASSANDRA-4411)
 * fix cassandra-env.sh on RHEL and other non-dash-based systems 
   (CASSANDRA-4494)
Merged from 1.0:
 * (Hadoop) fix setting key length for old-style mapred api (CASSANDRA-4534)
 * (Hadoop) fix iterating through a resultset consisting entirely
   of tombstoned rows (CASSANDRA-4466)


1.1.3
 * (cqlsh) add COPY TO (CASSANDRA-4434)
 * munmap commitlog segments before rename (CASSANDRA-4337)
 * (JMX) rename getRangeKeySample to sampleKeyRange to avoid returning
   multi-MB results as an attribute (CASSANDRA-4452)
 * flush based on data size, not throughput; overwritten columns no 
   longer artificially inflate liveRatio (CASSANDRA-4399)
 * update default commitlog segment size to 32MB and total commitlog
   size to 32/1024 MB for 32/64 bit JVMs, respectively (CASSANDRA-4422)
 * avoid using global partitioner to estimate ranges in index sstables
   (CASSANDRA-4403)
 * restore pre-CASSANDRA-3862 approach to removing expired tombstones
   from row cache during compaction (CASSANDRA-4364)
 * (stress) support for CQL prepared statements (CASSANDRA-3633)
 * Correctly catch exception when Snappy cannot be loaded (CASSANDRA-4400)
 * (cql3) Support ORDER BY when IN condition is given in WHERE clause (CASSANDRA-4327)
 * (cql3) delete "component_index" column on DROP TABLE call (CASSANDRA-4420)
 * change nanoTime() to currentTimeInMillis() in schema related code (CASSANDRA-4432)
 * add a token generation tool (CASSANDRA-3709)
 * Fix LCS bug with sstable containing only 1 row (CASSANDRA-4411)
 * fix "Can't Modify Index Name" problem on CF update (CASSANDRA-4439)
 * Fix assertion error in getOverlappingSSTables during repair (CASSANDRA-4456)
 * fix nodetool's setcompactionthreshold command (CASSANDRA-4455)
 * Ensure compacted files are never used, to avoid counter overcount (CASSANDRA-4436)
Merged from 1.0:
 * Push the validation of secondary index values to the SecondaryIndexManager (CASSANDRA-4240)
 * allow dropping columns shadowed by not-yet-expired supercolumn or row
   tombstones in PrecompactedRow (CASSANDRA-4396)


1.1.2
 * Fix cleanup not deleting index entries (CASSANDRA-4379)
 * Use correct partitioner when saving + loading caches (CASSANDRA-4331)
 * Check schema before trying to export sstable (CASSANDRA-2760)
 * Raise a meaningful exception instead of NPE when PFS encounters
   an unconfigured node + no default (CASSANDRA-4349)
 * fix bug in sstable blacklisting with LCS (CASSANDRA-4343)
 * LCS no longer promotes tiny sstables out of L0 (CASSANDRA-4341)
 * skip tombstones during hint replay (CASSANDRA-4320)
 * fix NPE in compactionstats (CASSANDRA-4318)
 * enforce 1m min keycache for auto (CASSANDRA-4306)
 * Have DeletedColumn.isMFD always return true (CASSANDRA-4307)
 * (cql3) exeption message for ORDER BY constraints said primary filter can be
    an IN clause, which is misleading (CASSANDRA-4319)
 * (cql3) Reject (not yet supported) creation of 2ndardy indexes on tables with
   composite primary keys (CASSANDRA-4328)
 * Set JVM stack size to 160k for java 7 (CASSANDRA-4275)
 * cqlsh: add COPY command to load data from CSV flat files (CASSANDRA-4012)
 * CFMetaData.fromThrift to throw ConfigurationException upon error (CASSANDRA-4353)
 * Use CF comparator to sort indexed columns in SecondaryIndexManager
   (CASSANDRA-4365)
 * add strategy_options to the KSMetaData.toString() output (CASSANDRA-4248)
 * (cql3) fix range queries containing unqueried results (CASSANDRA-4372)
 * (cql3) allow updating column_alias types (CASSANDRA-4041)
 * (cql3) Fix deletion bug (CASSANDRA-4193)
 * Fix computation of overlapping sstable for leveled compaction (CASSANDRA-4321)
 * Improve scrub and allow to run it offline (CASSANDRA-4321)
 * Fix assertionError in StorageService.bulkLoad (CASSANDRA-4368)
 * (cqlsh) add option to authenticate to a keyspace at startup (CASSANDRA-4108)
 * (cqlsh) fix ASSUME functionality (CASSANDRA-4352)
 * Fix ColumnFamilyRecordReader to not return progress > 100% (CASSANDRA-3942)
Merged from 1.0:
 * Set gc_grace on index CF to 0 (CASSANDRA-4314)


1.1.1
 * add populate_io_cache_on_flush option (CASSANDRA-2635)
 * allow larger cache capacities than 2GB (CASSANDRA-4150)
 * add getsstables command to nodetool (CASSANDRA-4199)
 * apply parent CF compaction settings to secondary index CFs (CASSANDRA-4280)
 * preserve commitlog size cap when recycling segments at startup
   (CASSANDRA-4201)
 * (Hadoop) fix split generation regression (CASSANDRA-4259)
 * ignore min/max compactions settings in LCS, while preserving
   behavior that min=max=0 disables autocompaction (CASSANDRA-4233)
 * log number of rows read from saved cache (CASSANDRA-4249)
 * calculate exact size required for cleanup operations (CASSANDRA-1404)
 * avoid blocking additional writes during flush when the commitlog
   gets behind temporarily (CASSANDRA-1991)
 * enable caching on index CFs based on data CF cache setting (CASSANDRA-4197)
 * warn on invalid replication strategy creation options (CASSANDRA-4046)
 * remove [Freeable]Memory finalizers (CASSANDRA-4222)
 * include tombstone size in ColumnFamily.size, which can prevent OOM
   during sudden mass delete operations by yielding a nonzero liveRatio
   (CASSANDRA-3741)
 * Open 1 sstableScanner per level for leveled compaction (CASSANDRA-4142)
 * Optimize reads when row deletion timestamps allow us to restrict
   the set of sstables we check (CASSANDRA-4116)
 * add support for commitlog archiving and point-in-time recovery
   (CASSANDRA-3690)
 * avoid generating redundant compaction tasks during streaming
   (CASSANDRA-4174)
 * add -cf option to nodetool snapshot, and takeColumnFamilySnapshot to
   StorageService mbean (CASSANDRA-556)
 * optimize cleanup to drop entire sstables where possible (CASSANDRA-4079)
 * optimize truncate when autosnapshot is disabled (CASSANDRA-4153)
 * update caches to use byte[] keys to reduce memory overhead (CASSANDRA-3966)
 * add column limit to cli (CASSANDRA-3012, 4098)
 * clean up and optimize DataOutputBuffer, used by CQL compression and
   CompositeType (CASSANDRA-4072)
 * optimize commitlog checksumming (CASSANDRA-3610)
 * identify and blacklist corrupted SSTables from future compactions 
   (CASSANDRA-2261)
 * Move CfDef and KsDef validation out of thrift (CASSANDRA-4037)
 * Expose API to repair a user provided range (CASSANDRA-3912)
 * Add way to force the cassandra-cli to refresh its schema (CASSANDRA-4052)
 * Avoid having replicate on write tasks stacking up at CL.ONE (CASSANDRA-2889)
 * (cql3) Backwards compatibility for composite comparators in non-cql3-aware
   clients (CASSANDRA-4093)
 * (cql3) Fix order by for reversed queries (CASSANDRA-4160)
 * (cql3) Add ReversedType support (CASSANDRA-4004)
 * (cql3) Add timeuuid type (CASSANDRA-4194)
 * (cql3) Minor fixes (CASSANDRA-4185)
 * (cql3) Fix prepared statement in BATCH (CASSANDRA-4202)
 * (cql3) Reduce the list of reserved keywords (CASSANDRA-4186)
 * (cql3) Move max/min compaction thresholds to compaction strategy options
   (CASSANDRA-4187)
 * Fix exception during move when localhost is the only source (CASSANDRA-4200)
 * (cql3) Allow paging through non-ordered partitioner results (CASSANDRA-3771)
 * (cql3) Fix drop index (CASSANDRA-4192)
 * (cql3) Don't return range ghosts anymore (CASSANDRA-3982)
 * fix re-creating Keyspaces/ColumnFamilies with the same name as dropped
   ones (CASSANDRA-4219)
 * fix SecondaryIndex LeveledManifest save upon snapshot (CASSANDRA-4230)
 * fix missing arrayOffset in FBUtilities.hash (CASSANDRA-4250)
 * (cql3) Add name of parameters in CqlResultSet (CASSANDRA-4242)
 * (cql3) Correctly validate order by queries (CASSANDRA-4246)
 * rename stress to cassandra-stress for saner packaging (CASSANDRA-4256)
 * Fix exception on colum metadata with non-string comparator (CASSANDRA-4269)
 * Check for unknown/invalid compression options (CASSANDRA-4266)
 * (cql3) Adds simple access to column timestamp and ttl (CASSANDRA-4217)
 * (cql3) Fix range queries with secondary indexes (CASSANDRA-4257)
 * Better error messages from improper input in cli (CASSANDRA-3865)
 * Try to stop all compaction upon Keyspace or ColumnFamily drop (CASSANDRA-4221)
 * (cql3) Allow keyspace properties to contain hyphens (CASSANDRA-4278)
 * (cql3) Correctly validate keyspace access in create table (CASSANDRA-4296)
 * Avoid deadlock in migration stage (CASSANDRA-3882)
 * Take supercolumn names and deletion info into account in memtable throughput
   (CASSANDRA-4264)
 * Add back backward compatibility for old style replication factor (CASSANDRA-4294)
 * Preserve compatibility with pre-1.1 index queries (CASSANDRA-4262)
Merged from 1.0:
 * Fix super columns bug where cache is not updated (CASSANDRA-4190)
 * fix maxTimestamp to include row tombstones (CASSANDRA-4116)
 * (CLI) properly handle quotes in create/update keyspace commands (CASSANDRA-4129)
 * Avoids possible deadlock during bootstrap (CASSANDRA-4159)
 * fix stress tool that hangs forever on timeout or error (CASSANDRA-4128)
 * stress tool to return appropriate exit code on failure (CASSANDRA-4188)
 * fix compaction NPE when out of disk space and assertions disabled
   (CASSANDRA-3985)
 * synchronize LCS getEstimatedTasks to avoid CME (CASSANDRA-4255)
 * ensure unique streaming session id's (CASSANDRA-4223)
 * kick off background compaction when min/max thresholds change 
   (CASSANDRA-4279)
 * improve ability of STCS.getBuckets to deal with 100s of 1000s of
   sstables, such as when convertinb back from LCS (CASSANDRA-4287)
 * Oversize integer in CQL throws NumberFormatException (CASSANDRA-4291)
 * fix 1.0.x node join to mixed version cluster, other nodes >= 1.1 (CASSANDRA-4195)
 * Fix LCS splitting sstable base on uncompressed size (CASSANDRA-4419)
 * Push the validation of secondary index values to the SecondaryIndexManager (CASSANDRA-4240)
 * Don't purge columns during upgradesstables (CASSANDRA-4462)
 * Make cqlsh work with piping (CASSANDRA-4113)
 * Validate arguments for nodetool decommission (CASSANDRA-4061)
 * Report thrift status in nodetool info (CASSANDRA-4010)


1.1.0-final
 * average a reduced liveRatio estimate with the previous one (CASSANDRA-4065)
 * Allow KS and CF names up to 48 characters (CASSANDRA-4157)
 * fix stress build (CASSANDRA-4140)
 * add time remaining estimate to nodetool compactionstats (CASSANDRA-4167)
 * (cql) fix NPE in cql3 ALTER TABLE (CASSANDRA-4163)
 * (cql) Add support for CL.TWO and CL.THREE in CQL (CASSANDRA-4156)
 * (cql) Fix type in CQL3 ALTER TABLE preventing update (CASSANDRA-4170)
 * (cql) Throw invalid exception from CQL3 on obsolete options (CASSANDRA-4171)
 * (cqlsh) fix recognizing uppercase SELECT keyword (CASSANDRA-4161)
 * Pig: wide row support (CASSANDRA-3909)
Merged from 1.0:
 * avoid streaming empty files with bulk loader if sstablewriter errors out
   (CASSANDRA-3946)


1.1-rc1
 * Include stress tool in binary builds (CASSANDRA-4103)
 * (Hadoop) fix wide row iteration when last row read was deleted
   (CASSANDRA-4154)
 * fix read_repair_chance to really default to 0.1 in the cli (CASSANDRA-4114)
 * Adds caching and bloomFilterFpChange to CQL options (CASSANDRA-4042)
 * Adds posibility to autoconfigure size of the KeyCache (CASSANDRA-4087)
 * fix KEYS index from skipping results (CASSANDRA-3996)
 * Remove sliced_buffer_size_in_kb dead option (CASSANDRA-4076)
 * make loadNewSStable preserve sstable version (CASSANDRA-4077)
 * Respect 1.0 cache settings as much as possible when upgrading 
   (CASSANDRA-4088)
 * relax path length requirement for sstable files when upgrading on 
   non-Windows platforms (CASSANDRA-4110)
 * fix terminination of the stress.java when errors were encountered
   (CASSANDRA-4128)
 * Move CfDef and KsDef validation out of thrift (CASSANDRA-4037)
 * Fix get_paged_slice (CASSANDRA-4136)
 * CQL3: Support slice with exclusive start and stop (CASSANDRA-3785)
Merged from 1.0:
 * support PropertyFileSnitch in bulk loader (CASSANDRA-4145)
 * add auto_snapshot option allowing disabling snapshot before drop/truncate
   (CASSANDRA-3710)
 * allow short snitch names (CASSANDRA-4130)


1.1-beta2
 * rename loaded sstables to avoid conflicts with local snapshots
   (CASSANDRA-3967)
 * start hint replay as soon as FD notifies that the target is back up
   (CASSANDRA-3958)
 * avoid unproductive deserializing of cached rows during compaction
   (CASSANDRA-3921)
 * fix concurrency issues with CQL keyspace creation (CASSANDRA-3903)
 * Show Effective Owership via Nodetool ring <keyspace> (CASSANDRA-3412)
 * Update ORDER BY syntax for CQL3 (CASSANDRA-3925)
 * Fix BulkRecordWriter to not throw NPE if reducer gets no map data from Hadoop (CASSANDRA-3944)
 * Fix bug with counters in super columns (CASSANDRA-3821)
 * Remove deprecated merge_shard_chance (CASSANDRA-3940)
 * add a convenient way to reset a node's schema (CASSANDRA-2963)
 * fix for intermittent SchemaDisagreementException (CASSANDRA-3884)
 * CLI `list <CF>` to limit number of columns and their order (CASSANDRA-3012)
 * ignore deprecated KsDef/CfDef/ColumnDef fields in native schema (CASSANDRA-3963)
 * CLI to report when unsupported column_metadata pair was given (CASSANDRA-3959)
 * reincarnate removed and deprecated KsDef/CfDef attributes (CASSANDRA-3953)
 * Fix race between writes and read for cache (CASSANDRA-3862)
 * perform static initialization of StorageProxy on start-up (CASSANDRA-3797)
 * support trickling fsync() on writes (CASSANDRA-3950)
 * expose counters for unavailable/timeout exceptions given to thrift clients (CASSANDRA-3671)
 * avoid quadratic startup time in LeveledManifest (CASSANDRA-3952)
 * Add type information to new schema_ columnfamilies and remove thrift
   serialization for schema (CASSANDRA-3792)
 * add missing column validator options to the CLI help (CASSANDRA-3926)
 * skip reading saved key cache if CF's caching strategy is NONE or ROWS_ONLY (CASSANDRA-3954)
 * Unify migration code (CASSANDRA-4017)
Merged from 1.0:
 * cqlsh: guess correct version of Python for Arch Linux (CASSANDRA-4090)
 * (CLI) properly handle quotes in create/update keyspace commands (CASSANDRA-4129)
 * Avoids possible deadlock during bootstrap (CASSANDRA-4159)
 * fix stress tool that hangs forever on timeout or error (CASSANDRA-4128)
 * Fix super columns bug where cache is not updated (CASSANDRA-4190)
 * stress tool to return appropriate exit code on failure (CASSANDRA-4188)


1.0.9
 * improve index sampling performance (CASSANDRA-4023)
 * always compact away deleted hints immediately after handoff (CASSANDRA-3955)
 * delete hints from dropped ColumnFamilies on handoff instead of
   erroring out (CASSANDRA-3975)
 * add CompositeType ref to the CLI doc for create/update column family (CASSANDRA-3980)
 * Pig: support Counter ColumnFamilies (CASSANDRA-3973)
 * Pig: Composite column support (CASSANDRA-3684)
 * Avoid NPE during repair when a keyspace has no CFs (CASSANDRA-3988)
 * Fix division-by-zero error on get_slice (CASSANDRA-4000)
 * don't change manifest level for cleanup, scrub, and upgradesstables
   operations under LeveledCompactionStrategy (CASSANDRA-3989, 4112)
 * fix race leading to super columns assertion failure (CASSANDRA-3957)
 * fix NPE on invalid CQL delete command (CASSANDRA-3755)
 * allow custom types in CLI's assume command (CASSANDRA-4081)
 * fix totalBytes count for parallel compactions (CASSANDRA-3758)
 * fix intermittent NPE in get_slice (CASSANDRA-4095)
 * remove unnecessary asserts in native code interfaces (CASSANDRA-4096)
 * Validate blank keys in CQL to avoid assertion errors (CASSANDRA-3612)
 * cqlsh: fix bad decoding of some column names (CASSANDRA-4003)
 * cqlsh: fix incorrect padding with unicode chars (CASSANDRA-4033)
 * Fix EC2 snitch incorrectly reporting region (CASSANDRA-4026)
 * Shut down thrift during decommission (CASSANDRA-4086)
 * Expose nodetool cfhistograms for 2ndary indexes (CASSANDRA-4063)
Merged from 0.8:
 * Fix ConcurrentModificationException in gossiper (CASSANDRA-4019)


1.1-beta1
 * (cqlsh)
   + add SOURCE and CAPTURE commands, and --file option (CASSANDRA-3479)
   + add ALTER COLUMNFAMILY WITH (CASSANDRA-3523)
   + bundle Python dependencies with Cassandra (CASSANDRA-3507)
   + added to Debian package (CASSANDRA-3458)
   + display byte data instead of erroring out on decode failure 
     (CASSANDRA-3874)
 * add nodetool rebuild_index (CASSANDRA-3583)
 * add nodetool rangekeysample (CASSANDRA-2917)
 * Fix streaming too much data during move operations (CASSANDRA-3639)
 * Nodetool and CLI connect to localhost by default (CASSANDRA-3568)
 * Reduce memory used by primary index sample (CASSANDRA-3743)
 * (Hadoop) separate input/output configurations (CASSANDRA-3197, 3765)
 * avoid returning internal Cassandra classes over JMX (CASSANDRA-2805)
 * add row-level isolation via SnapTree (CASSANDRA-2893)
 * Optimize key count estimation when opening sstable on startup
   (CASSANDRA-2988)
 * multi-dc replication optimization supporting CL > ONE (CASSANDRA-3577)
 * add command to stop compactions (CASSANDRA-1740, 3566, 3582)
 * multithreaded streaming (CASSANDRA-3494)
 * removed in-tree redhat spec (CASSANDRA-3567)
 * "defragment" rows for name-based queries under STCS, again (CASSANDRA-2503)
 * Recycle commitlog segments for improved performance 
   (CASSANDRA-3411, 3543, 3557, 3615)
 * update size-tiered compaction to prioritize small tiers (CASSANDRA-2407)
 * add message expiration logic to OutboundTcpConnection (CASSANDRA-3005)
 * off-heap cache to use sun.misc.Unsafe instead of JNA (CASSANDRA-3271)
 * EACH_QUORUM is only supported for writes (CASSANDRA-3272)
 * replace compactionlock use in schema migration by checking CFS.isValid
   (CASSANDRA-3116)
 * recognize that "SELECT first ... *" isn't really "SELECT *" (CASSANDRA-3445)
 * Use faster bytes comparison (CASSANDRA-3434)
 * Bulk loader is no longer a fat client, (HADOOP) bulk load output format
   (CASSANDRA-3045)
 * (Hadoop) add support for KeyRange.filter
 * remove assumption that keys and token are in bijection
   (CASSANDRA-1034, 3574, 3604)
 * always remove endpoints from delevery queue in HH (CASSANDRA-3546)
 * fix race between cf flush and its 2ndary indexes flush (CASSANDRA-3547)
 * fix potential race in AES when a repair fails (CASSANDRA-3548)
 * Remove columns shadowed by a deleted container even when we cannot purge
   (CASSANDRA-3538)
 * Improve memtable slice iteration performance (CASSANDRA-3545)
 * more efficient allocation of small bloom filters (CASSANDRA-3618)
 * Use separate writer thread in SSTableSimpleUnsortedWriter (CASSANDRA-3619)
 * fsync the directory after new sstable or commitlog segment are created (CASSANDRA-3250)
 * fix minor issues reported by FindBugs (CASSANDRA-3658)
 * global key/row caches (CASSANDRA-3143, 3849)
 * optimize memtable iteration during range scan (CASSANDRA-3638)
 * introduce 'crc_check_chance' in CompressionParameters to support
   a checksum percentage checking chance similarly to read-repair (CASSANDRA-3611)
 * a way to deactivate global key/row cache on per-CF basis (CASSANDRA-3667)
 * fix LeveledCompactionStrategy broken because of generation pre-allocation
   in LeveledManifest (CASSANDRA-3691)
 * finer-grained control over data directories (CASSANDRA-2749)
 * Fix ClassCastException during hinted handoff (CASSANDRA-3694)
 * Upgrade Thrift to 0.7 (CASSANDRA-3213)
 * Make stress.java insert operation to use microseconds (CASSANDRA-3725)
 * Allows (internally) doing a range query with a limit of columns instead of
   rows (CASSANDRA-3742)
 * Allow rangeSlice queries to be start/end inclusive/exclusive (CASSANDRA-3749)
 * Fix BulkLoader to support new SSTable layout and add stream
   throttling to prevent an NPE when there is no yaml config (CASSANDRA-3752)
 * Allow concurrent schema migrations (CASSANDRA-1391, 3832)
 * Add SnapshotCommand to trigger snapshot on remote node (CASSANDRA-3721)
 * Make CFMetaData conversions to/from thrift/native schema inverses
   (CASSANDRA_3559)
 * Add initial code for CQL 3.0-beta (CASSANDRA-2474, 3781, 3753)
 * Add wide row support for ColumnFamilyInputFormat (CASSANDRA-3264)
 * Allow extending CompositeType comparator (CASSANDRA-3657)
 * Avoids over-paging during get_count (CASSANDRA-3798)
 * Add new command to rebuild a node without (repair) merkle tree calculations
   (CASSANDRA-3483, 3922)
 * respect not only row cache capacity but caching mode when
   trying to read data (CASSANDRA-3812)
 * fix system tests (CASSANDRA-3827)
 * CQL support for altering row key type in ALTER TABLE (CASSANDRA-3781)
 * turn compression on by default (CASSANDRA-3871)
 * make hexToBytes refuse invalid input (CASSANDRA-2851)
 * Make secondary indexes CF inherit compression and compaction from their
   parent CF (CASSANDRA-3877)
 * Finish cleanup up tombstone purge code (CASSANDRA-3872)
 * Avoid NPE on aboarted stream-out sessions (CASSANDRA-3904)
 * BulkRecordWriter throws NPE for counter columns (CASSANDRA-3906)
 * Support compression using BulkWriter (CASSANDRA-3907)


1.0.8
 * fix race between cleanup and flush on secondary index CFSes (CASSANDRA-3712)
 * avoid including non-queried nodes in rangeslice read repair
   (CASSANDRA-3843)
 * Only snapshot CF being compacted for snapshot_before_compaction 
   (CASSANDRA-3803)
 * Log active compactions in StatusLogger (CASSANDRA-3703)
 * Compute more accurate compaction score per level (CASSANDRA-3790)
 * Return InvalidRequest when using a keyspace that doesn't exist
   (CASSANDRA-3764)
 * disallow user modification of System keyspace (CASSANDRA-3738)
 * allow using sstable2json on secondary index data (CASSANDRA-3738)
 * (cqlsh) add DESCRIBE COLUMNFAMILIES (CASSANDRA-3586)
 * (cqlsh) format blobs correctly and use colors to improve output
   readability (CASSANDRA-3726)
 * synchronize BiMap of bootstrapping tokens (CASSANDRA-3417)
 * show index options in CLI (CASSANDRA-3809)
 * add optional socket timeout for streaming (CASSANDRA-3838)
 * fix truncate not to leave behind non-CFS backed secondary indexes
   (CASSANDRA-3844)
 * make CLI `show schema` to use output stream directly instead
   of StringBuilder (CASSANDRA-3842)
 * remove the wait on hint future during write (CASSANDRA-3870)
 * (cqlsh) ignore missing CfDef opts (CASSANDRA-3933)
 * (cqlsh) look for cqlshlib relative to realpath (CASSANDRA-3767)
 * Fix short read protection (CASSANDRA-3934)
 * Make sure infered and actual schema match (CASSANDRA-3371)
 * Fix NPE during HH delivery (CASSANDRA-3677)
 * Don't put boostrapping node in 'hibernate' status (CASSANDRA-3737)
 * Fix double quotes in windows bat files (CASSANDRA-3744)
 * Fix bad validator lookup (CASSANDRA-3789)
 * Fix soft reset in EC2MultiRegionSnitch (CASSANDRA-3835)
 * Don't leave zombie connections with THSHA thrift server (CASSANDRA-3867)
 * (cqlsh) fix deserialization of data (CASSANDRA-3874)
 * Fix removetoken force causing an inconsistent state (CASSANDRA-3876)
 * Fix ahndling of some types with Pig (CASSANDRA-3886)
 * Don't allow to drop the system keyspace (CASSANDRA-3759)
 * Make Pig deletes disabled by default and configurable (CASSANDRA-3628)
Merged from 0.8:
 * (Pig) fix CassandraStorage to use correct comparator in Super ColumnFamily
   case (CASSANDRA-3251)
 * fix thread safety issues in commitlog replay, primarily affecting
   systems with many (100s) of CF definitions (CASSANDRA-3751)
 * Fix relevant tombstone ignored with super columns (CASSANDRA-3875)


1.0.7
 * fix regression in HH page size calculation (CASSANDRA-3624)
 * retry failed stream on IOException (CASSANDRA-3686)
 * allow configuring bloom_filter_fp_chance (CASSANDRA-3497)
 * attempt hint delivery every ten minutes, or when failure detector
   notifies us that a node is back up, whichever comes first.  hint
   handoff throttle delay default changed to 1ms, from 50 (CASSANDRA-3554)
 * add nodetool setstreamthroughput (CASSANDRA-3571)
 * fix assertion when dropping a columnfamily with no sstables (CASSANDRA-3614)
 * more efficient allocation of small bloom filters (CASSANDRA-3618)
 * CLibrary.createHardLinkWithExec() to check for errors (CASSANDRA-3101)
 * Avoid creating empty and non cleaned writer during compaction (CASSANDRA-3616)
 * stop thrift service in shutdown hook so we can quiesce MessagingService
   (CASSANDRA-3335)
 * (CQL) compaction_strategy_options and compression_parameters for
   CREATE COLUMNFAMILY statement (CASSANDRA-3374)
 * Reset min/max compaction threshold when creating size tiered compaction
   strategy (CASSANDRA-3666)
 * Don't ignore IOException during compaction (CASSANDRA-3655)
 * Fix assertion error for CF with gc_grace=0 (CASSANDRA-3579)
 * Shutdown ParallelCompaction reducer executor after use (CASSANDRA-3711)
 * Avoid < 0 value for pending tasks in leveled compaction (CASSANDRA-3693)
 * (Hadoop) Support TimeUUID in Pig CassandraStorage (CASSANDRA-3327)
 * Check schema is ready before continuing boostrapping (CASSANDRA-3629)
 * Catch overflows during parsing of chunk_length_kb (CASSANDRA-3644)
 * Improve stream protocol mismatch errors (CASSANDRA-3652)
 * Avoid multiple thread doing HH to the same target (CASSANDRA-3681)
 * Add JMX property for rp_timeout_in_ms (CASSANDRA-2940)
 * Allow DynamicCompositeType to compare component of different types
   (CASSANDRA-3625)
 * Flush non-cfs backed secondary indexes (CASSANDRA-3659)
 * Secondary Indexes should report memory consumption (CASSANDRA-3155)
 * fix for SelectStatement start/end key are not set correctly
   when a key alias is involved (CASSANDRA-3700)
 * fix CLI `show schema` command insert of an extra comma in
   column_metadata (CASSANDRA-3714)
Merged from 0.8:
 * avoid logging (harmless) exception when GC takes < 1ms (CASSANDRA-3656)
 * prevent new nodes from thinking down nodes are up forever (CASSANDRA-3626)
 * use correct list of replicas for LOCAL_QUORUM reads when read repair
   is disabled (CASSANDRA-3696)
 * block on flush before compacting hints (may prevent OOM) (CASSANDRA-3733)


1.0.6
 * (CQL) fix cqlsh support for replicate_on_write (CASSANDRA-3596)
 * fix adding to leveled manifest after streaming (CASSANDRA-3536)
 * filter out unavailable cipher suites when using encryption (CASSANDRA-3178)
 * (HADOOP) add old-style api support for CFIF and CFRR (CASSANDRA-2799)
 * Support TimeUUIDType column names in Stress.java tool (CASSANDRA-3541)
 * (CQL) INSERT/UPDATE/DELETE/TRUNCATE commands should allow CF names to
   be qualified by keyspace (CASSANDRA-3419)
 * always remove endpoints from delevery queue in HH (CASSANDRA-3546)
 * fix race between cf flush and its 2ndary indexes flush (CASSANDRA-3547)
 * fix potential race in AES when a repair fails (CASSANDRA-3548)
 * fix default value validation usage in CLI SET command (CASSANDRA-3553)
 * Optimize componentsFor method for compaction and startup time
   (CASSANDRA-3532)
 * (CQL) Proper ColumnFamily metadata validation on CREATE COLUMNFAMILY 
   (CASSANDRA-3565)
 * fix compression "chunk_length_kb" option to set correct kb value for 
   thrift/avro (CASSANDRA-3558)
 * fix missing response during range slice repair (CASSANDRA-3551)
 * 'describe ring' moved from CLI to nodetool and available through JMX (CASSANDRA-3220)
 * add back partitioner to sstable metadata (CASSANDRA-3540)
 * fix NPE in get_count for counters (CASSANDRA-3601)
Merged from 0.8:
 * remove invalid assertion that table was opened before dropping it
   (CASSANDRA-3580)
 * range and index scans now only send requests to enough replicas to
   satisfy requested CL + RR (CASSANDRA-3598)
 * use cannonical host for local node in nodetool info (CASSANDRA-3556)
 * remove nonlocal DC write optimization since it only worked with
   CL.ONE or CL.LOCAL_QUORUM (CASSANDRA-3577, 3585)
 * detect misuses of CounterColumnType (CASSANDRA-3422)
 * turn off string interning in json2sstable, take 2 (CASSANDRA-2189)
 * validate compression parameters on add/update of the ColumnFamily 
   (CASSANDRA-3573)
 * Check for 0.0.0.0 is incorrect in CFIF (CASSANDRA-3584)
 * Increase vm.max_map_count in debian packaging (CASSANDRA-3563)
 * gossiper will never add itself to saved endpoints (CASSANDRA-3485)


1.0.5
 * revert CASSANDRA-3407 (see CASSANDRA-3540)
 * fix assertion error while forwarding writes to local nodes (CASSANDRA-3539)


1.0.4
 * fix self-hinting of timed out read repair updates and make hinted handoff
   less prone to OOMing a coordinator (CASSANDRA-3440)
 * expose bloom filter sizes via JMX (CASSANDRA-3495)
 * enforce RP tokens 0..2**127 (CASSANDRA-3501)
 * canonicalize paths exposed through JMX (CASSANDRA-3504)
 * fix "liveSize" stat when sstables are removed (CASSANDRA-3496)
 * add bloom filter FP rates to nodetool cfstats (CASSANDRA-3347)
 * record partitioner in sstable metadata component (CASSANDRA-3407)
 * add new upgradesstables nodetool command (CASSANDRA-3406)
 * skip --debug requirement to see common exceptions in CLI (CASSANDRA-3508)
 * fix incorrect query results due to invalid max timestamp (CASSANDRA-3510)
 * make sstableloader recognize compressed sstables (CASSANDRA-3521)
 * avoids race in OutboundTcpConnection in multi-DC setups (CASSANDRA-3530)
 * use SETLOCAL in cassandra.bat (CASSANDRA-3506)
 * fix ConcurrentModificationException in Table.all() (CASSANDRA-3529)
Merged from 0.8:
 * fix concurrence issue in the FailureDetector (CASSANDRA-3519)
 * fix array out of bounds error in counter shard removal (CASSANDRA-3514)
 * avoid dropping tombstones when they might still be needed to shadow
   data in a different sstable (CASSANDRA-2786)


1.0.3
 * revert name-based query defragmentation aka CASSANDRA-2503 (CASSANDRA-3491)
 * fix invalidate-related test failures (CASSANDRA-3437)
 * add next-gen cqlsh to bin/ (CASSANDRA-3188, 3131, 3493)
 * (CQL) fix handling of rows with no columns (CASSANDRA-3424, 3473)
 * fix querying supercolumns by name returning only a subset of
   subcolumns or old subcolumn versions (CASSANDRA-3446)
 * automatically compute sha1 sum for uncompressed data files (CASSANDRA-3456)
 * fix reading metadata/statistics component for version < h (CASSANDRA-3474)
 * add sstable forward-compatibility (CASSANDRA-3478)
 * report compression ratio in CFSMBean (CASSANDRA-3393)
 * fix incorrect size exception during streaming of counters (CASSANDRA-3481)
 * (CQL) fix for counter decrement syntax (CASSANDRA-3418)
 * Fix race introduced by CASSANDRA-2503 (CASSANDRA-3482)
 * Fix incomplete deletion of delivered hints (CASSANDRA-3466)
 * Avoid rescheduling compactions when no compaction was executed 
   (CASSANDRA-3484)
 * fix handling of the chunk_length_kb compression options (CASSANDRA-3492)
Merged from 0.8:
 * fix updating CF row_cache_provider (CASSANDRA-3414)
 * CFMetaData.convertToThrift method to set RowCacheProvider (CASSANDRA-3405)
 * acquire compactionlock during truncate (CASSANDRA-3399)
 * fix displaying cfdef entries for super columnfamilies (CASSANDRA-3415)
 * Make counter shard merging thread safe (CASSANDRA-3178)
 * Revert CASSANDRA-2855
 * Fix bug preventing the use of efficient cross-DC writes (CASSANDRA-3472)
 * `describe ring` command for CLI (CASSANDRA-3220)
 * (Hadoop) skip empty rows when entire row is requested, redux (CASSANDRA-2855)


1.0.2
 * "defragment" rows for name-based queries under STCS (CASSANDRA-2503)
 * Add timing information to cassandra-cli GET/SET/LIST queries (CASSANDRA-3326)
 * Only create one CompressionMetadata object per sstable (CASSANDRA-3427)
 * cleanup usage of StorageService.setMode() (CASSANDRA-3388)
 * Avoid large array allocation for compressed chunk offsets (CASSANDRA-3432)
 * fix DecimalType bytebuffer marshalling (CASSANDRA-3421)
 * fix bug that caused first column in per row indexes to be ignored 
   (CASSANDRA-3441)
 * add JMX call to clean (failed) repair sessions (CASSANDRA-3316)
 * fix sstableloader reference acquisition bug (CASSANDRA-3438)
 * fix estimated row size regression (CASSANDRA-3451)
 * make sure we don't return more columns than asked (CASSANDRA-3303, 3395)
Merged from 0.8:
 * acquire compactionlock during truncate (CASSANDRA-3399)
 * fix displaying cfdef entries for super columnfamilies (CASSANDRA-3415)


1.0.1
 * acquire references during index build to prevent delete problems
   on Windows (CASSANDRA-3314)
 * describe_ring should include datacenter/topology information (CASSANDRA-2882)
 * Thrift sockets are not properly buffered (CASSANDRA-3261)
 * performance improvement for bytebufferutil compare function (CASSANDRA-3286)
 * add system.versions ColumnFamily (CASSANDRA-3140)
 * reduce network copies (CASSANDRA-3333, 3373)
 * limit nodetool to 32MB of heap (CASSANDRA-3124)
 * (CQL) update parser to accept "timestamp" instead of "date" (CASSANDRA-3149)
 * Fix CLI `show schema` to include "compression_options" (CASSANDRA-3368)
 * Snapshot to include manifest under LeveledCompactionStrategy (CASSANDRA-3359)
 * (CQL) SELECT query should allow CF name to be qualified by keyspace (CASSANDRA-3130)
 * (CQL) Fix internal application error specifying 'using consistency ...'
   in lower case (CASSANDRA-3366)
 * fix Deflate compression when compression actually makes the data bigger
   (CASSANDRA-3370)
 * optimize UUIDGen to avoid lock contention on InetAddress.getLocalHost 
   (CASSANDRA-3387)
 * tolerate index being dropped mid-mutation (CASSANDRA-3334, 3313)
 * CompactionManager is now responsible for checking for new candidates
   post-task execution, enabling more consistent leveled compaction 
   (CASSANDRA-3391)
 * Cache HSHA threads (CASSANDRA-3372)
 * use CF/KS names as snapshot prefix for drop + truncate operations
   (CASSANDRA-2997)
 * Break bloom filters up to avoid heap fragmentation (CASSANDRA-2466)
 * fix cassandra hanging on jsvc stop (CASSANDRA-3302)
 * Avoid leveled compaction getting blocked on errors (CASSANDRA-3408)
 * Make reloading the compaction strategy safe (CASSANDRA-3409)
 * ignore 0.8 hints even if compaction begins before we try to purge
   them (CASSANDRA-3385)
 * remove procrun (bin\daemon) from Cassandra source tree and 
   artifacts (CASSANDRA-3331)
 * make cassandra compile under JDK7 (CASSANDRA-3275)
 * remove dependency of clientutil.jar to FBUtilities (CASSANDRA-3299)
 * avoid truncation errors by using long math on long values (CASSANDRA-3364)
 * avoid clock drift on some Windows machine (CASSANDRA-3375)
 * display cache provider in cli 'describe keyspace' command (CASSANDRA-3384)
 * fix incomplete topology information in describe_ring (CASSANDRA-3403)
 * expire dead gossip states based on time (CASSANDRA-2961)
 * improve CompactionTask extensibility (CASSANDRA-3330)
 * Allow one leveled compaction task to kick off another (CASSANDRA-3363)
 * allow encryption only between datacenters (CASSANDRA-2802)
Merged from 0.8:
 * fix truncate allowing data to be replayed post-restart (CASSANDRA-3297)
 * make iwriter final in IndexWriter to avoid NPE (CASSANDRA-2863)
 * (CQL) update grammar to require key clause in DELETE statement
   (CASSANDRA-3349)
 * (CQL) allow numeric keyspace names in USE statement (CASSANDRA-3350)
 * (Hadoop) skip empty rows when slicing the entire row (CASSANDRA-2855)
 * Fix handling of tombstone by SSTableExport/Import (CASSANDRA-3357)
 * fix ColumnIndexer to use long offsets (CASSANDRA-3358)
 * Improved CLI exceptions (CASSANDRA-3312)
 * Fix handling of tombstone by SSTableExport/Import (CASSANDRA-3357)
 * Only count compaction as active (for throttling) when they have
   successfully acquired the compaction lock (CASSANDRA-3344)
 * Display CLI version string on startup (CASSANDRA-3196)
 * (Hadoop) make CFIF try rpc_address or fallback to listen_address
   (CASSANDRA-3214)
 * (Hadoop) accept comma delimited lists of initial thrift connections
   (CASSANDRA-3185)
 * ColumnFamily min_compaction_threshold should be >= 2 (CASSANDRA-3342)
 * (Pig) add 0.8+ types and key validation type in schema (CASSANDRA-3280)
 * Fix completely removing column metadata using CLI (CASSANDRA-3126)
 * CLI `describe cluster;` output should be on separate lines for separate versions
   (CASSANDRA-3170)
 * fix changing durable_writes keyspace option during CF creation
   (CASSANDRA-3292)
 * avoid locking on update when no indexes are involved (CASSANDRA-3386)
 * fix assertionError during repair with ordered partitioners (CASSANDRA-3369)
 * correctly serialize key_validation_class for avro (CASSANDRA-3391)
 * don't expire counter tombstone after streaming (CASSANDRA-3394)
 * prevent nodes that failed to join from hanging around forever 
   (CASSANDRA-3351)
 * remove incorrect optimization from slice read path (CASSANDRA-3390)
 * Fix race in AntiEntropyService (CASSANDRA-3400)


1.0.0-final
 * close scrubbed sstable fd before deleting it (CASSANDRA-3318)
 * fix bug preventing obsolete commitlog segments from being removed
   (CASSANDRA-3269)
 * tolerate whitespace in seed CDL (CASSANDRA-3263)
 * Change default heap thresholds to max(min(1/2 ram, 1G), min(1/4 ram, 8GB))
   (CASSANDRA-3295)
 * Fix broken CompressedRandomAccessReaderTest (CASSANDRA-3298)
 * (CQL) fix type information returned for wildcard queries (CASSANDRA-3311)
 * add estimated tasks to LeveledCompactionStrategy (CASSANDRA-3322)
 * avoid including compaction cache-warming in keycache stats (CASSANDRA-3325)
 * run compaction and hinted handoff threads at MIN_PRIORITY (CASSANDRA-3308)
 * default hsha thrift server to cpu core count in rpc pool (CASSANDRA-3329)
 * add bin\daemon to binary tarball for Windows service (CASSANDRA-3331)
 * Fix places where uncompressed size of sstables was use in place of the
   compressed one (CASSANDRA-3338)
 * Fix hsha thrift server (CASSANDRA-3346)
 * Make sure repair only stream needed sstables (CASSANDRA-3345)


1.0.0-rc2
 * Log a meaningful warning when a node receives a message for a repair session
   that doesn't exist anymore (CASSANDRA-3256)
 * test for NUMA policy support as well as numactl presence (CASSANDRA-3245)
 * Fix FD leak when internode encryption is enabled (CASSANDRA-3257)
 * Remove incorrect assertion in mergeIterator (CASSANDRA-3260)
 * FBUtilities.hexToBytes(String) to throw NumberFormatException when string
   contains non-hex characters (CASSANDRA-3231)
 * Keep SimpleSnitch proximity ordering unchanged from what the Strategy
   generates, as intended (CASSANDRA-3262)
 * remove Scrub from compactionstats when finished (CASSANDRA-3255)
 * fix counter entry in jdbc TypesMap (CASSANDRA-3268)
 * fix full queue scenario for ParallelCompactionIterator (CASSANDRA-3270)
 * fix bootstrap process (CASSANDRA-3285)
 * don't try delivering hints if when there isn't any (CASSANDRA-3176)
 * CLI documentation change for ColumnFamily `compression_options` (CASSANDRA-3282)
 * ignore any CF ids sent by client for adding CF/KS (CASSANDRA-3288)
 * remove obsolete hints on first startup (CASSANDRA-3291)
 * use correct ISortedColumns for time-optimized reads (CASSANDRA-3289)
 * Evict gossip state immediately when a token is taken over by a new IP 
   (CASSANDRA-3259)


1.0.0-rc1
 * Update CQL to generate microsecond timestamps by default (CASSANDRA-3227)
 * Fix counting CFMetadata towards Memtable liveRatio (CASSANDRA-3023)
 * Kill server on wrapped OOME such as from FileChannel.map (CASSANDRA-3201)
 * remove unnecessary copy when adding to row cache (CASSANDRA-3223)
 * Log message when a full repair operation completes (CASSANDRA-3207)
 * Fix streamOutSession keeping sstables references forever if the remote end
   dies (CASSANDRA-3216)
 * Remove dynamic_snitch boolean from example configuration (defaulting to 
   true) and set default badness threshold to 0.1 (CASSANDRA-3229)
 * Base choice of random or "balanced" token on bootstrap on whether
   schema definitions were found (CASSANDRA-3219)
 * Fixes for LeveledCompactionStrategy score computation, prioritization,
   scheduling, and performance (CASSANDRA-3224, 3234)
 * parallelize sstable open at server startup (CASSANDRA-2988)
 * fix handling of exceptions writing to OutboundTcpConnection (CASSANDRA-3235)
 * Allow using quotes in "USE <keyspace>;" CLI command (CASSANDRA-3208)
 * Don't allow any cache loading exceptions to halt startup (CASSANDRA-3218)
 * Fix sstableloader --ignores option (CASSANDRA-3247)
 * File descriptor limit increased in packaging (CASSANDRA-3206)
 * Fix deadlock in commit log during flush (CASSANDRA-3253) 


1.0.0-beta1
 * removed binarymemtable (CASSANDRA-2692)
 * add commitlog_total_space_in_mb to prevent fragmented logs (CASSANDRA-2427)
 * removed commitlog_rotation_threshold_in_mb configuration (CASSANDRA-2771)
 * make AbstractBounds.normalize de-overlapp overlapping ranges (CASSANDRA-2641)
 * replace CollatingIterator, ReducingIterator with MergeIterator 
   (CASSANDRA-2062)
 * Fixed the ability to set compaction strategy in cli using create column 
   family command (CASSANDRA-2778)
 * clean up tmp files after failed compaction (CASSANDRA-2468)
 * restrict repair streaming to specific columnfamilies (CASSANDRA-2280)
 * don't bother persisting columns shadowed by a row tombstone (CASSANDRA-2589)
 * reset CF and SC deletion times after gc_grace (CASSANDRA-2317)
 * optimize away seek when compacting wide rows (CASSANDRA-2879)
 * single-pass streaming (CASSANDRA-2677, 2906, 2916, 3003)
 * use reference counting for deleting sstables instead of relying on GC
   (CASSANDRA-2521, 3179)
 * store hints as serialized mutations instead of pointers to data row
   (CASSANDRA-2045)
 * store hints in the coordinator node instead of in the closest replica 
   (CASSANDRA-2914)
 * add row_cache_keys_to_save CF option (CASSANDRA-1966)
 * check column family validity in nodetool repair (CASSANDRA-2933)
 * use lazy initialization instead of class initialization in NodeId
   (CASSANDRA-2953)
 * add paging to get_count (CASSANDRA-2894)
 * fix "short reads" in [multi]get (CASSANDRA-2643, 3157, 3192)
 * add optional compression for sstables (CASSANDRA-47, 2994, 3001, 3128)
 * add scheduler JMX metrics (CASSANDRA-2962)
 * add block level checksum for compressed data (CASSANDRA-1717)
 * make column family backed column map pluggable and introduce unsynchronized
   ArrayList backed one to speedup reads (CASSANDRA-2843, 3165, 3205)
 * refactoring of the secondary index api (CASSANDRA-2982)
 * make CL > ONE reads wait for digest reconciliation before returning
   (CASSANDRA-2494)
 * fix missing logging for some exceptions (CASSANDRA-2061)
 * refactor and optimize ColumnFamilyStore.files(...) and Descriptor.fromFilename(String)
   and few other places responsible for work with SSTable files (CASSANDRA-3040)
 * Stop reading from sstables once we know we have the most recent columns,
   for query-by-name requests (CASSANDRA-2498)
 * Add query-by-column mode to stress.java (CASSANDRA-3064)
 * Add "install" command to cassandra.bat (CASSANDRA-292)
 * clean up KSMetadata, CFMetadata from unnecessary
   Thrift<->Avro conversion methods (CASSANDRA-3032)
 * Add timeouts to client request schedulers (CASSANDRA-3079, 3096)
 * Cli to use hashes rather than array of hashes for strategy options (CASSANDRA-3081)
 * LeveledCompactionStrategy (CASSANDRA-1608, 3085, 3110, 3087, 3145, 3154, 3182)
 * Improvements of the CLI `describe` command (CASSANDRA-2630)
 * reduce window where dropped CF sstables may not be deleted (CASSANDRA-2942)
 * Expose gossip/FD info to JMX (CASSANDRA-2806)
 * Fix streaming over SSL when compressed SSTable involved (CASSANDRA-3051)
 * Add support for pluggable secondary index implementations (CASSANDRA-3078)
 * remove compaction_thread_priority setting (CASSANDRA-3104)
 * generate hints for replicas that timeout, not just replicas that are known
   to be down before starting (CASSANDRA-2034)
 * Add throttling for internode streaming (CASSANDRA-3080)
 * make the repair of a range repair all replica (CASSANDRA-2610, 3194)
 * expose the ability to repair the first range (as returned by the
   partitioner) of a node (CASSANDRA-2606)
 * Streams Compression (CASSANDRA-3015)
 * add ability to use multiple threads during a single compaction
   (CASSANDRA-2901)
 * make AbstractBounds.normalize support overlapping ranges (CASSANDRA-2641)
 * fix of the CQL count() behavior (CASSANDRA-3068)
 * use TreeMap backed column families for the SSTable simple writers
   (CASSANDRA-3148)
 * fix inconsistency of the CLI syntax when {} should be used instead of [{}]
   (CASSANDRA-3119)
 * rename CQL type names to match expected SQL behavior (CASSANDRA-3149, 3031)
 * Arena-based allocation for memtables (CASSANDRA-2252, 3162, 3163, 3168)
 * Default RR chance to 0.1 (CASSANDRA-3169)
 * Add RowLevel support to secondary index API (CASSANDRA-3147)
 * Make SerializingCacheProvider the default if JNA is available (CASSANDRA-3183)
 * Fix backwards compatibilty for CQL memtable properties (CASSANDRA-3190)
 * Add five-minute delay before starting compactions on a restarted server
   (CASSANDRA-3181)
 * Reduce copies done for intra-host messages (CASSANDRA-1788, 3144)
 * support of compaction strategy option for stress.java (CASSANDRA-3204)
 * make memtable throughput and column count thresholds no-ops (CASSANDRA-2449)
 * Return schema information along with the resultSet in CQL (CASSANDRA-2734)
 * Add new DecimalType (CASSANDRA-2883)
 * Fix assertion error in RowRepairResolver (CASSANDRA-3156)
 * Reduce unnecessary high buffer sizes (CASSANDRA-3171)
 * Pluggable compaction strategy (CASSANDRA-1610)
 * Add new broadcast_address config option (CASSANDRA-2491)


0.8.7
 * Kill server on wrapped OOME such as from FileChannel.map (CASSANDRA-3201)
 * Allow using quotes in "USE <keyspace>;" CLI command (CASSANDRA-3208)
 * Log message when a full repair operation completes (CASSANDRA-3207)
 * Don't allow any cache loading exceptions to halt startup (CASSANDRA-3218)
 * Fix sstableloader --ignores option (CASSANDRA-3247)
 * File descriptor limit increased in packaging (CASSANDRA-3206)
 * Log a meaningfull warning when a node receive a message for a repair session
   that doesn't exist anymore (CASSANDRA-3256)
 * Fix FD leak when internode encryption is enabled (CASSANDRA-3257)
 * FBUtilities.hexToBytes(String) to throw NumberFormatException when string
   contains non-hex characters (CASSANDRA-3231)
 * Keep SimpleSnitch proximity ordering unchanged from what the Strategy
   generates, as intended (CASSANDRA-3262)
 * remove Scrub from compactionstats when finished (CASSANDRA-3255)
 * Fix tool .bat files when CASSANDRA_HOME contains spaces (CASSANDRA-3258)
 * Force flush of status table when removing/updating token (CASSANDRA-3243)
 * Evict gossip state immediately when a token is taken over by a new IP (CASSANDRA-3259)
 * Fix bug where the failure detector can take too long to mark a host
   down (CASSANDRA-3273)
 * (Hadoop) allow wrapping ranges in queries (CASSANDRA-3137)
 * (Hadoop) check all interfaces for a match with split location
   before falling back to random replica (CASSANDRA-3211)
 * (Hadoop) Make Pig storage handle implements LoadMetadata (CASSANDRA-2777)
 * (Hadoop) Fix exception during PIG 'dump' (CASSANDRA-2810)
 * Fix stress COUNTER_GET option (CASSANDRA-3301)
 * Fix missing fields in CLI `show schema` output (CASSANDRA-3304)
 * Nodetool no longer leaks threads and closes JMX connections (CASSANDRA-3309)
 * fix truncate allowing data to be replayed post-restart (CASSANDRA-3297)
 * Move SimpleAuthority and SimpleAuthenticator to examples (CASSANDRA-2922)
 * Fix handling of tombstone by SSTableExport/Import (CASSANDRA-3357)
 * Fix transposition in cfHistograms (CASSANDRA-3222)
 * Allow using number as DC name when creating keyspace in CQL (CASSANDRA-3239)
 * Force flush of system table after updating/removing a token (CASSANDRA-3243)


0.8.6
 * revert CASSANDRA-2388
 * change TokenRange.endpoints back to listen/broadcast address to match
   pre-1777 behavior, and add TokenRange.rpc_endpoints instead (CASSANDRA-3187)
 * avoid trying to watch cassandra-topology.properties when loaded from jar
   (CASSANDRA-3138)
 * prevent users from creating keyspaces with LocalStrategy replication
   (CASSANDRA-3139)
 * fix CLI `show schema;` to output correct keyspace definition statement
   (CASSANDRA-3129)
 * CustomTThreadPoolServer to log TTransportException at DEBUG level
   (CASSANDRA-3142)
 * allow topology sort to work with non-unique rack names between 
   datacenters (CASSANDRA-3152)
 * Improve caching of same-version Messages on digest and repair paths
   (CASSANDRA-3158)
 * Randomize choice of first replica for counter increment (CASSANDRA-2890)
 * Fix using read_repair_chance instead of merge_shard_change (CASSANDRA-3202)
 * Avoid streaming data to nodes that already have it, on move as well as
   decommission (CASSANDRA-3041)
 * Fix divide by zero error in GCInspector (CASSANDRA-3164)
 * allow quoting of the ColumnFamily name in CLI `create column family`
   statement (CASSANDRA-3195)
 * Fix rolling upgrade from 0.7 to 0.8 problem (CASSANDRA-3166)
 * Accomodate missing encryption_options in IncomingTcpConnection.stream
   (CASSANDRA-3212)


0.8.5
 * fix NPE when encryption_options is unspecified (CASSANDRA-3007)
 * include column name in validation failure exceptions (CASSANDRA-2849)
 * make sure truncate clears out the commitlog so replay won't re-
   populate with truncated data (CASSANDRA-2950)
 * fix NPE when debug logging is enabled and dropped CF is present
   in a commitlog segment (CASSANDRA-3021)
 * fix cassandra.bat when CASSANDRA_HOME contains spaces (CASSANDRA-2952)
 * fix to SSTableSimpleUnsortedWriter bufferSize calculation (CASSANDRA-3027)
 * make cleanup and normal compaction able to skip empty rows
   (rows containing nothing but expired tombstones) (CASSANDRA-3039)
 * work around native memory leak in com.sun.management.GarbageCollectorMXBean
   (CASSANDRA-2868)
 * validate that column names in column_metadata are not equal to key_alias
   on create/update of the ColumnFamily and CQL 'ALTER' statement (CASSANDRA-3036)
 * return an InvalidRequestException if an indexed column is assigned
   a value larger than 64KB (CASSANDRA-3057)
 * fix of numeric-only and string column names handling in CLI "drop index" 
   (CASSANDRA-3054)
 * prune index scan resultset back to original request for lazy
   resultset expansion case (CASSANDRA-2964)
 * (Hadoop) fail jobs when Cassandra node has failed but TaskTracker
   has not (CASSANDRA-2388)
 * fix dynamic snitch ignoring nodes when read_repair_chance is zero
   (CASSANDRA-2662)
 * avoid retaining references to dropped CFS objects in 
   CompactionManager.estimatedCompactions (CASSANDRA-2708)
 * expose rpc timeouts per host in MessagingServiceMBean (CASSANDRA-2941)
 * avoid including cwd in classpath for deb and rpm packages (CASSANDRA-2881)
 * remove gossip state when a new IP takes over a token (CASSANDRA-3071)
 * allow sstable2json to work on index sstable files (CASSANDRA-3059)
 * always hint counters (CASSANDRA-3099)
 * fix log4j initialization in EmbeddedCassandraService (CASSANDRA-2857)
 * remove gossip state when a new IP takes over a token (CASSANDRA-3071)
 * work around native memory leak in com.sun.management.GarbageCollectorMXBean
    (CASSANDRA-2868)
 * fix UnavailableException with writes at CL.EACH_QUORM (CASSANDRA-3084)
 * fix parsing of the Keyspace and ColumnFamily names in numeric
   and string representations in CLI (CASSANDRA-3075)
 * fix corner cases in Range.differenceToFetch (CASSANDRA-3084)
 * fix ip address String representation in the ring cache (CASSANDRA-3044)
 * fix ring cache compatibility when mixing pre-0.8.4 nodes with post-
   in the same cluster (CASSANDRA-3023)
 * make repair report failure when a node participating dies (instead of
   hanging forever) (CASSANDRA-2433)
 * fix handling of the empty byte buffer by ReversedType (CASSANDRA-3111)
 * Add validation that Keyspace names are case-insensitively unique (CASSANDRA-3066)
 * catch invalid key_validation_class before instantiating UpdateColumnFamily (CASSANDRA-3102)
 * make Range and Bounds objects client-safe (CASSANDRA-3108)
 * optionally skip log4j configuration (CASSANDRA-3061)
 * bundle sstableloader with the debian package (CASSANDRA-3113)
 * don't try to build secondary indexes when there is none (CASSANDRA-3123)
 * improve SSTableSimpleUnsortedWriter speed for large rows (CASSANDRA-3122)
 * handle keyspace arguments correctly in nodetool snapshot (CASSANDRA-3038)
 * Fix SSTableImportTest on windows (CASSANDRA-3043)
 * expose compactionThroughputMbPerSec through JMX (CASSANDRA-3117)
 * log keyspace and CF of large rows being compacted


0.8.4
 * change TokenRing.endpoints to be a list of rpc addresses instead of 
   listen/broadcast addresses (CASSANDRA-1777)
 * include files-to-be-streamed in StreamInSession.getSources (CASSANDRA-2972)
 * use JAVA env var in cassandra-env.sh (CASSANDRA-2785, 2992)
 * avoid doing read for no-op replicate-on-write at CL=1 (CASSANDRA-2892)
 * refuse counter write for CL.ANY (CASSANDRA-2990)
 * switch back to only logging recent dropped messages (CASSANDRA-3004)
 * always deserialize RowMutation for counters (CASSANDRA-3006)
 * ignore saved replication_factor strategy_option for NTS (CASSANDRA-3011)
 * make sure pre-truncate CL segments are discarded (CASSANDRA-2950)


0.8.3
 * add ability to drop local reads/writes that are going to timeout
   (CASSANDRA-2943)
 * revamp token removal process, keep gossip states for 3 days (CASSANDRA-2496)
 * don't accept extra args for 0-arg nodetool commands (CASSANDRA-2740)
 * log unavailableexception details at debug level (CASSANDRA-2856)
 * expose data_dir though jmx (CASSANDRA-2770)
 * don't include tmp files as sstable when create cfs (CASSANDRA-2929)
 * log Java classpath on startup (CASSANDRA-2895)
 * keep gossipped version in sync with actual on migration coordinator 
   (CASSANDRA-2946)
 * use lazy initialization instead of class initialization in NodeId
   (CASSANDRA-2953)
 * check column family validity in nodetool repair (CASSANDRA-2933)
 * speedup bytes to hex conversions dramatically (CASSANDRA-2850)
 * Flush memtables on shutdown when durable writes are disabled 
   (CASSANDRA-2958)
 * improved POSIX compatibility of start scripts (CASsANDRA-2965)
 * add counter support to Hadoop InputFormat (CASSANDRA-2981)
 * fix bug where dirty commitlog segments were removed (and avoid keeping 
   segments with no post-flush activity permanently dirty) (CASSANDRA-2829)
 * fix throwing exception with batch mutation of counter super columns
   (CASSANDRA-2949)
 * ignore system tables during repair (CASSANDRA-2979)
 * throw exception when NTS is given replication_factor as an option
   (CASSANDRA-2960)
 * fix assertion error during compaction of counter CFs (CASSANDRA-2968)
 * avoid trying to create index names, when no index exists (CASSANDRA-2867)
 * don't sample the system table when choosing a bootstrap token
   (CASSANDRA-2825)
 * gossiper notifies of local state changes (CASSANDRA-2948)
 * add asynchronous and half-sync/half-async (hsha) thrift servers 
   (CASSANDRA-1405)
 * fix potential use of free'd native memory in SerializingCache 
   (CASSANDRA-2951)
 * prune index scan resultset back to original request for lazy
   resultset expansion case (CASSANDRA-2964)
 * (Hadoop) fail jobs when Cassandra node has failed but TaskTracker
    has not (CASSANDRA-2388)


0.8.2
 * CQL: 
   - include only one row per unique key for IN queries (CASSANDRA-2717)
   - respect client timestamp on full row deletions (CASSANDRA-2912)
 * improve thread-safety in StreamOutSession (CASSANDRA-2792)
 * allow deleting a row and updating indexed columns in it in the
   same mutation (CASSANDRA-2773)
 * Expose number of threads blocked on submitting memtable to flush
   in JMX (CASSANDRA-2817)
 * add ability to return "endpoints" to nodetool (CASSANDRA-2776)
 * Add support for multiple (comma-delimited) coordinator addresses
   to ColumnFamilyInputFormat (CASSANDRA-2807)
 * fix potential NPE while scheduling read repair for range slice
   (CASSANDRA-2823)
 * Fix race in SystemTable.getCurrentLocalNodeId (CASSANDRA-2824)
 * Correctly set default for replicate_on_write (CASSANDRA-2835)
 * improve nodetool compactionstats formatting (CASSANDRA-2844)
 * fix index-building status display (CASSANDRA-2853)
 * fix CLI perpetuating obsolete KsDef.replication_factor (CASSANDRA-2846)
 * improve cli treatment of multiline comments (CASSANDRA-2852)
 * handle row tombstones correctly in EchoedRow (CASSANDRA-2786)
 * add MessagingService.get[Recently]DroppedMessages and
   StorageService.getExceptionCount (CASSANDRA-2804)
 * fix possibility of spurious UnavailableException for LOCAL_QUORUM
   reads with dynamic snitch + read repair disabled (CASSANDRA-2870)
 * add ant-optional as dependence for the debian package (CASSANDRA-2164)
 * add option to specify limit for get_slice in the CLI (CASSANDRA-2646)
 * decrease HH page size (CASSANDRA-2832)
 * reset cli keyspace after dropping the current one (CASSANDRA-2763)
 * add KeyRange option to Hadoop inputformat (CASSANDRA-1125)
 * fix protocol versioning (CASSANDRA-2818, 2860)
 * support spaces in path to log4j configuration (CASSANDRA-2383)
 * avoid including inferred types in CF update (CASSANDRA-2809)
 * fix JMX bulkload call (CASSANDRA-2908)
 * fix updating KS with durable_writes=false (CASSANDRA-2907)
 * add simplified facade to SSTableWriter for bulk loading use
   (CASSANDRA-2911)
 * fix re-using index CF sstable names after drop/recreate (CASSANDRA-2872)
 * prepend CF to default index names (CASSANDRA-2903)
 * fix hint replay (CASSANDRA-2928)
 * Properly synchronize repair's merkle tree computation (CASSANDRA-2816)


0.8.1
 * CQL:
   - support for insert, delete in BATCH (CASSANDRA-2537)
   - support for IN to SELECT, UPDATE (CASSANDRA-2553)
   - timestamp support for INSERT, UPDATE, and BATCH (CASSANDRA-2555)
   - TTL support (CASSANDRA-2476)
   - counter support (CASSANDRA-2473)
   - ALTER COLUMNFAMILY (CASSANDRA-1709)
   - DROP INDEX (CASSANDRA-2617)
   - add SCHEMA/TABLE as aliases for KS/CF (CASSANDRA-2743)
   - server handles wait-for-schema-agreement (CASSANDRA-2756)
   - key alias support (CASSANDRA-2480)
 * add support for comparator parameters and a generic ReverseType
   (CASSANDRA-2355)
 * add CompositeType and DynamicCompositeType (CASSANDRA-2231)
 * optimize batches containing multiple updates to the same row
   (CASSANDRA-2583)
 * adjust hinted handoff page size to avoid OOM with large columns 
   (CASSANDRA-2652)
 * mark BRAF buffer invalid post-flush so we don't re-flush partial
   buffers again, especially on CL writes (CASSANDRA-2660)
 * add DROP INDEX support to CLI (CASSANDRA-2616)
 * don't perform HH to client-mode [storageproxy] nodes (CASSANDRA-2668)
 * Improve forceDeserialize/getCompactedRow encapsulation (CASSANDRA-2659)
 * Don't write CounterUpdateColumn to disk in tests (CASSANDRA-2650)
 * Add sstable bulk loading utility (CASSANDRA-1278)
 * avoid replaying hints to dropped columnfamilies (CASSANDRA-2685)
 * add placeholders for missing rows in range query pseudo-RR (CASSANDRA-2680)
 * remove no-op HHOM.renameHints (CASSANDRA-2693)
 * clone super columns to avoid modifying them during flush (CASSANDRA-2675)
 * allow writes to bypass the commitlog for certain keyspaces (CASSANDRA-2683)
 * avoid NPE when bypassing commitlog during memtable flush (CASSANDRA-2781)
 * Added support for making bootstrap retry if nodes flap (CASSANDRA-2644)
 * Added statusthrift to nodetool to report if thrift server is running (CASSANDRA-2722)
 * Fixed rows being cached if they do not exist (CASSANDRA-2723)
 * Support passing tableName and cfName to RowCacheProviders (CASSANDRA-2702)
 * close scrub file handles (CASSANDRA-2669)
 * throttle migration replay (CASSANDRA-2714)
 * optimize column serializer creation (CASSANDRA-2716)
 * Added support for making bootstrap retry if nodes flap (CASSANDRA-2644)
 * Added statusthrift to nodetool to report if thrift server is running
   (CASSANDRA-2722)
 * Fixed rows being cached if they do not exist (CASSANDRA-2723)
 * fix truncate/compaction race (CASSANDRA-2673)
 * workaround large resultsets causing large allocation retention
   by nio sockets (CASSANDRA-2654)
 * fix nodetool ring use with Ec2Snitch (CASSANDRA-2733)
 * fix removing columns and subcolumns that are supressed by a row or
   supercolumn tombstone during replica resolution (CASSANDRA-2590)
 * support sstable2json against snapshot sstables (CASSANDRA-2386)
 * remove active-pull schema requests (CASSANDRA-2715)
 * avoid marking entire list of sstables as actively being compacted
   in multithreaded compaction (CASSANDRA-2765)
 * seek back after deserializing a row to update cache with (CASSANDRA-2752)
 * avoid skipping rows in scrub for counter column family (CASSANDRA-2759)
 * fix ConcurrentModificationException in repair when dealing with 0.7 node
   (CASSANDRA-2767)
 * use threadsafe collections for StreamInSession (CASSANDRA-2766)
 * avoid infinite loop when creating merkle tree (CASSANDRA-2758)
 * avoids unmarking compacting sstable prematurely in cleanup (CASSANDRA-2769)
 * fix NPE when the commit log is bypassed (CASSANDRA-2718)
 * don't throw an exception in SS.isRPCServerRunning (CASSANDRA-2721)
 * make stress.jar executable (CASSANDRA-2744)
 * add daemon mode to java stress (CASSANDRA-2267)
 * expose the DC and rack of a node through JMX and nodetool ring (CASSANDRA-2531)
 * fix cache mbean getSize (CASSANDRA-2781)
 * Add Date, Float, Double, and Boolean types (CASSANDRA-2530)
 * Add startup flag to renew counter node id (CASSANDRA-2788)
 * add jamm agent to cassandra.bat (CASSANDRA-2787)
 * fix repair hanging if a neighbor has nothing to send (CASSANDRA-2797)
 * purge tombstone even if row is in only one sstable (CASSANDRA-2801)
 * Fix wrong purge of deleted cf during compaction (CASSANDRA-2786)
 * fix race that could result in Hadoop writer failing to throw an
   exception encountered after close() (CASSANDRA-2755)
 * fix scan wrongly throwing assertion error (CASSANDRA-2653)
 * Always use even distribution for merkle tree with RandomPartitionner
   (CASSANDRA-2841)
 * fix describeOwnership for OPP (CASSANDRA-2800)
 * ensure that string tokens do not contain commas (CASSANDRA-2762)


0.8.0-final
 * fix CQL grammar warning and cqlsh regression from CASSANDRA-2622
 * add ant generate-cql-html target (CASSANDRA-2526)
 * update CQL consistency levels (CASSANDRA-2566)
 * debian packaging fixes (CASSANDRA-2481, 2647)
 * fix UUIDType, IntegerType for direct buffers (CASSANDRA-2682, 2684)
 * switch to native Thrift for Hadoop map/reduce (CASSANDRA-2667)
 * fix StackOverflowError when building from eclipse (CASSANDRA-2687)
 * only provide replication_factor to strategy_options "help" for
   SimpleStrategy, OldNetworkTopologyStrategy (CASSANDRA-2678, 2713)
 * fix exception adding validators to non-string columns (CASSANDRA-2696)
 * avoid instantiating DatabaseDescriptor in JDBC (CASSANDRA-2694)
 * fix potential stack overflow during compaction (CASSANDRA-2626)
 * clone super columns to avoid modifying them during flush (CASSANDRA-2675)
 * reset underlying iterator in EchoedRow constructor (CASSANDRA-2653)


0.8.0-rc1
 * faster flushes and compaction from fixing excessively pessimistic 
   rebuffering in BRAF (CASSANDRA-2581)
 * fix returning null column values in the python cql driver (CASSANDRA-2593)
 * fix merkle tree splitting exiting early (CASSANDRA-2605)
 * snapshot_before_compaction directory name fix (CASSANDRA-2598)
 * Disable compaction throttling during bootstrap (CASSANDRA-2612) 
 * fix CQL treatment of > and < operators in range slices (CASSANDRA-2592)
 * fix potential double-application of counter updates on commitlog replay
   by moving replay position from header to sstable metadata (CASSANDRA-2419)
 * JDBC CQL driver exposes getColumn for access to timestamp
 * JDBC ResultSetMetadata properties added to AbstractType
 * r/m clustertool (CASSANDRA-2607)
 * add support for presenting row key as a column in CQL result sets 
   (CASSANDRA-2622)
 * Don't allow {LOCAL|EACH}_QUORUM unless strategy is NTS (CASSANDRA-2627)
 * validate keyspace strategy_options during CQL create (CASSANDRA-2624)
 * fix empty Result with secondary index when limit=1 (CASSANDRA-2628)
 * Fix regression where bootstrapping a node with no schema fails
   (CASSANDRA-2625)
 * Allow removing LocationInfo sstables (CASSANDRA-2632)
 * avoid attempting to replay mutations from dropped keyspaces (CASSANDRA-2631)
 * avoid using cached position of a key when GT is requested (CASSANDRA-2633)
 * fix counting bloom filter true positives (CASSANDRA-2637)
 * initialize local ep state prior to gossip startup if needed (CASSANDRA-2638)
 * fix counter increment lost after restart (CASSANDRA-2642)
 * add quote-escaping via backslash to CLI (CASSANDRA-2623)
 * fix pig example script (CASSANDRA-2487)
 * fix dynamic snitch race in adding latencies (CASSANDRA-2618)
 * Start/stop cassandra after more important services such as mdadm in
   debian packaging (CASSANDRA-2481)


0.8.0-beta2
 * fix NPE compacting index CFs (CASSANDRA-2528)
 * Remove checking all column families on startup for compaction candidates 
   (CASSANDRA-2444)
 * validate CQL create keyspace options (CASSANDRA-2525)
 * fix nodetool setcompactionthroughput (CASSANDRA-2550)
 * move	gossip heartbeat back to its own thread (CASSANDRA-2554)
 * validate cql TRUNCATE columnfamily before truncating (CASSANDRA-2570)
 * fix batch_mutate for mixed standard-counter mutations (CASSANDRA-2457)
 * disallow making schema changes to system keyspace (CASSANDRA-2563)
 * fix sending mutation messages multiple times (CASSANDRA-2557)
 * fix incorrect use of NBHM.size in ReadCallback that could cause
   reads to time out even when responses were received (CASSANDRA-2552)
 * trigger read repair correctly for LOCAL_QUORUM reads (CASSANDRA-2556)
 * Allow configuring the number of compaction thread (CASSANDRA-2558)
 * forceUserDefinedCompaction will attempt to compact what it is given
   even if the pessimistic estimate is that there is not enough disk space;
   automatic compactions will only compact 2 or more sstables (CASSANDRA-2575)
 * refuse to apply migrations with older timestamps than the current 
   schema (CASSANDRA-2536)
 * remove unframed Thrift transport option
 * include indexes in snapshots (CASSANDRA-2596)
 * improve ignoring of obsolete mutations in index maintenance (CASSANDRA-2401)
 * recognize attempt to drop just the index while leaving the column
   definition alone (CASSANDRA-2619)
  

0.8.0-beta1
 * remove Avro RPC support (CASSANDRA-926)
 * support for columns that act as incr/decr counters 
   (CASSANDRA-1072, 1937, 1944, 1936, 2101, 2093, 2288, 2105, 2384, 2236, 2342,
   2454)
 * CQL (CASSANDRA-1703, 1704, 1705, 1706, 1707, 1708, 1710, 1711, 1940, 
   2124, 2302, 2277, 2493)
 * avoid double RowMutation serialization on write path (CASSANDRA-1800)
 * make NetworkTopologyStrategy the default (CASSANDRA-1960)
 * configurable internode encryption (CASSANDRA-1567, 2152)
 * human readable column names in sstable2json output (CASSANDRA-1933)
 * change default JMX port to 7199 (CASSANDRA-2027)
 * backwards compatible internal messaging (CASSANDRA-1015)
 * atomic switch of memtables and sstables (CASSANDRA-2284)
 * add pluggable SeedProvider (CASSANDRA-1669)
 * Fix clustertool to not throw exception when calling get_endpoints (CASSANDRA-2437)
 * upgrade to thrift 0.6 (CASSANDRA-2412) 
 * repair works on a token range instead of full ring (CASSANDRA-2324)
 * purge tombstones from row cache (CASSANDRA-2305)
 * push replication_factor into strategy_options (CASSANDRA-1263)
 * give snapshots the same name on each node (CASSANDRA-1791)
 * remove "nodetool loadbalance" (CASSANDRA-2448)
 * multithreaded compaction (CASSANDRA-2191)
 * compaction throttling (CASSANDRA-2156)
 * add key type information and alias (CASSANDRA-2311, 2396)
 * cli no longer divides read_repair_chance by 100 (CASSANDRA-2458)
 * made CompactionInfo.getTaskType return an enum (CASSANDRA-2482)
 * add a server-wide cap on measured memtable memory usage and aggressively
   flush to keep under that threshold (CASSANDRA-2006)
 * add unified UUIDType (CASSANDRA-2233)
 * add off-heap row cache support (CASSANDRA-1969)


0.7.5
 * improvements/fixes to PIG driver (CASSANDRA-1618, CASSANDRA-2387,
   CASSANDRA-2465, CASSANDRA-2484)
 * validate index names (CASSANDRA-1761)
 * reduce contention on Table.flusherLock (CASSANDRA-1954)
 * try harder to detect failures during streaming, cleaning up temporary
   files more reliably (CASSANDRA-2088)
 * shut down server for OOM on a Thrift thread (CASSANDRA-2269)
 * fix tombstone handling in repair and sstable2json (CASSANDRA-2279)
 * preserve version when streaming data from old sstables (CASSANDRA-2283)
 * don't start repair if a neighboring node is marked as dead (CASSANDRA-2290)
 * purge tombstones from row cache (CASSANDRA-2305)
 * Avoid seeking when sstable2json exports the entire file (CASSANDRA-2318)
 * clear Built flag in system table when dropping an index (CASSANDRA-2320)
 * don't allow arbitrary argument for stress.java (CASSANDRA-2323)
 * validate values for index predicates in get_indexed_slice (CASSANDRA-2328)
 * queue secondary indexes for flush before the parent (CASSANDRA-2330)
 * allow job configuration to set the CL used in Hadoop jobs (CASSANDRA-2331)
 * add memtable_flush_queue_size defaulting to 4 (CASSANDRA-2333)
 * Allow overriding of initial_token, storage_port and rpc_port from system
   properties (CASSANDRA-2343)
 * fix comparator used for non-indexed secondary expressions in index scan
   (CASSANDRA-2347)
 * ensure size calculation and write phase of large-row compaction use
   the same threshold for TTL expiration (CASSANDRA-2349)
 * fix race when iterating CFs during add/drop (CASSANDRA-2350)
 * add ConsistencyLevel command to CLI (CASSANDRA-2354)
 * allow negative numbers in the cli (CASSANDRA-2358)
 * hard code serialVersionUID for tokens class (CASSANDRA-2361)
 * fix potential infinite loop in ByteBufferUtil.inputStream (CASSANDRA-2365)
 * fix encoding bugs in HintedHandoffManager, SystemTable when default
   charset is not UTF8 (CASSANDRA-2367)
 * avoids having removed node reappearing in Gossip (CASSANDRA-2371)
 * fix incorrect truncation of long to int when reading columns via block
   index (CASSANDRA-2376)
 * fix NPE during stream session (CASSANDRA-2377)
 * fix race condition that could leave orphaned data files when dropping CF or
   KS (CASSANDRA-2381)
 * fsync statistics component on write (CASSANDRA-2382)
 * fix duplicate results from CFS.scan (CASSANDRA-2406)
 * add IntegerType to CLI help (CASSANDRA-2414)
 * avoid caching token-only decoratedkeys (CASSANDRA-2416)
 * convert mmap assertion to if/throw so scrub can catch it (CASSANDRA-2417)
 * don't overwrite gc log (CASSANDR-2418)
 * invalidate row cache for streamed row to avoid inconsitencies
   (CASSANDRA-2420)
 * avoid copies in range/index scans (CASSANDRA-2425)
 * make sure we don't wipe data during cleanup if the node has not join
   the ring (CASSANDRA-2428)
 * Try harder to close files after compaction (CASSANDRA-2431)
 * re-set bootstrapped flag after move finishes (CASSANDRA-2435)
 * display validation_class in CLI 'describe keyspace' (CASSANDRA-2442)
 * make cleanup compactions cleanup the row cache (CASSANDRA-2451)
 * add column fields validation to scrub (CASSANDRA-2460)
 * use 64KB flush buffer instead of in_memory_compaction_limit (CASSANDRA-2463)
 * fix backslash substitutions in CLI (CASSANDRA-2492)
 * disable cache saving for system CFS (CASSANDRA-2502)
 * fixes for verifying destination availability under hinted conditions
   so UE can be thrown intead of timing out (CASSANDRA-2514)
 * fix update of validation class in column metadata (CASSANDRA-2512)
 * support LOCAL_QUORUM, EACH_QUORUM CLs outside of NTS (CASSANDRA-2516)
 * preserve version when streaming data from old sstables (CASSANDRA-2283)
 * fix backslash substitutions in CLI (CASSANDRA-2492)
 * count a row deletion as one operation towards memtable threshold 
   (CASSANDRA-2519)
 * support LOCAL_QUORUM, EACH_QUORUM CLs outside of NTS (CASSANDRA-2516)


0.7.4
 * add nodetool join command (CASSANDRA-2160)
 * fix secondary indexes on pre-existing or streamed data (CASSANDRA-2244)
 * initialize endpoint in gossiper earlier (CASSANDRA-2228)
 * add ability to write to Cassandra from Pig (CASSANDRA-1828)
 * add rpc_[min|max]_threads (CASSANDRA-2176)
 * add CL.TWO, CL.THREE (CASSANDRA-2013)
 * avoid exporting an un-requested row in sstable2json, when exporting 
   a key that does not exist (CASSANDRA-2168)
 * add incremental_backups option (CASSANDRA-1872)
 * add configurable row limit to Pig loadfunc (CASSANDRA-2276)
 * validate column values in batches as well as single-Column inserts
   (CASSANDRA-2259)
 * move sample schema from cassandra.yaml to schema-sample.txt,
   a cli scripts (CASSANDRA-2007)
 * avoid writing empty rows when scrubbing tombstoned rows (CASSANDRA-2296)
 * fix assertion error in range and index scans for CL < ALL
   (CASSANDRA-2282)
 * fix commitlog replay when flush position refers to data that didn't
   get synced before server died (CASSANDRA-2285)
 * fix fd leak in sstable2json with non-mmap'd i/o (CASSANDRA-2304)
 * reduce memory use during streaming of multiple sstables (CASSANDRA-2301)
 * purge tombstoned rows from cache after GCGraceSeconds (CASSANDRA-2305)
 * allow zero replicas in a NTS datacenter (CASSANDRA-1924)
 * make range queries respect snitch for local replicas (CASSANDRA-2286)
 * fix HH delivery when column index is larger than 2GB (CASSANDRA-2297)
 * make 2ary indexes use parent CF flush thresholds during initial build
   (CASSANDRA-2294)
 * update memtable_throughput to be a long (CASSANDRA-2158)


0.7.3
 * Keep endpoint state until aVeryLongTime (CASSANDRA-2115)
 * lower-latency read repair (CASSANDRA-2069)
 * add hinted_handoff_throttle_delay_in_ms option (CASSANDRA-2161)
 * fixes for cache save/load (CASSANDRA-2172, -2174)
 * Handle whole-row deletions in CFOutputFormat (CASSANDRA-2014)
 * Make memtable_flush_writers flush in parallel (CASSANDRA-2178)
 * Add compaction_preheat_key_cache option (CASSANDRA-2175)
 * refactor stress.py to have only one copy of the format string 
   used for creating row keys (CASSANDRA-2108)
 * validate index names for \w+ (CASSANDRA-2196)
 * Fix Cassandra cli to respect timeout if schema does not settle 
   (CASSANDRA-2187)
 * fix for compaction and cleanup writing old-format data into new-version 
   sstable (CASSANDRA-2211, -2216)
 * add nodetool scrub (CASSANDRA-2217, -2240)
 * fix sstable2json large-row pagination (CASSANDRA-2188)
 * fix EOFing on requests for the last bytes in a file (CASSANDRA-2213)
 * fix BufferedRandomAccessFile bugs (CASSANDRA-2218, -2241)
 * check for memtable flush_after_mins exceeded every 10s (CASSANDRA-2183)
 * fix cache saving on Windows (CASSANDRA-2207)
 * add validateSchemaAgreement call + synchronization to schema
   modification operations (CASSANDRA-2222)
 * fix for reversed slice queries on large rows (CASSANDRA-2212)
 * fat clients were writing local data (CASSANDRA-2223)
 * set DEFAULT_MEMTABLE_LIFETIME_IN_MINS to 24h
 * improve detection and cleanup of partially-written sstables 
   (CASSANDRA-2206)
 * fix supercolumn de/serialization when subcolumn comparator is different
   from supercolumn's (CASSANDRA-2104)
 * fix starting up on Windows when CASSANDRA_HOME contains whitespace
   (CASSANDRA-2237)
 * add [get|set][row|key]cacheSavePeriod to JMX (CASSANDRA-2100)
 * fix Hadoop ColumnFamilyOutputFormat dropping of mutations
   when batch fills up (CASSANDRA-2255)
 * move file deletions off of scheduledtasks executor (CASSANDRA-2253)


0.7.2
 * copy DecoratedKey.key when inserting into caches to avoid retaining
   a reference to the underlying buffer (CASSANDRA-2102)
 * format subcolumn names with subcomparator (CASSANDRA-2136)
 * fix column bloom filter deserialization (CASSANDRA-2165)


0.7.1
 * refactor MessageDigest creation code. (CASSANDRA-2107)
 * buffer network stack to avoid inefficient small TCP messages while avoiding
   the nagle/delayed ack problem (CASSANDRA-1896)
 * check log4j configuration for changes every 10s (CASSANDRA-1525, 1907)
 * more-efficient cross-DC replication (CASSANDRA-1530, -2051, -2138)
 * avoid polluting page cache with commitlog or sstable writes
   and seq scan operations (CASSANDRA-1470)
 * add RMI authentication options to nodetool (CASSANDRA-1921)
 * make snitches configurable at runtime (CASSANDRA-1374)
 * retry hadoop split requests on connection failure (CASSANDRA-1927)
 * implement describeOwnership for BOP, COPP (CASSANDRA-1928)
 * make read repair behave as expected for ConsistencyLevel > ONE
   (CASSANDRA-982, 2038)
 * distributed test harness (CASSANDRA-1859, 1964)
 * reduce flush lock contention (CASSANDRA-1930)
 * optimize supercolumn deserialization (CASSANDRA-1891)
 * fix CFMetaData.apply to only compare objects of the same class 
   (CASSANDRA-1962)
 * allow specifying specific SSTables to compact from JMX (CASSANDRA-1963)
 * fix race condition in MessagingService.targets (CASSANDRA-1959, 2094, 2081)
 * refuse to open sstables from a future version (CASSANDRA-1935)
 * zero-copy reads (CASSANDRA-1714)
 * fix copy bounds for word Text in wordcount demo (CASSANDRA-1993)
 * fixes for contrib/javautils (CASSANDRA-1979)
 * check more frequently for memtable expiration (CASSANDRA-2000)
 * fix writing SSTable column count statistics (CASSANDRA-1976)
 * fix streaming of multiple CFs during bootstrap (CASSANDRA-1992)
 * explicitly set JVM GC new generation size with -Xmn (CASSANDRA-1968)
 * add short options for CLI flags (CASSANDRA-1565)
 * make keyspace argument to "describe keyspace" in CLI optional
   when authenticated to keyspace already (CASSANDRA-2029)
 * added option to specify -Dcassandra.join_ring=false on startup
   to allow "warm spare" nodes or performing JMX maintenance before
   joining the ring (CASSANDRA-526)
 * log migrations at INFO (CASSANDRA-2028)
 * add CLI verbose option in file mode (CASSANDRA-2030)
 * add single-line "--" comments to CLI (CASSANDRA-2032)
 * message serialization tests (CASSANDRA-1923)
 * switch from ivy to maven-ant-tasks (CASSANDRA-2017)
 * CLI attempts to block for new schema to propagate (CASSANDRA-2044)
 * fix potential overflow in nodetool cfstats (CASSANDRA-2057)
 * add JVM shutdownhook to sync commitlog (CASSANDRA-1919)
 * allow nodes to be up without being part of  normal traffic (CASSANDRA-1951)
 * fix CLI "show keyspaces" with null options on NTS (CASSANDRA-2049)
 * fix possible ByteBuffer race conditions (CASSANDRA-2066)
 * reduce garbage generated by MessagingService to prevent load spikes
   (CASSANDRA-2058)
 * fix math in RandomPartitioner.describeOwnership (CASSANDRA-2071)
 * fix deletion of sstable non-data components (CASSANDRA-2059)
 * avoid blocking gossip while deleting handoff hints (CASSANDRA-2073)
 * ignore messages from newer versions, keep track of nodes in gossip 
   regardless of version (CASSANDRA-1970)
 * cache writing moved to CompactionManager to reduce i/o contention and
   updated to use non-cache-polluting writes (CASSANDRA-2053)
 * page through large rows when exporting to JSON (CASSANDRA-2041)
 * add flush_largest_memtables_at and reduce_cache_sizes_at options
   (CASSANDRA-2142)
 * add cli 'describe cluster' command (CASSANDRA-2127)
 * add cli support for setting username/password at 'connect' command 
   (CASSANDRA-2111)
 * add -D option to Stress.java to allow reading hosts from a file 
   (CASSANDRA-2149)
 * bound hints CF throughput between 32M and 256M (CASSANDRA-2148)
 * continue starting when invalid saved cache entries are encountered
   (CASSANDRA-2076)
 * add max_hint_window_in_ms option (CASSANDRA-1459)


0.7.0-final
 * fix offsets to ByteBuffer.get (CASSANDRA-1939)


0.7.0-rc4
 * fix cli crash after backgrounding (CASSANDRA-1875)
 * count timeouts in storageproxy latencies, and include latency 
   histograms in StorageProxyMBean (CASSANDRA-1893)
 * fix CLI get recognition of supercolumns (CASSANDRA-1899)
 * enable keepalive on intra-cluster sockets (CASSANDRA-1766)
 * count timeouts towards dynamicsnitch latencies (CASSANDRA-1905)
 * Expose index-building status in JMX + cli schema description
   (CASSANDRA-1871)
 * allow [LOCAL|EACH]_QUORUM to be used with non-NetworkTopology 
   replication Strategies
 * increased amount of index locks for faster commitlog replay
 * collect secondary index tombstones immediately (CASSANDRA-1914)
 * revert commitlog changes from #1780 (CASSANDRA-1917)
 * change RandomPartitioner min token to -1 to avoid collision w/
   tokens on actual nodes (CASSANDRA-1901)
 * examine the right nibble when validating TimeUUID (CASSANDRA-1910)
 * include secondary indexes in cleanup (CASSANDRA-1916)
 * CFS.scrubDataDirectories should also cleanup invalid secondary indexes
   (CASSANDRA-1904)
 * ability to disable/enable gossip on nodes to force them down
   (CASSANDRA-1108)


0.7.0-rc3
 * expose getNaturalEndpoints in StorageServiceMBean taking byte[]
   key; RMI cannot serialize ByteBuffer (CASSANDRA-1833)
 * infer org.apache.cassandra.locator for replication strategy classes
   when not otherwise specified
 * validation that generates less garbage (CASSANDRA-1814)
 * add TTL support to CLI (CASSANDRA-1838)
 * cli defaults to bytestype for subcomparator when creating
   column families (CASSANDRA-1835)
 * unregister index MBeans when index is dropped (CASSANDRA-1843)
 * make ByteBufferUtil.clone thread-safe (CASSANDRA-1847)
 * change exception for read requests during bootstrap from 
   InvalidRequest to Unavailable (CASSANDRA-1862)
 * respect row-level tombstones post-flush in range scans
   (CASSANDRA-1837)
 * ReadResponseResolver check digests against each other (CASSANDRA-1830)
 * return InvalidRequest when remove of subcolumn without supercolumn
   is requested (CASSANDRA-1866)
 * flush before repair (CASSANDRA-1748)
 * SSTableExport validates key order (CASSANDRA-1884)
 * large row support for SSTableExport (CASSANDRA-1867)
 * Re-cache hot keys post-compaction without hitting disk (CASSANDRA-1878)
 * manage read repair in coordinator instead of data source, to
   provide latency information to dynamic snitch (CASSANDRA-1873)


0.7.0-rc2
 * fix live-column-count of slice ranges including tombstoned supercolumn 
   with live subcolumn (CASSANDRA-1591)
 * rename o.a.c.internal.AntientropyStage -> AntiEntropyStage,
   o.a.c.request.Request_responseStage -> RequestResponseStage,
   o.a.c.internal.Internal_responseStage -> InternalResponseStage
 * add AbstractType.fromString (CASSANDRA-1767)
 * require index_type to be present when specifying index_name
   on ColumnDef (CASSANDRA-1759)
 * fix add/remove index bugs in CFMetadata (CASSANDRA-1768)
 * rebuild Strategy during system_update_keyspace (CASSANDRA-1762)
 * cli updates prompt to ... in continuation lines (CASSANDRA-1770)
 * support multiple Mutations per key in hadoop ColumnFamilyOutputFormat
   (CASSANDRA-1774)
 * improvements to Debian init script (CASSANDRA-1772)
 * use local classloader to check for version.properties (CASSANDRA-1778)
 * Validate that column names in column_metadata are valid for the
   defined comparator, and decode properly in cli (CASSANDRA-1773)
 * use cross-platform newlines in cli (CASSANDRA-1786)
 * add ExpiringColumn support to sstable import/export (CASSANDRA-1754)
 * add flush for each append to periodic commitlog mode; added
   periodic_without_flush option to disable this (CASSANDRA-1780)
 * close file handle used for post-flush truncate (CASSANDRA-1790)
 * various code cleanup (CASSANDRA-1793, -1794, -1795)
 * fix range queries against wrapped range (CASSANDRA-1781)
 * fix consistencylevel calculations for NetworkTopologyStrategy
   (CASSANDRA-1804)
 * cli support index type enum names (CASSANDRA-1810)
 * improved validation of column_metadata (CASSANDRA-1813)
 * reads at ConsistencyLevel > 1 throw UnavailableException
   immediately if insufficient live nodes exist (CASSANDRA-1803)
 * copy bytebuffers for local writes to avoid retaining the entire
   Thrift frame (CASSANDRA-1801)
 * fix NPE adding index to column w/o prior metadata (CASSANDRA-1764)
 * reduce fat client timeout (CASSANDRA-1730)
 * fix botched merge of CASSANDRA-1316


0.7.0-rc1
 * fix compaction and flush races with schema updates (CASSANDRA-1715)
 * add clustertool, config-converter, sstablekeys, and schematool 
   Windows .bat files (CASSANDRA-1723)
 * reject range queries received during bootstrap (CASSANDRA-1739)
 * fix wrapping-range queries on non-minimum token (CASSANDRA-1700)
 * add nodetool cfhistogram (CASSANDRA-1698)
 * limit repaired ranges to what the nodes have in common (CASSANDRA-1674)
 * index scan treats missing columns as not matching secondary
   expressions (CASSANDRA-1745)
 * Fix misuse of DataOutputBuffer.getData in AntiEntropyService
   (CASSANDRA-1729)
 * detect and warn when obsolete version of JNA is present (CASSANDRA-1760)
 * reduce fat client timeout (CASSANDRA-1730)
 * cleanup smallest CFs first to increase free temp space for larger ones
   (CASSANDRA-1811)
 * Update windows .bat files to work outside of main Cassandra
   directory (CASSANDRA-1713)
 * fix read repair regression from 0.6.7 (CASSANDRA-1727)
 * more-efficient read repair (CASSANDRA-1719)
 * fix hinted handoff replay (CASSANDRA-1656)
 * log type of dropped messages (CASSANDRA-1677)
 * upgrade to SLF4J 1.6.1
 * fix ByteBuffer bug in ExpiringColumn.updateDigest (CASSANDRA-1679)
 * fix IntegerType.getString (CASSANDRA-1681)
 * make -Djava.net.preferIPv4Stack=true the default (CASSANDRA-628)
 * add INTERNAL_RESPONSE verb to differentiate from responses related
   to client requests (CASSANDRA-1685)
 * log tpstats when dropping messages (CASSANDRA-1660)
 * include unreachable nodes in describeSchemaVersions (CASSANDRA-1678)
 * Avoid dropping messages off the client request path (CASSANDRA-1676)
 * fix jna errno reporting (CASSANDRA-1694)
 * add friendlier error for UnknownHostException on startup (CASSANDRA-1697)
 * include jna dependency in RPM package (CASSANDRA-1690)
 * add --skip-keys option to stress.py (CASSANDRA-1696)
 * improve cli handling of non-string keys and column names 
   (CASSANDRA-1701, -1693)
 * r/m extra subcomparator line in cli keyspaces output (CASSANDRA-1712)
 * add read repair chance to cli "show keyspaces"
 * upgrade to ConcurrentLinkedHashMap 1.1 (CASSANDRA-975)
 * fix index scan routing (CASSANDRA-1722)
 * fix tombstoning of supercolumns in range queries (CASSANDRA-1734)
 * clear endpoint cache after updating keyspace metadata (CASSANDRA-1741)
 * fix wrapping-range queries on non-minimum token (CASSANDRA-1700)
 * truncate includes secondary indexes (CASSANDRA-1747)
 * retain reference to PendingFile sstables (CASSANDRA-1749)
 * fix sstableimport regression (CASSANDRA-1753)
 * fix for bootstrap when no non-system tables are defined (CASSANDRA-1732)
 * handle replica unavailability in index scan (CASSANDRA-1755)
 * fix service initialization order deadlock (CASSANDRA-1756)
 * multi-line cli commands (CASSANDRA-1742)
 * fix race between snapshot and compaction (CASSANDRA-1736)
 * add listEndpointsPendingHints, deleteHintsForEndpoint JMX methods 
   (CASSANDRA-1551)


0.7.0-beta3
 * add strategy options to describe_keyspace output (CASSANDRA-1560)
 * log warning when using randomly generated token (CASSANDRA-1552)
 * re-organize JMX into .db, .net, .internal, .request (CASSANDRA-1217)
 * allow nodes to change IPs between restarts (CASSANDRA-1518)
 * remember ring state between restarts by default (CASSANDRA-1518)
 * flush index built flag so we can read it before log replay (CASSANDRA-1541)
 * lock row cache updates to prevent race condition (CASSANDRA-1293)
 * remove assertion causing rare (and harmless) error messages in
   commitlog (CASSANDRA-1330)
 * fix moving nodes with no keyspaces defined (CASSANDRA-1574)
 * fix unbootstrap when no data is present in a transfer range (CASSANDRA-1573)
 * take advantage of AVRO-495 to simplify our avro IDL (CASSANDRA-1436)
 * extend authorization hierarchy to column family (CASSANDRA-1554)
 * deletion support in secondary indexes (CASSANDRA-1571)
 * meaningful error message for invalid replication strategy class 
   (CASSANDRA-1566)
 * allow keyspace creation with RF > N (CASSANDRA-1428)
 * improve cli error handling (CASSANDRA-1580)
 * add cache save/load ability (CASSANDRA-1417, 1606, 1647)
 * add StorageService.getDrainProgress (CASSANDRA-1588)
 * Disallow bootstrap to an in-use token (CASSANDRA-1561)
 * Allow dynamic secondary index creation and destruction (CASSANDRA-1532)
 * log auto-guessed memtable thresholds (CASSANDRA-1595)
 * add ColumnDef support to cli (CASSANDRA-1583)
 * reduce index sample time by 75% (CASSANDRA-1572)
 * add cli support for column, strategy metadata (CASSANDRA-1578, 1612)
 * add cli support for schema modification (CASSANDRA-1584)
 * delete temp files on failed compactions (CASSANDRA-1596)
 * avoid blocking for dead nodes during removetoken (CASSANDRA-1605)
 * remove ConsistencyLevel.ZERO (CASSANDRA-1607)
 * expose in-progress compaction type in jmx (CASSANDRA-1586)
 * removed IClock & related classes from internals (CASSANDRA-1502)
 * fix removing tokens from SystemTable on decommission and removetoken
   (CASSANDRA-1609)
 * include CF metadata in cli 'show keyspaces' (CASSANDRA-1613)
 * switch from Properties to HashMap in PropertyFileSnitch to
   avoid synchronization bottleneck (CASSANDRA-1481)
 * PropertyFileSnitch configuration file renamed to 
   cassandra-topology.properties
 * add cli support for get_range_slices (CASSANDRA-1088, CASSANDRA-1619)
 * Make memtable flush thresholds per-CF instead of global 
   (CASSANDRA-1007, 1637)
 * add cli support for binary data without CfDef hints (CASSANDRA-1603)
 * fix building SSTable statistics post-stream (CASSANDRA-1620)
 * fix potential infinite loop in 2ary index queries (CASSANDRA-1623)
 * allow creating NTS keyspaces with no replicas configured (CASSANDRA-1626)
 * add jmx histogram of sstables accessed per read (CASSANDRA-1624)
 * remove system_rename_column_family and system_rename_keyspace from the
   client API until races can be fixed (CASSANDRA-1630, CASSANDRA-1585)
 * add cli sanity tests (CASSANDRA-1582)
 * update GC settings in cassandra.bat (CASSANDRA-1636)
 * cli support for index queries (CASSANDRA-1635)
 * cli support for updating schema memtable settings (CASSANDRA-1634)
 * cli --file option (CASSANDRA-1616)
 * reduce automatically chosen memtable sizes by 50% (CASSANDRA-1641)
 * move endpoint cache from snitch to strategy (CASSANDRA-1643)
 * fix commitlog recovery deleting the newly-created segment as well as
   the old ones (CASSANDRA-1644)
 * upgrade to Thrift 0.5 (CASSANDRA-1367)
 * renamed CL.DCQUORUM to LOCAL_QUORUM and DCQUORUMSYNC to EACH_QUORUM
 * cli truncate support (CASSANDRA-1653)
 * update GC settings in cassandra.bat (CASSANDRA-1636)
 * avoid logging when a node's ip/token is gossipped back to it (CASSANDRA-1666)


0.7-beta2
 * always use UTF-8 for hint keys (CASSANDRA-1439)
 * remove cassandra.yaml dependency from Hadoop and Pig (CASSADRA-1322)
 * expose CfDef metadata in describe_keyspaces (CASSANDRA-1363)
 * restore use of mmap_index_only option (CASSANDRA-1241)
 * dropping a keyspace with no column families generated an error 
   (CASSANDRA-1378)
 * rename RackAwareStrategy to OldNetworkTopologyStrategy, RackUnawareStrategy 
   to SimpleStrategy, DatacenterShardStrategy to NetworkTopologyStrategy,
   AbstractRackAwareSnitch to AbstractNetworkTopologySnitch (CASSANDRA-1392)
 * merge StorageProxy.mutate, mutateBlocking (CASSANDRA-1396)
 * faster UUIDType, LongType comparisons (CASSANDRA-1386, 1393)
 * fix setting read_repair_chance from CLI addColumnFamily (CASSANDRA-1399)
 * fix updates to indexed columns (CASSANDRA-1373)
 * fix race condition leaving to FileNotFoundException (CASSANDRA-1382)
 * fix sharded lock hash on index write path (CASSANDRA-1402)
 * add support for GT/E, LT/E in subordinate index clauses (CASSANDRA-1401)
 * cfId counter got out of sync when CFs were added (CASSANDRA-1403)
 * less chatty schema updates (CASSANDRA-1389)
 * rename column family mbeans. 'type' will now include either 
   'IndexColumnFamilies' or 'ColumnFamilies' depending on the CFS type.
   (CASSANDRA-1385)
 * disallow invalid keyspace and column family names. This includes name that
   matches a '^\w+' regex. (CASSANDRA-1377)
 * use JNA, if present, to take snapshots (CASSANDRA-1371)
 * truncate hints if starting 0.7 for the first time (CASSANDRA-1414)
 * fix FD leak in single-row slicepredicate queries (CASSANDRA-1416)
 * allow index expressions against columns that are not part of the 
   SlicePredicate (CASSANDRA-1410)
 * config-converter properly handles snitches and framed support 
   (CASSANDRA-1420)
 * remove keyspace argument from multiget_count (CASSANDRA-1422)
 * allow specifying cassandra.yaml location as (local or remote) URL
   (CASSANDRA-1126)
 * fix using DynamicEndpointSnitch with NetworkTopologyStrategy
   (CASSANDRA-1429)
 * Add CfDef.default_validation_class (CASSANDRA-891)
 * fix EstimatedHistogram.max (CASSANDRA-1413)
 * quorum read optimization (CASSANDRA-1622)
 * handle zero-length (or missing) rows during HH paging (CASSANDRA-1432)
 * include secondary indexes during schema migrations (CASSANDRA-1406)
 * fix commitlog header race during schema change (CASSANDRA-1435)
 * fix ColumnFamilyStoreMBeanIterator to use new type name (CASSANDRA-1433)
 * correct filename generated by xml->yaml converter (CASSANDRA-1419)
 * add CMSInitiatingOccupancyFraction=75 and UseCMSInitiatingOccupancyOnly
   to default JVM options
 * decrease jvm heap for cassandra-cli (CASSANDRA-1446)
 * ability to modify keyspaces and column family definitions on a live cluster
   (CASSANDRA-1285)
 * support for Hadoop Streaming [non-jvm map/reduce via stdin/out]
   (CASSANDRA-1368)
 * Move persistent sstable stats from the system table to an sstable component
   (CASSANDRA-1430)
 * remove failed bootstrap attempt from pending ranges when gossip times
   it out after 1h (CASSANDRA-1463)
 * eager-create tcp connections to other cluster members (CASSANDRA-1465)
 * enumerate stages and derive stage from message type instead of 
   transmitting separately (CASSANDRA-1465)
 * apply reversed flag during collation from different data sources
   (CASSANDRA-1450)
 * make failure to remove commitlog segment non-fatal (CASSANDRA-1348)
 * correct ordering of drain operations so CL.recover is no longer 
   necessary (CASSANDRA-1408)
 * removed keyspace from describe_splits method (CASSANDRA-1425)
 * rename check_schema_agreement to describe_schema_versions
   (CASSANDRA-1478)
 * fix QUORUM calculation for RF > 3 (CASSANDRA-1487)
 * remove tombstones during non-major compactions when bloom filter
   verifies that row does not exist in other sstables (CASSANDRA-1074)
 * nodes that coordinated a loadbalance in the past could not be seen by
   newly added nodes (CASSANDRA-1467)
 * exposed endpoint states (gossip details) via jmx (CASSANDRA-1467)
 * ensure that compacted sstables are not included when new readers are
   instantiated (CASSANDRA-1477)
 * by default, calculate heap size and memtable thresholds at runtime (CASSANDRA-1469)
 * fix races dealing with adding/dropping keyspaces and column families in
   rapid succession (CASSANDRA-1477)
 * clean up of Streaming system (CASSANDRA-1503, 1504, 1506)
 * add options to configure Thrift socket keepalive and buffer sizes (CASSANDRA-1426)
 * make contrib CassandraServiceDataCleaner recursive (CASSANDRA-1509)
 * min, max compaction threshold are configurable and persistent 
   per-ColumnFamily (CASSANDRA-1468)
 * fix replaying the last mutation in a commitlog unnecessarily 
   (CASSANDRA-1512)
 * invoke getDefaultUncaughtExceptionHandler from DTPE with the original
   exception rather than the ExecutionException wrapper (CASSANDRA-1226)
 * remove Clock from the Thrift (and Avro) API (CASSANDRA-1501)
 * Close intra-node sockets when connection is broken (CASSANDRA-1528)
 * RPM packaging spec file (CASSANDRA-786)
 * weighted request scheduler (CASSANDRA-1485)
 * treat expired columns as deleted (CASSANDRA-1539)
 * make IndexInterval configurable (CASSANDRA-1488)
 * add describe_snitch to Thrift API (CASSANDRA-1490)
 * MD5 authenticator compares plain text submitted password with MD5'd
   saved property, instead of vice versa (CASSANDRA-1447)
 * JMX MessagingService pending and completed counts (CASSANDRA-1533)
 * fix race condition processing repair responses (CASSANDRA-1511)
 * make repair blocking (CASSANDRA-1511)
 * create EndpointSnitchInfo and MBean to expose rack and DC (CASSANDRA-1491)
 * added option to contrib/word_count to output results back to Cassandra
   (CASSANDRA-1342)
 * rewrite Hadoop ColumnFamilyRecordWriter to pool connections, retry to
   multiple Cassandra nodes, and smooth impact on the Cassandra cluster
   by using smaller batch sizes (CASSANDRA-1434)
 * fix setting gc_grace_seconds via CLI (CASSANDRA-1549)
 * support TTL'd index values (CASSANDRA-1536)
 * make removetoken work like decommission (CASSANDRA-1216)
 * make cli comparator-aware and improve quote rules (CASSANDRA-1523,-1524)
 * make nodetool compact and cleanup blocking (CASSANDRA-1449)
 * add memtable, cache information to GCInspector logs (CASSANDRA-1558)
 * enable/disable HintedHandoff via JMX (CASSANDRA-1550)
 * Ignore stray files in the commit log directory (CASSANDRA-1547)
 * Disallow bootstrap to an in-use token (CASSANDRA-1561)


0.7-beta1
 * sstable versioning (CASSANDRA-389)
 * switched to slf4j logging (CASSANDRA-625)
 * add (optional) expiration time for column (CASSANDRA-699)
 * access levels for authentication/authorization (CASSANDRA-900)
 * add ReadRepairChance to CF definition (CASSANDRA-930)
 * fix heisenbug in system tests, especially common on OS X (CASSANDRA-944)
 * convert to byte[] keys internally and all public APIs (CASSANDRA-767)
 * ability to alter schema definitions on a live cluster (CASSANDRA-44)
 * renamed configuration file to cassandra.xml, and log4j.properties to
   log4j-server.properties, which must now be loaded from
   the classpath (which is how our scripts in bin/ have always done it)
   (CASSANDRA-971)
 * change get_count to require a SlicePredicate. create multi_get_count
   (CASSANDRA-744)
 * re-organized endpointsnitch implementations and added SimpleSnitch
   (CASSANDRA-994)
 * Added preload_row_cache option (CASSANDRA-946)
 * add CRC to commitlog header (CASSANDRA-999)
 * removed deprecated batch_insert and get_range_slice methods (CASSANDRA-1065)
 * add truncate thrift method (CASSANDRA-531)
 * http mini-interface using mx4j (CASSANDRA-1068)
 * optimize away copy of sliced row on memtable read path (CASSANDRA-1046)
 * replace constant-size 2GB mmaped segments and special casing for index 
   entries spanning segment boundaries, with SegmentedFile that computes 
   segments that always contain entire entries/rows (CASSANDRA-1117)
 * avoid reading large rows into memory during compaction (CASSANDRA-16)
 * added hadoop OutputFormat (CASSANDRA-1101)
 * efficient Streaming (no more anticompaction) (CASSANDRA-579)
 * split commitlog header into separate file and add size checksum to
   mutations (CASSANDRA-1179)
 * avoid allocating a new byte[] for each mutation on replay (CASSANDRA-1219)
 * revise HH schema to be per-endpoint (CASSANDRA-1142)
 * add joining/leaving status to nodetool ring (CASSANDRA-1115)
 * allow multiple repair sessions per node (CASSANDRA-1190)
 * optimize away MessagingService for local range queries (CASSANDRA-1261)
 * make framed transport the default so malformed requests can't OOM the 
   server (CASSANDRA-475)
 * significantly faster reads from row cache (CASSANDRA-1267)
 * take advantage of row cache during range queries (CASSANDRA-1302)
 * make GCGraceSeconds a per-ColumnFamily value (CASSANDRA-1276)
 * keep persistent row size and column count statistics (CASSANDRA-1155)
 * add IntegerType (CASSANDRA-1282)
 * page within a single row during hinted handoff (CASSANDRA-1327)
 * push DatacenterShardStrategy configuration into keyspace definition,
   eliminating datacenter.properties. (CASSANDRA-1066)
 * optimize forward slices starting with '' and single-index-block name 
   queries by skipping the column index (CASSANDRA-1338)
 * streaming refactor (CASSANDRA-1189)
 * faster comparison for UUID types (CASSANDRA-1043)
 * secondary index support (CASSANDRA-749 and subtasks)
 * make compaction buckets deterministic (CASSANDRA-1265)


0.6.6
 * Allow using DynamicEndpointSnitch with RackAwareStrategy (CASSANDRA-1429)
 * remove the remaining vestiges of the unfinished DatacenterShardStrategy 
   (replaced by NetworkTopologyStrategy in 0.7)
   

0.6.5
 * fix key ordering in range query results with RandomPartitioner
   and ConsistencyLevel > ONE (CASSANDRA-1145)
 * fix for range query starting with the wrong token range (CASSANDRA-1042)
 * page within a single row during hinted handoff (CASSANDRA-1327)
 * fix compilation on non-sun JDKs (CASSANDRA-1061)
 * remove String.trim() call on row keys in batch mutations (CASSANDRA-1235)
 * Log summary of dropped messages instead of spamming log (CASSANDRA-1284)
 * add dynamic endpoint snitch (CASSANDRA-981)
 * fix streaming for keyspaces with hyphens in their name (CASSANDRA-1377)
 * fix errors in hard-coded bloom filter optKPerBucket by computing it
   algorithmically (CASSANDRA-1220
 * remove message deserialization stage, and uncap read/write stages
   so slow reads/writes don't block gossip processing (CASSANDRA-1358)
 * add jmx port configuration to Debian package (CASSANDRA-1202)
 * use mlockall via JNA, if present, to prevent Linux from swapping
   out parts of the JVM (CASSANDRA-1214)


0.6.4
 * avoid queuing multiple hint deliveries for the same endpoint
   (CASSANDRA-1229)
 * better performance for and stricter checking of UTF8 column names
   (CASSANDRA-1232)
 * extend option to lower compaction priority to hinted handoff
   as well (CASSANDRA-1260)
 * log errors in gossip instead of re-throwing (CASSANDRA-1289)
 * avoid aborting commitlog replay prematurely if a flushed-but-
   not-removed commitlog segment is encountered (CASSANDRA-1297)
 * fix duplicate rows being read during mapreduce (CASSANDRA-1142)
 * failure detection wasn't closing command sockets (CASSANDRA-1221)
 * cassandra-cli.bat works on windows (CASSANDRA-1236)
 * pre-emptively drop requests that cannot be processed within RPCTimeout
   (CASSANDRA-685)
 * add ack to Binary write verb and update CassandraBulkLoader
   to wait for acks for each row (CASSANDRA-1093)
 * added describe_partitioner Thrift method (CASSANDRA-1047)
 * Hadoop jobs no longer require the Cassandra storage-conf.xml
   (CASSANDRA-1280, CASSANDRA-1047)
 * log thread pool stats when GC is excessive (CASSANDRA-1275)
 * remove gossip message size limit (CASSANDRA-1138)
 * parallelize local and remote reads during multiget, and respect snitch 
   when determining whether to do local read for CL.ONE (CASSANDRA-1317)
 * fix read repair to use requested consistency level on digest mismatch,
   rather than assuming QUORUM (CASSANDRA-1316)
 * process digest mismatch re-reads in parallel (CASSANDRA-1323)
 * switch hints CF comparator to BytesType (CASSANDRA-1274)


0.6.3
 * retry to make streaming connections up to 8 times. (CASSANDRA-1019)
 * reject describe_ring() calls on invalid keyspaces (CASSANDRA-1111)
 * fix cache size calculation for size of 100% (CASSANDRA-1129)
 * fix cache capacity only being recalculated once (CASSANDRA-1129)
 * remove hourly scan of all hints on the off chance that the gossiper
   missed a status change; instead, expose deliverHintsToEndpoint to JMX
   so it can be done manually, if necessary (CASSANDRA-1141)
 * don't reject reads at CL.ALL (CASSANDRA-1152)
 * reject deletions to supercolumns in CFs containing only standard
   columns (CASSANDRA-1139)
 * avoid preserving login information after client disconnects
   (CASSANDRA-1057)
 * prefer sun jdk to openjdk in debian init script (CASSANDRA-1174)
 * detect partioner config changes between restarts and fail fast 
   (CASSANDRA-1146)
 * use generation time to resolve node token reassignment disagreements
   (CASSANDRA-1118)
 * restructure the startup ordering of Gossiper and MessageService to avoid
   timing anomalies (CASSANDRA-1160)
 * detect incomplete commit log hearders (CASSANDRA-1119)
 * force anti-entropy service to stream files on the stream stage to avoid
   sending streams out of order (CASSANDRA-1169)
 * remove inactive stream managers after AES streams files (CASSANDRA-1169)
 * allow removing entire row through batch_mutate Deletion (CASSANDRA-1027)
 * add JMX metrics for row-level bloom filter false positives (CASSANDRA-1212)
 * added a redhat init script to contrib (CASSANDRA-1201)
 * use midpoint when bootstrapping a new machine into range with not
   much data yet instead of random token (CASSANDRA-1112)
 * kill server on OOM in executor stage as well as Thrift (CASSANDRA-1226)
 * remove opportunistic repairs, when two machines with overlapping replica
   responsibilities happen to finish major compactions of the same CF near
   the same time.  repairs are now fully manual (CASSANDRA-1190)
 * add ability to lower compaction priority (default is no change from 0.6.2)
   (CASSANDRA-1181)


0.6.2
 * fix contrib/word_count build. (CASSANDRA-992)
 * split CommitLogExecutorService into BatchCommitLogExecutorService and 
   PeriodicCommitLogExecutorService (CASSANDRA-1014)
 * add latency histograms to CFSMBean (CASSANDRA-1024)
 * make resolving timestamp ties deterministic by using value bytes
   as a tiebreaker (CASSANDRA-1039)
 * Add option to turn off Hinted Handoff (CASSANDRA-894)
 * fix windows startup (CASSANDRA-948)
 * make concurrent_reads, concurrent_writes configurable at runtime via JMX
   (CASSANDRA-1060)
 * disable GCInspector on non-Sun JVMs (CASSANDRA-1061)
 * fix tombstone handling in sstable rows with no other data (CASSANDRA-1063)
 * fix size of row in spanned index entries (CASSANDRA-1056)
 * install json2sstable, sstable2json, and sstablekeys to Debian package
 * StreamingService.StreamDestinations wouldn't empty itself after streaming
   finished (CASSANDRA-1076)
 * added Collections.shuffle(splits) before returning the splits in 
   ColumnFamilyInputFormat (CASSANDRA-1096)
 * do not recalculate cache capacity post-compaction if it's been manually 
   modified (CASSANDRA-1079)
 * better defaults for flush sorter + writer executor queue sizes
   (CASSANDRA-1100)
 * windows scripts for SSTableImport/Export (CASSANDRA-1051)
 * windows script for nodetool (CASSANDRA-1113)
 * expose PhiConvictThreshold (CASSANDRA-1053)
 * make repair of RF==1 a no-op (CASSANDRA-1090)
 * improve default JVM GC options (CASSANDRA-1014)
 * fix SlicePredicate serialization inside Hadoop jobs (CASSANDRA-1049)
 * close Thrift sockets in Hadoop ColumnFamilyRecordReader (CASSANDRA-1081)


0.6.1
 * fix NPE in sstable2json when no excluded keys are given (CASSANDRA-934)
 * keep the replica set constant throughout the read repair process
   (CASSANDRA-937)
 * allow querying getAllRanges with empty token list (CASSANDRA-933)
 * fix command line arguments inversion in clustertool (CASSANDRA-942)
 * fix race condition that could trigger a false-positive assertion
   during post-flush discard of old commitlog segments (CASSANDRA-936)
 * fix neighbor calculation for anti-entropy repair (CASSANDRA-924)
 * perform repair even for small entropy differences (CASSANDRA-924)
 * Use hostnames in CFInputFormat to allow Hadoop's naive string-based
   locality comparisons to work (CASSANDRA-955)
 * cache read-only BufferedRandomAccessFile length to avoid
   3 system calls per invocation (CASSANDRA-950)
 * nodes with IPv6 (and no IPv4) addresses could not join cluster
   (CASSANDRA-969)
 * Retrieve the correct number of undeleted columns, if any, from
   a supercolumn in a row that had been deleted previously (CASSANDRA-920)
 * fix index scans that cross the 2GB mmap boundaries for both mmap
   and standard i/o modes (CASSANDRA-866)
 * expose drain via nodetool (CASSANDRA-978)


0.6.0-RC1
 * JMX drain to flush memtables and run through commit log (CASSANDRA-880)
 * Bootstrapping can skip ranges under the right conditions (CASSANDRA-902)
 * fix merging row versions in range_slice for CL > ONE (CASSANDRA-884)
 * default write ConsistencyLeven chaned from ZERO to ONE
 * fix for index entries spanning mmap buffer boundaries (CASSANDRA-857)
 * use lexical comparison if time part of TimeUUIDs are the same 
   (CASSANDRA-907)
 * bound read, mutation, and response stages to fix possible OOM
   during log replay (CASSANDRA-885)
 * Use microseconds-since-epoch (UTC) in cli, instead of milliseconds
 * Treat batch_mutate Deletion with null supercolumn as "apply this predicate 
   to top level supercolumns" (CASSANDRA-834)
 * Streaming destination nodes do not update their JMX status (CASSANDRA-916)
 * Fix internal RPC timeout calculation (CASSANDRA-911)
 * Added Pig loadfunc to contrib/pig (CASSANDRA-910)


0.6.0-beta3
 * fix compaction bucketing bug (CASSANDRA-814)
 * update windows batch file (CASSANDRA-824)
 * deprecate KeysCachedFraction configuration directive in favor
   of KeysCached; move to unified-per-CF key cache (CASSANDRA-801)
 * add invalidateRowCache to ColumnFamilyStoreMBean (CASSANDRA-761)
 * send Handoff hints to natural locations to reduce load on
   remaining nodes in a failure scenario (CASSANDRA-822)
 * Add RowWarningThresholdInMB configuration option to warn before very 
   large rows get big enough to threaten node stability, and -x option to
   be able to remove them with sstable2json if the warning is unheeded
   until it's too late (CASSANDRA-843)
 * Add logging of GC activity (CASSANDRA-813)
 * fix ConcurrentModificationException in commitlog discard (CASSANDRA-853)
 * Fix hardcoded row count in Hadoop RecordReader (CASSANDRA-837)
 * Add a jmx status to the streaming service and change several DEBUG
   messages to INFO (CASSANDRA-845)
 * fix classpath in cassandra-cli.bat for Windows (CASSANDRA-858)
 * allow re-specifying host, port to cassandra-cli if invalid ones
   are first tried (CASSANDRA-867)
 * fix race condition handling rpc timeout in the coordinator
   (CASSANDRA-864)
 * Remove CalloutLocation and StagingFileDirectory from storage-conf files 
   since those settings are no longer used (CASSANDRA-878)
 * Parse a long from RowWarningThresholdInMB instead of an int (CASSANDRA-882)
 * Remove obsolete ControlPort code from DatabaseDescriptor (CASSANDRA-886)
 * move skipBytes side effect out of assert (CASSANDRA-899)
 * add "double getLoad" to StorageServiceMBean (CASSANDRA-898)
 * track row stats per CF at compaction time (CASSANDRA-870)
 * disallow CommitLogDirectory matching a DataFileDirectory (CASSANDRA-888)
 * default key cache size is 200k entries, changed from 10% (CASSANDRA-863)
 * add -Dcassandra-foreground=yes to cassandra.bat
 * exit if cluster name is changed unexpectedly (CASSANDRA-769)


0.6.0-beta1/beta2
 * add batch_mutate thrift command, deprecating batch_insert (CASSANDRA-336)
 * remove get_key_range Thrift API, deprecated in 0.5 (CASSANDRA-710)
 * add optional login() Thrift call for authentication (CASSANDRA-547)
 * support fat clients using gossiper and StorageProxy to perform
   replication in-process [jvm-only] (CASSANDRA-535)
 * support mmapped I/O for reads, on by default on 64bit JVMs 
   (CASSANDRA-408, CASSANDRA-669)
 * improve insert concurrency, particularly during Hinted Handoff
   (CASSANDRA-658)
 * faster network code (CASSANDRA-675)
 * stress.py moved to contrib (CASSANDRA-635)
 * row caching [must be explicitly enabled per-CF in config] (CASSANDRA-678)
 * present a useful measure of compaction progress in JMX (CASSANDRA-599)
 * add bin/sstablekeys (CASSNADRA-679)
 * add ConsistencyLevel.ANY (CASSANDRA-687)
 * make removetoken remove nodes from gossip entirely (CASSANDRA-644)
 * add ability to set cache sizes at runtime (CASSANDRA-708)
 * report latency and cache hit rate statistics with lifetime totals
   instead of average over the last minute (CASSANDRA-702)
 * support get_range_slice for RandomPartitioner (CASSANDRA-745)
 * per-keyspace replication factory and replication strategy (CASSANDRA-620)
 * track latency in microseconds (CASSANDRA-733)
 * add describe_ Thrift methods, deprecating get_string_property and 
   get_string_list_property
 * jmx interface for tracking operation mode and streams in general.
   (CASSANDRA-709)
 * keep memtables in sorted order to improve range query performance
   (CASSANDRA-799)
 * use while loop instead of recursion when trimming sstables compaction list 
   to avoid blowing stack in pathological cases (CASSANDRA-804)
 * basic Hadoop map/reduce support (CASSANDRA-342)


0.5.1
 * ensure all files for an sstable are streamed to the same directory.
   (CASSANDRA-716)
 * more accurate load estimate for bootstrapping (CASSANDRA-762)
 * tolerate dead or unavailable bootstrap target on write (CASSANDRA-731)
 * allow larger numbers of keys (> 140M) in a sstable bloom filter
   (CASSANDRA-790)
 * include jvm argument improvements from CASSANDRA-504 in debian package
 * change streaming chunk size to 32MB to accomodate Windows XP limitations
   (was 64MB) (CASSANDRA-795)
 * fix get_range_slice returning results in the wrong order (CASSANDRA-781)
 

0.5.0 final
 * avoid attempting to delete temporary bootstrap files twice (CASSANDRA-681)
 * fix bogus NaN in nodeprobe cfstats output (CASSANDRA-646)
 * provide a policy for dealing with single thread executors w/ a full queue
   (CASSANDRA-694)
 * optimize inner read in MessagingService, vastly improving multiple-node
   performance (CASSANDRA-675)
 * wait for table flush before streaming data back to a bootstrapping node.
   (CASSANDRA-696)
 * keep track of bootstrapping sources by table so that bootstrapping doesn't 
   give the indication of finishing early (CASSANDRA-673)


0.5.0 RC3
 * commit the correct version of the patch for CASSANDRA-663


0.5.0 RC2 (unreleased)
 * fix bugs in converting get_range_slice results to Thrift 
   (CASSANDRA-647, CASSANDRA-649)
 * expose java.util.concurrent.TimeoutException in StorageProxy methods
   (CASSANDRA-600)
 * TcpConnectionManager was holding on to disconnected connections, 
   giving the false indication they were being used. (CASSANDRA-651)
 * Remove duplicated write. (CASSANDRA-662)
 * Abort bootstrap if IP is already in the token ring (CASSANDRA-663)
 * increase default commitlog sync period, and wait for last sync to 
   finish before submitting another (CASSANDRA-668)


0.5.0 RC1
 * Fix potential NPE in get_range_slice (CASSANDRA-623)
 * add CRC32 to commitlog entries (CASSANDRA-605)
 * fix data streaming on windows (CASSANDRA-630)
 * GC compacted sstables after cleanup and compaction (CASSANDRA-621)
 * Speed up anti-entropy validation (CASSANDRA-629)
 * Fix anti-entropy assertion error (CASSANDRA-639)
 * Fix pending range conflicts when bootstapping or moving
   multiple nodes at once (CASSANDRA-603)
 * Handle obsolete gossip related to node movement in the case where
   one or more nodes is down when the movement occurs (CASSANDRA-572)
 * Include dead nodes in gossip to avoid a variety of problems
   and fix HH to removed nodes (CASSANDRA-634)
 * return an InvalidRequestException for mal-formed SlicePredicates
   (CASSANDRA-643)
 * fix bug determining closest neighbor for use in multiple datacenters
   (CASSANDRA-648)
 * Vast improvements in anticompaction speed (CASSANDRA-607)
 * Speed up log replay and writes by avoiding redundant serializations
   (CASSANDRA-652)


0.5.0 beta 2
 * Bootstrap improvements (several tickets)
 * add nodeprobe repair anti-entropy feature (CASSANDRA-193, CASSANDRA-520)
 * fix possibility of partition when many nodes restart at once
   in clusters with multiple seeds (CASSANDRA-150)
 * fix NPE in get_range_slice when no data is found (CASSANDRA-578)
 * fix potential NPE in hinted handoff (CASSANDRA-585)
 * fix cleanup of local "system" keyspace (CASSANDRA-576)
 * improve computation of cluster load balance (CASSANDRA-554)
 * added super column read/write, column count, and column/row delete to
   cassandra-cli (CASSANDRA-567, CASSANDRA-594)
 * fix returning live subcolumns of deleted supercolumns (CASSANDRA-583)
 * respect JAVA_HOME in bin/ scripts (several tickets)
 * add StorageService.initClient for fat clients on the JVM (CASSANDRA-535)
   (see contrib/client_only for an example of use)
 * make consistency_level functional in get_range_slice (CASSANDRA-568)
 * optimize key deserialization for RandomPartitioner (CASSANDRA-581)
 * avoid GCing tombstones except on major compaction (CASSANDRA-604)
 * increase failure conviction threshold, resulting in less nodes
   incorrectly (and temporarily) marked as down (CASSANDRA-610)
 * respect memtable thresholds during log replay (CASSANDRA-609)
 * support ConsistencyLevel.ALL on read (CASSANDRA-584)
 * add nodeprobe removetoken command (CASSANDRA-564)


0.5.0 beta
 * Allow multiple simultaneous flushes, improving flush throughput 
   on multicore systems (CASSANDRA-401)
 * Split up locks to improve write and read throughput on multicore systems
   (CASSANDRA-444, CASSANDRA-414)
 * More efficient use of memory during compaction (CASSANDRA-436)
 * autobootstrap option: when enabled, all non-seed nodes will attempt
   to bootstrap when started, until bootstrap successfully
   completes. -b option is removed.  (CASSANDRA-438)
 * Unless a token is manually specified in the configuration xml,
   a bootstraping node will use a token that gives it half the
   keys from the most-heavily-loaded node in the cluster,
   instead of generating a random token. 
   (CASSANDRA-385, CASSANDRA-517)
 * Miscellaneous bootstrap fixes (several tickets)
 * Ability to change a node's token even after it has data on it
   (CASSANDRA-541)
 * Ability to decommission a live node from the ring (CASSANDRA-435)
 * Semi-automatic loadbalancing via nodeprobe (CASSANDRA-192)
 * Add ability to set compaction thresholds at runtime via
   JMX / nodeprobe.  (CASSANDRA-465)
 * Add "comment" field to ColumnFamily definition. (CASSANDRA-481)
 * Additional JMX metrics (CASSANDRA-482)
 * JSON based export and import tools (several tickets)
 * Hinted Handoff fixes (several tickets)
 * Add key cache to improve read performance (CASSANDRA-423)
 * Simplified construction of custom ReplicationStrategy classes
   (CASSANDRA-497)
 * Graphical application (Swing) for ring integrity verification and 
   visualization was added to contrib (CASSANDRA-252)
 * Add DCQUORUM, DCQUORUMSYNC consistency levels and corresponding
   ReplicationStrategy / EndpointSnitch classes.  Experimental.
   (CASSANDRA-492)
 * Web client interface added to contrib (CASSANDRA-457)
 * More-efficient flush for Random, CollatedOPP partitioners 
   for normal writes (CASSANDRA-446) and bulk load (CASSANDRA-420)
 * Add MemtableFlushAfterMinutes, a global replacement for the old 
   per-CF FlushPeriodInMinutes setting (CASSANDRA-463)
 * optimizations to slice reading (CASSANDRA-350) and supercolumn
   queries (CASSANDRA-510)
 * force binding to given listenaddress for nodes with multiple
   interfaces (CASSANDRA-546)
 * stress.py benchmarking tool improvements (several tickets)
 * optimized replica placement code (CASSANDRA-525)
 * faster log replay on restart (CASSANDRA-539, CASSANDRA-540)
 * optimized local-node writes (CASSANDRA-558)
 * added get_range_slice, deprecating get_key_range (CASSANDRA-344)
 * expose TimedOutException to thrift (CASSANDRA-563)
 

0.4.2
 * Add validation disallowing null keys (CASSANDRA-486)
 * Fix race conditions in TCPConnectionManager (CASSANDRA-487)
 * Fix using non-utf8-aware comparison as a sanity check.
   (CASSANDRA-493)
 * Improve default garbage collector options (CASSANDRA-504)
 * Add "nodeprobe flush" (CASSANDRA-505)
 * remove NotFoundException from get_slice throws list (CASSANDRA-518)
 * fix get (not get_slice) of entire supercolumn (CASSANDRA-508)
 * fix null token during bootstrap (CASSANDRA-501)


0.4.1
 * Fix FlushPeriod columnfamily configuration regression
   (CASSANDRA-455)
 * Fix long column name support (CASSANDRA-460)
 * Fix for serializing a row that only contains tombstones
   (CASSANDRA-458)
 * Fix for discarding unneeded commitlog segments (CASSANDRA-459)
 * Add SnapshotBeforeCompaction configuration option (CASSANDRA-426)
 * Fix compaction abort under insufficient disk space (CASSANDRA-473)
 * Fix reading subcolumn slice from tombstoned CF (CASSANDRA-484)
 * Fix race condition in RVH causing occasional NPE (CASSANDRA-478)


0.4.0
 * fix get_key_range problems when a node is down (CASSANDRA-440)
   and add UnavailableException to more Thrift methods
 * Add example EndPointSnitch contrib code (several tickets)


0.4.0 RC2
 * fix SSTable generation clash during compaction (CASSANDRA-418)
 * reject method calls with null parameters (CASSANDRA-308)
 * properly order ranges in nodeprobe output (CASSANDRA-421)
 * fix logging of certain errors on executor threads (CASSANDRA-425)


0.4.0 RC1
 * Bootstrap feature is live; use -b on startup (several tickets)
 * Added multiget api (CASSANDRA-70)
 * fix Deadlock with SelectorManager.doProcess and TcpConnection.write
   (CASSANDRA-392)
 * remove key cache b/c of concurrency bugs in third-party
   CLHM library (CASSANDRA-405)
 * update non-major compaction logic to use two threshold values
   (CASSANDRA-407)
 * add periodic / batch commitlog sync modes (several tickets)
 * inline BatchMutation into batch_insert params (CASSANDRA-403)
 * allow setting the logging level at runtime via mbean (CASSANDRA-402)
 * change default comparator to BytesType (CASSANDRA-400)
 * add forwards-compatible ConsistencyLevel parameter to get_key_range
   (CASSANDRA-322)
 * r/m special case of blocking for local destination when writing with 
   ConsistencyLevel.ZERO (CASSANDRA-399)
 * Fixes to make BinaryMemtable [bulk load interface] useful (CASSANDRA-337);
   see contrib/bmt_example for an example of using it.
 * More JMX properties added (several tickets)
 * Thrift changes (several tickets)
    - Merged _super get methods with the normal ones; return values
      are now of ColumnOrSuperColumn.
    - Similarly, merged batch_insert_super into batch_insert.



0.4.0 beta
 * On-disk data format has changed to allow billions of keys/rows per
   node instead of only millions
 * Multi-keyspace support
 * Scan all sstables for all queries to avoid situations where
   different types of operation on the same ColumnFamily could
   disagree on what data was present
 * Snapshot support via JMX
 * Thrift API has changed a _lot_:
    - removed time-sorted CFs; instead, user-defined comparators
      may be defined on the column names, which are now byte arrays.
      Default comparators are provided for UTF8, Bytes, Ascii, Long (i64),
      and UUID types.
    - removed colon-delimited strings in thrift api in favor of explicit
      structs such as ColumnPath, ColumnParent, etc.  Also normalized
      thrift struct and argument naming.
    - Added columnFamily argument to get_key_range.
    - Change signature of get_slice to accept starting and ending
      columns as well as an offset.  (This allows use of indexes.)
      Added "ascending" flag to allow reasonably-efficient reverse
      scans as well.  Removed get_slice_by_range as redundant.
    - get_key_range operates on one CF at a time
    - changed `block` boolean on insert methods to ConsistencyLevel enum,
      with options of NONE, ONE, QUORUM, and ALL.
    - added similar consistency_level parameter to read methods
    - column-name-set slice with no names given now returns zero columns
      instead of all of them.  ("all" can run your server out of memory.
      use a range-based slice with a high max column count instead.)
 * Removed the web interface. Node information can now be obtained by 
   using the newly introduced nodeprobe utility.
 * More JMX stats
 * Remove magic values from internals (e.g. special key to indicate
   when to flush memtables)
 * Rename configuration "table" to "keyspace"
 * Moved to crash-only design; no more shutdown (just kill the process)
 * Lots of bug fixes

Full list of issues resolved in 0.4 is at https://issues.apache.org/jira/secure/IssueNavigator.jspa?reset=true&&pid=12310865&fixfor=12313862&resolution=1&sorter/field=issuekey&sorter/order=DESC


0.3.0 RC3
 * Fix potential deadlock under load in TCPConnection.
   (CASSANDRA-220)


0.3.0 RC2
 * Fix possible data loss when server is stopped after replaying
   log but before new inserts force memtable flush.
   (CASSANDRA-204)
 * Added BUGS file


0.3.0 RC1
 * Range queries on keys, including user-defined key collation
 * Remove support
 * Workarounds for a weird bug in JDK select/register that seems
   particularly common on VM environments. Cassandra should deploy
   fine on EC2 now
 * Much improved infrastructure: the beginnings of a decent test suite
   ("ant test" for unit tests; "nosetests" for system tests), code
   coverage reporting, etc.
 * Expanded node status reporting via JMX
 * Improved error reporting/logging on both server and client
 * Reduced memory footprint in default configuration
 * Combined blocking and non-blocking versions of insert APIs
 * Added FlushPeriodInMinutes configuration parameter to force
   flushing of infrequently-updated ColumnFamilies<|MERGE_RESOLUTION|>--- conflicted
+++ resolved
@@ -1,6 +1,7 @@
-<<<<<<< HEAD
 3.0.21
  * Run evictFromMembership in GossipStage (CASSANDRA-15592)
+Merged from 2.2
+ * Allow EXTRA_CLASSPATH to work on tar/source installations (CASSANDRA-15567)
 
 3.0.20
  * Run in-jvm upgrade dtests in circleci (CASSANDRA-15506)
@@ -21,13 +22,8 @@
  * Ensure legacy rows have primary key livenessinfo when they contain illegal cells (CASSANDRA-15365)
  * Fix race condition when setting bootstrap flags (CASSANDRA-14878)
  * Fix NativeLibrary.tryOpenDirectory callers for Windows (CASSANDRA-15426)
-Merged from 2.2
-=======
-2.2.17
- * Allow EXTRA_CLASSPATH to work on tar/source installations (CASSANDRA-15567)
 
 2.2.16
->>>>>>> b2b1b464
  * Fix SELECT JSON output for empty blobs (CASSANDRA-15435)
  * In-JVM DTest: Set correct internode message version for upgrade test (CASSANDRA-15371)
  * In-JVM DTest: Support NodeTool in dtest (CASSANDRA-15429)
