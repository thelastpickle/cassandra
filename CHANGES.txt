--- conflicted
+++ resolved
@@ -1,4 +1,3 @@
-<<<<<<< HEAD
 3.11.13
  * Upgrade jackson-databind to 2.13.2.2 (CASSANDRA-17556)
  * Upgrade slf4j to 1.7.25 (CASSANDRA-17474)
@@ -8,10 +7,7 @@
  * Validate existence of DCs when repairing (CASSANDRA-17407)
  * dropping of a materialized view creates a snapshot with dropped- prefix (CASSANDRA-17415)
 Merged from 3.0:
-=======
-3.0.27
  * fsync TOC and digest files (CASSANDRA-10709)
->>>>>>> 5d427ff6
  * Fix URISyntaxException in nodetool with updated Java (CASSANDRA-17581)
  * Schema mutations may not be completed on drain (CASSANDRA-17524)
  * Fix data corruption in AbstractCompositeType due to static boolean byte buffers (CASSANDRA-14752)
