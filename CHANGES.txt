--- conflicted
+++ resolved
@@ -1,10 +1,6 @@
-<<<<<<< HEAD
 3.0.12
 Merged from 2.2
-=======
-2.2.10
  * Fix ColumnCounter::countAll behaviour for reverse queries (CASSANDRA-13222)
->>>>>>> 3f450107
  * Exceptions encountered calling getSeeds() breaks OTC thread (CASSANDRA-13018)
 
 3.0.11
