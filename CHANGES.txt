<<<<<<< HEAD
3.11.13
 * Validate existence of DCs when repairing (CASSANDRA-17407)
 * dropping of a materialized view creates a snapshot with dropped- prefix (CASSANDRA-17415)
Merged from 3.0:
=======
3.0.27
 * Require ant >= 1.10 (CASSANDRA-17428)
>>>>>>> 34f59904
 * Disallow CONTAINS for UPDATE and DELETE (CASSANDRA-15266)
 * filter out NULL_VERSION entries from peers table in ConfiguredLimit (CASSANDRA-16518)
 * Suppress inapplicable CVEs (CASSANDRA-17368)
 * Fix flaky test - test_cqlsh_completion.TestCqlshCompletion (CASSANDRA-17338)
 * Fixed TestCqlshOutput failing tests (CASSANDRA-17386)
 * Lazy transaction log replica creation allows incorrect replica content divergence during anticompaction (CASSANDRA-17273)
 * LeveledCompactionStrategy disk space check improvements (CASSANDRA-17272)


3.11.12
 * Extend operator control over the UDF threading model for CVE-2021-44521 (CASSANDRA-17352)
 * Upgrade snakeyaml to 1.26 in 3.11 (CASSANDRA=17028)
 * Add key validation to ssstablescrub (CASSANDRA-16969)
 * Update Jackson from 2.9.10 to 2.12.5 (CASSANDRA-16851)
 * Include SASI components to snapshots (CASSANDRA-15134)
 * Make assassinate more resilient to missing tokens (CASSANDRA-16847)
 * Exclude Jackson 1.x transitive dependency of hadoop* provided dependencies (CASSANDRA-16854)
 * Validate SASI tokenizer options before adding index to schema (CASSANDRA-15135)
 * Fixup scrub output when no data post-scrub and clear up old use of row, which really means partition (CASSANDRA-16835)
 * Fix ant-junit dependency issue (CASSANDRA-16827)
 * Reduce thread contention in CommitLogSegment and HintsBuffer (CASSANDRA-16072)
 * Avoid sending CDC column if not enabled (CASSANDRA-16770)
Merged from 3.0:
 * Fix conversion from megabits to bytes in streaming rate limiter (CASSANDRA-17243)
 * Upgrade logback to 1.2.9 (CASSANDRA-17204)
 * Avoid race in AbstractReplicationStrategy endpoint caching (CASSANDRA-16673)
 * Fix abort when window resizing during cqlsh COPY (CASSANDRA-15230)
 * Fix slow keycache load which blocks startup for tables with many sstables (CASSANDRA-14898)
 * Fix rare NPE caused by batchlog replay / node decomission races (CASSANDRA-17049)
 * Allow users to view permissions of the roles they created (CASSANDRA-16902)
 * Fix failure handling in inter-node communication (CASSANDRA-16334)
 * Log more information when a node runs out of commitlog space (CASSANDRA-11323)
 * Don't take snapshots when truncating system tables (CASSANDRA-16839)
 * Make -Dtest.methods consistently optional in all Ant test targets (CASSANDRA-17014)
 * Immediately apply stream throughput, considering negative values as unthrottled (CASSANDRA-16959)
 * Do not release new SSTables in offline transactions (CASSANDRA-16975)
 * ArrayIndexOutOfBoundsException in FunctionResource#fromName (CASSANDRA-16977, CASSANDRA-16995)
 * CVE-2015-0886 Security vulnerability in jbcrypt is addressed (CASSANDRA-9384)
 * Avoid useless SSTable reads during single partition queries (CASSANDRA-16944)
 * Debian init respects CASSANDRA_HEAPDUMP_DIR (CASSANDRA-13843)
 * Catch UnsatisfiedLinkError in WindowsTimer (CASSANDRA-16085)
 * Avoid removing batch when it's not created during view replication (CASSANDRA-16175)
 * Make the addition of regular column to COMPACT tables throw an InvalidRequestException (CASSANDRA-14564)
 * Fix materialized view schema backup as table (CASSANDRA-12734)
 * Avoid signaling DigestResolver until the minimum number of responses are guaranteed to be visible (CASSANDRA-16883)
 * Fix secondary indexes on primary key columns skipping some writes (CASSANDRA-16868)
 * Fix incorrect error message in LegacyLayout (CASSANDRA-15136)
 * Use JMX to validate nodetool --jobs parameter (CASSANDRA-16104)
 * Handle properly UnsatisfiedLinkError in NativeLibrary#getProcessID() (CASSANDRA-16578)
 * Remove mutation data from error log message (CASSANDRA-16817)
 * Race in CompactionExecutorTest (CASSANDRA-17239)
Merged from 2.2:
 * Add python2 location to RPMs (CASSANDRA-16822)


3.11.11
 * Make cqlsh use the same set of reserved keywords than the server uses (CASSANDRA-15663)
 * Optimize bytes skipping when reading SSTable files (CASSANDRA-14415)
 * Enable tombstone compactions when unchecked_tombstone_compaction is set in TWCS (CASSANDRA-14496)
 * Read only the required SSTables for single partition queries (CASSANDRA-16737)
 * Fix LeveledCompactionStrategy compacts last level throw an ArrayIndexOutOfBoundsException (CASSANDRA-15669)
 * Maps $CASSANDRA_LOG_DIR to cassandra.logdir java property when executing nodetool (CASSANDRA-16199)
 * Nodetool garbagecollect should retain SSTableLevel for LCS (CASSANDRA-16634)
 * Ignore stale acks received in the shadow round (CASSANDRA-16588)
 * Add autocomplete and error messages for provide_overlapping_tombstones (CASSANDRA-16350)
 * Add StorageServiceMBean.getKeyspaceReplicationInfo(keyspaceName) (CASSANDRA-16447)
 * Make sure sstables with moved starts are removed correctly in LeveledGenerations (CASSANDRA-16552)
 * Upgrade jackson-databind to 2.9.10.8 (CASSANDRA-16462)
Merged from 3.0:
 * Binary releases no longer bundle the apidocs (javadoc) (CASSANDRA-16557)
 * Migrate dependency handling from maven-ant-tasks to resolver-ant-tasks, removing lib/ directory from version control (CASSANDRA-16557)
 * Don't allow seeds to replace without using unsafe (CASSANDRA-14463)
 * Calculate time remaining correctly for all compaction types in compactionstats (CASSANDRA-14701)
 * Receipt of gossip shutdown notification updates TokenMetadata (CASSANDRA-16796)
 * Count bloom filter misses correctly (CASSANDRA-12922)
 * Reject token() in MV WHERE clause (CASSANDRA-13464)
 * Ensure java executable is on the path (CASSANDRA-14325)
 * Make speculative retry parameter case-insensitive for backward compatibility with 2.1 (CASSANDRA-16467)
 * Push digest mismatch exceptions to trace (CASSANDRA-14900)
 * Handle correctly the exceptions thrown by custom QueryHandler constructors (CASSANDRA-16703)
 * Adding columns via ALTER TABLE can generate corrupt sstables (CASSANDRA-16735)
 * Add flag to disable ALTER...DROP COMPACT STORAGE statements (CASSANDRA-16733)
 * Clean transaction log leftovers at the beginning of sstablelevelreset and sstableofflinerelevel (CASSANDRA-12519)
 * CQL shell should prefer newer TLS version by default (CASSANDRA-16695)
 * Ensure that existing empty rows are properly returned (CASSANDRA-16671)
 * Invalidate prepared statements on DROP COMPACT (CASSANDRA-16712)
 * Failure to execute queries should emit a KPI other than read timeout/unavailable so it can be alerted/tracked (CASSANDRA-16581)
 * Don't wait on schema versions from replacement target when replacing a node (CASSANDRA-16692)
 * StandaloneVerifier does not fail when unable to verify SSTables, it only fails if Corruption is thrown (CASSANDRA-16683)
 * Fix bloom filter false ratio calculation by including true negatives (CASSANDRA-15834)
 * Prevent loss of commit log data when moving sstables between nodes (CASSANDRA-16619)
 * Fix materialized view builders inserting truncated data (CASSANDRA-16567)
 * Don't wait for schema migrations from removed nodes (CASSANDRA-16577)
 * Scheduled (delayed) schema pull tasks should not run after MIGRATION stage shutdown during decommission (CASSANDRA-16495)
 * Ignore trailing zeros in hint files (CASSANDRA-16523)
 * Refuse DROP COMPACT STORAGE if some 2.x sstables are in use (CASSANDRA-15897)
 * Fix ColumnFilter::toString not returning a valid CQL fragment (CASSANDRA-16483)
 * Fix ColumnFilter behaviour to prevent digest mitmatches during upgrades (CASSANDRA-16415)
 * Avoid pushing schema mutations when setting up distributed system keyspaces locally (CASSANDRA-16387)
Merged from 2.2:
 * Remove ant targets list-jvm-dtests and ant list-jvm-upgrade-dtests (CASSANDRA-16519)
 * Fix centos packaging for arm64, >=4.0 rpm's now require python3 (CASSANDRA-16477)
 * Make TokenMetadata's ring version increments atomic (CASSANDRA-16286)

3.11.10
 * Fix digest computation for queries with fetched but non queried columns (CASSANDRA-15962)
 * Reduce amount of allocations during batch statement execution (CASSANDRA-16201)
 * Update jflex-1.6.0.jar to match upstream (CASSANDRA-16393)
 * Fix DecimalDeserializer#toString OOM (CASSANDRA-14925)
 * Rate limit validation compactions using compaction_throughput_mb_per_sec (CASSANDRA-16161)
 * SASI's `max_compaction_flush_memory_in_mb` settings over 100GB revert to default of 1GB (CASSANDRA-16071)
Merged from 3.0:
 * Prevent unbounded number of pending flushing tasks (CASSANDRA-16261)
 * Improve empty hint file handling during startup (CASSANDRA-16162)
 * Allow empty string in collections with COPY FROM in cqlsh (CASSANDRA-16372)
 * Fix skipping on pre-3.0 created compact storage sstables due to missing primary key liveness (CASSANDRA-16226)
 * Extend the exclusion of replica filtering protection to other indices instead of just SASI (CASSANDRA-16311)
 * Synchronize transaction logs for JBOD (CASSANDRA-16225)
 * Fix the counting of cells per partition (CASSANDRA-16259)
 * Fix serial read/non-applying CAS linearizability (CASSANDRA-12126)
 * Avoid potential NPE in JVMStabilityInspector (CASSANDRA-16294)
 * Improved check of num_tokens against the length of initial_token (CASSANDRA-14477)
 * Fix a race condition on ColumnFamilyStore and TableMetrics (CASSANDRA-16228)
 * Remove the SEPExecutor blocking behavior (CASSANDRA-16186)
 * Fix invalid cell value skipping when reading from disk (CASSANDRA-16223)
 * Prevent invoking enable/disable gossip when not in NORMAL (CASSANDRA-16146)
 * Wait for schema agreement when bootstrapping (CASSANDRA-15158)
Merged from 2.2:
 * Fix the histogram merge of the table metrics (CASSANDRA-16259)

3.11.9
 * Synchronize Keyspace instance store/clear (CASSANDRA-16210)
 * Fix ColumnFilter to avoid querying cells of unselected complex columns (CASSANDRA-15977)
 * Fix memory leak in CompressedChunkReader (CASSANDRA-15880)
 * Don't attempt value skipping with mixed version cluster (CASSANDRA-15833)
 * Avoid failing compactions with very large partitions (CASSANDRA-15164)
 * Make sure LCS handles duplicate sstable added/removed notifications correctly (CASSANDRA-14103)
Merged from 3.0:
 * Fix OOM when terminating repair session (CASSANDRA-15902)
 * Avoid marking shutting down nodes as up after receiving gossip shutdown message (CASSANDRA-16094)
 * Check SSTables for latest version before dropping compact storage (CASSANDRA-16063)
 * Handle unexpected columns due to schema races (CASSANDRA-15899)
 * Add flag to ignore unreplicated keyspaces during repair (CASSANDRA-15160)
Merged from 2.2:
 * Package tools/bin scripts as executable (CASSANDRA-16151)
 * Fixed a NullPointerException when calling nodetool enablethrift (CASSANDRA-16127)

3.11.8
 * Correctly interpret SASI's `max_compaction_flush_memory_in_mb` setting in megabytes not bytes (CASSANDRA-16071)
 * Fix short read protection for GROUP BY queries (CASSANDRA-15459)
 * Frozen RawTuple is not annotated with frozen in the toString method (CASSANDRA-15857)
Merged from 3.0:
 * Use IF NOT EXISTS for index and UDT create statements in snapshot schema files (CASSANDRA-13935)
 * Fix gossip shutdown order (CASSANDRA-15816)
 * Remove broken 'defrag-on-read' optimization (CASSANDRA-15432)
 * Check for endpoint collision with hibernating nodes (CASSANDRA-14599)
 * Operational improvements and hardening for replica filtering protection (CASSANDRA-15907)
 * stop_paranoid disk failure policy is ignored on CorruptSSTableException after node is up (CASSANDRA-15191)
 * Forbid altering UDTs used in partition keys (CASSANDRA-15933)
 * Fix empty/null json string representation (CASSANDRA-15896)
 * 3.x fails to start if commit log has range tombstones from a column which is also deleted (CASSANDRA-15970)
 * Handle difference in timestamp precision between java8 and java11 in LogFIle.java (CASSANDRA-16050)
Merged from 2.2:
 * Fix CQL parsing of collections when the column type is reversed (CASSANDRA-15814)
Merged from 2.1:
 * Only allow strings to be passed to JMX authentication (CASSANDRA-16077)

3.11.7
 * Fix cqlsh output when fetching all rows in batch mode (CASSANDRA-15905)
 * Upgrade Jackson to 2.9.10 (CASSANDRA-15867)
 * Fix CQL formatting of read command restrictions for slow query log (CASSANDRA-15503)
 * Allow sstableloader to use SSL on the native port (CASSANDRA-14904)
Merged from 3.0:
 * Backport CASSANDRA-12189: escape string literals (CASSANDRA-15948)
 * Avoid hinted handoff per-host throttle being arounded to 0 in large cluster (CASSANDRA-15859)
 * Avoid emitting empty range tombstones from RangeTombstoneList (CASSANDRA-15924)
 * Avoid thread starvation, and improve compare-and-swap performance, in the slab allocators (CASSANDRA-15922)
 * Add token to tombstone warning and error messages (CASSANDRA-15890)
 * Fixed range read concurrency factor computation and capped as 10 times tpc cores (CASSANDRA-15752)
 * Catch exception on bootstrap resume and init native transport (CASSANDRA-15863)
 * Fix replica-side filtering returning stale data with CL > ONE (CASSANDRA-8272, CASSANDRA-8273)
 * Fix duplicated row on 2.x upgrades when multi-rows range tombstones interact with collection ones (CASSANDRA-15805)
 * Rely on snapshotted session infos on StreamResultFuture.maybeComplete to avoid race conditions (CASSANDRA-15667)
 * EmptyType doesn't override writeValue so could attempt to write bytes when expected not to (CASSANDRA-15790)
 * Fix index queries on partition key columns when some partitions contains only static data (CASSANDRA-13666)
 * Avoid creating duplicate rows during major upgrades (CASSANDRA-15789)
 * liveDiskSpaceUsed and totalDiskSpaceUsed get corrupted if IndexSummaryRedistribution gets interrupted (CASSANDRA-15674)
 * Fix Debian init start/stop (CASSANDRA-15770)
 * Fix infinite loop on index query paging in tables with clustering (CASSANDRA-14242)
 * Fix chunk index overflow due to large sstable with small chunk length (CASSANDRA-15595)
 * Allow selecting static column only when querying static index (CASSANDRA-14242)
 * cqlsh return non-zero status when STDIN CQL fails (CASSANDRA-15623)
 * Don't skip sstables in slice queries based only on local min/max/deletion timestamp (CASSANDRA-15690)
 * Memtable memory allocations may deadlock (CASSANDRA-15367)
 * Run evictFromMembership in GossipStage (CASSANDRA-15592)
Merged from 2.2:
 * Fix nomenclature of allow and deny lists (CASSANDRA-15862)
 * Remove generated files from source artifact (CASSANDRA-15849)
 * Remove duplicated tools binaries from tarballs (CASSANDRA-15768)
 * Duplicate results with DISTINCT queries in mixed mode (CASSANDRA-15501)
 * Disable JMX rebinding (CASSANDRA-15653)
Merged from 2.1:
 * Fix writing of snapshot manifest when the table has table-backed secondary indexes (CASSANDRA-10968)
 * Fix parse error in cqlsh COPY FROM and formatting for map of blobs (CASSANDRA-15679)
 * Fix Commit log replays when static column clustering keys are collections (CASSANDRA-14365)
 * Fix Red Hat init script on newer systemd versions (CASSANDRA-15273)
 * Allow EXTRA_CLASSPATH to work on tar/source installations (CASSANDRA-15567)


3.11.6
 * Fix bad UDT sstable metadata serialization headers written by C* 3.0 on upgrade and in sstablescrub (CASSANDRA-15035)
 * Fix nodetool compactionstats showing extra pending task for TWCS - patch implemented (CASSANDRA-15409)
 * Fix SELECT JSON formatting for the "duration" type (CASSANDRA-15075)
 * Fix LegacyLayout to have same behavior as 2.x when handling unknown column names (CASSANDRA-15081)
 * Update nodetool help stop output (CASSANDRA-15401)
Merged from 3.0:
 * Run in-jvm upgrade dtests in circleci (CASSANDRA-15506)
 * Include updates to static column in mutation size calculations (CASSANDRA-15293)
 * Fix point-in-time recoevery ignoring timestamp of updates to static columns (CASSANDRA-15292)
 * GC logs are also put under $CASSANDRA_LOG_DIR (CASSANDRA-14306)
 * Fix sstabledump's position key value when partitions have multiple rows (CASSANDRA-14721)
 * Avoid over-scanning data directories in LogFile.verify() (CASSANDRA-15364)
 * Bump generations and document changes to system_distributed and system_traces in 3.0, 3.11
   (CASSANDRA-15441)
 * Fix system_traces creation timestamp; optimise system keyspace upgrades (CASSANDRA-15398)
 * Fix various data directory prefix matching issues (CASSANDRA-13974)
 * Minimize clustering values in metadata collector (CASSANDRA-15400)
 * Avoid over-trimming of results in mixed mode clusters (CASSANDRA-15405)
 * validate value sizes in LegacyLayout (CASSANDRA-15373)
 * Ensure that tracing doesn't break connections in 3.x/4.0 mixed mode by default (CASSANDRA-15385)
 * Make sure index summary redistribution does not start when compactions are paused (CASSANDRA-15265)
 * Ensure legacy rows have primary key livenessinfo when they contain illegal cells (CASSANDRA-15365)
 * Fix race condition when setting bootstrap flags (CASSANDRA-14878)
 * Fix NativeLibrary.tryOpenDirectory callers for Windows (CASSANDRA-15426)
Merged from 2.2:
 * Fix SELECT JSON output for empty blobs (CASSANDRA-15435)
 * In-JVM DTest: Set correct internode message version for upgrade test (CASSANDRA-15371)
 * In-JVM DTest: Support NodeTool in dtest (CASSANDRA-15429)
 * Fix NativeLibrary.tryOpenDirectory callers for Windows (CASSANDRA-15426)


3.11.5
 * Fix SASI non-literal string comparisons (range operators) (CASSANDRA-15169)
 * Make sure user defined compaction transactions are always closed (CASSANDRA-15123)
 * Fix cassandra-env.sh to use $CASSANDRA_CONF to find cassandra-jaas.config (CASSANDRA-14305)
 * Fixed nodetool cfstats printing index name twice (CASSANDRA-14903)
 * Add flag to disable SASI indexes, and warnings on creation (CASSANDRA-14866)
Merged from 3.0:
 * Add ability to cap max negotiable protocol version (CASSANDRA-15193)
 * Gossip tokens on startup if available (CASSANDRA-15335)
 * Fix resource leak in CompressedSequentialWriter (CASSANDRA-15340)
 * Fix bad merge that reverted CASSANDRA-14993 (CASSANDRA-15289)
 * Fix LegacyLayout RangeTombstoneList IndexOutOfBoundsException when upgrading and RangeTombstone bounds are asymmetric (CASSANDRA-15172)
 * Fix NPE when using allocate_tokens_for_keyspace on new DC/rack (CASSANDRA-14952)
 * Filter sstables earlier when running cleanup (CASSANDRA-15100)
 * Use mean row count instead of mean column count for index selectivity calculation (CASSANDRA-15259)
 * Avoid updating unchanged gossip states (CASSANDRA-15097)
 * Prevent recreation of previously dropped columns with a different kind (CASSANDRA-14948)
 * Prevent client requests from blocking on executor task queue (CASSANDRA-15013)
 * Toughen up column drop/recreate type validations (CASSANDRA-15204)
 * LegacyLayout should handle paging states that cross a collection column (CASSANDRA-15201)
 * Prevent RuntimeException when username or password is empty/null (CASSANDRA-15198)
 * Multiget thrift query returns null records after digest mismatch (CASSANDRA-14812)
 * Skipping illegal legacy cells can break reverse iteration of indexed partitions (CASSANDRA-15178)
 * Handle paging states serialized with a different version than the session's (CASSANDRA-15176)
 * Throw IOE instead of asserting on unsupporter peer versions (CASSANDRA-15066)
 * Update token metadata when handling MOVING/REMOVING_TOKEN events (CASSANDRA-15120)
 * Add ability to customize cassandra log directory using $CASSANDRA_LOG_DIR (CASSANDRA-15090)
 * Skip cells with illegal column names when reading legacy sstables (CASSANDRA-15086)
 * Fix assorted gossip races and add related runtime checks (CASSANDRA-15059)
 * Fix mixed mode partition range scans with limit (CASSANDRA-15072)
 * cassandra-stress works with frozen collections: list and set (CASSANDRA-14907)
 * Fix handling FS errors on writing and reading flat files - LogTransaction and hints (CASSANDRA-15053)
 * Avoid double closing the iterator to avoid overcounting the number of requests (CASSANDRA-15058)
 * Improve `nodetool status -r` speed (CASSANDRA-14847)
 * Improve merkle tree size and time on heap (CASSANDRA-14096)
 * Add missing commands to nodetool_completion (CASSANDRA-14916)
 * Anti-compaction temporarily corrupts sstable state for readers (CASSANDRA-15004)
Merged from 2.2:
 * Catch non-IOException in FileUtils.close to make sure that all resources are closed (CASSANDRA-15225)
 * Handle exceptions during authentication/authorization (CASSANDRA-15041)
 * Support cross version messaging in in-jvm upgrade dtests (CASSANDRA-15078)
 * Fix index summary redistribution cancellation (CASSANDRA-15045)
 * Refactor Circle CI configuration (CASSANDRA-14806)
 * Fixing invalid CQL in security documentation (CASSANDRA-15020)
 * Multi-version in-JVM dtests (CASSANDRA-14937)
 * Allow instance class loaders to be garbage collected for inJVM dtest (CASSANDRA-15170)
 * Add support for network topology and query tracing for inJVM dtest (CASSANDRA-15319)


3.11.4
 * Make stop-server.bat wait for Cassandra to terminate (CASSANDRA-14829)
 * Correct sstable sorting for garbagecollect and levelled compaction (CASSANDRA-14870)
Merged from 3.0:
 * Severe concurrency issues in STCS,DTCS,TWCS,TMD.Topology,TypeParser
 * Add a script to make running the cqlsh tests in cassandra repo easier (CASSANDRA-14951)
 * If SizeEstimatesRecorder misses a 'onDropTable' notification, the size_estimates table will never be cleared for that table. (CASSANDRA-14905)
 * Counters fail to increment in 2.1/2.2 to 3.X mixed version clusters (CASSANDRA-14958)
 * Streaming needs to synchronise access to LifecycleTransaction (CASSANDRA-14554)
 * Fix cassandra-stress write hang with default options (CASSANDRA-14616)
 * Differentiate between slices and RTs when decoding legacy bounds (CASSANDRA-14919)
 * Netty epoll IOExceptions caused by unclean client disconnects being logged at INFO (CASSANDRA-14909)
 * Unfiltered.isEmpty conflicts with Row extends AbstractCollection.isEmpty (CASSANDRA-14588)
 * RangeTombstoneList doesn't properly clean up mergeable or superseded rts in some cases (CASSANDRA-14894)
 * Fix handling of collection tombstones for dropped columns from legacy sstables (CASSANDRA-14912)
 * Throw exception if Columns serialized subset encode more columns than possible (CASSANDRA-14591)
 * Drop/add column name with different Kind can result in corruption (CASSANDRA-14843)
 * Fix missing rows when reading 2.1 SSTables with static columns in 3.0 (CASSANDRA-14873)
 * Move TWCS message 'No compaction necessary for bucket size' to Trace level (CASSANDRA-14884)
 * Sstable min/max metadata can cause data loss (CASSANDRA-14861)
 * Dropped columns can cause reverse sstable iteration to return prematurely (CASSANDRA-14838)
 * Legacy sstables with  multi block range tombstones create invalid bound sequences (CASSANDRA-14823)
 * Expand range tombstone validation checks to multiple interim request stages (CASSANDRA-14824)
 * Reverse order reads can return incomplete results (CASSANDRA-14803)
 * Avoid calling iter.next() in a loop when notifying indexers about range tombstones (CASSANDRA-14794)
 * Fix purging semi-expired RT boundaries in reversed iterators (CASSANDRA-14672)
 * DESC order reads can fail to return the last Unfiltered in the partition (CASSANDRA-14766)
 * Fix corrupted collection deletions for dropped columns in 3.0 <-> 2.{1,2} messages (CASSANDRA-14568)
 * Fix corrupted static collection deletions in 3.0 <-> 2.{1,2} messages (CASSANDRA-14568)
 * Handle failures in parallelAllSSTableOperation (cleanup/upgradesstables/etc) (CASSANDRA-14657)
 * Improve TokenMetaData cache populating performance avoid long locking (CASSANDRA-14660)
 * Backport: Flush netty client messages immediately (not by default) (CASSANDRA-13651)
 * Fix static column order for SELECT * wildcard queries (CASSANDRA-14638)
 * sstableloader should use discovered broadcast address to connect intra-cluster (CASSANDRA-14522)
 * Fix reading columns with non-UTF names from schema (CASSANDRA-14468)
Merged from 2.2:
 * CircleCI docker image should bake in more dependencies (CASSANDRA-14985)
 * Don't enable client transports when bootstrap is pending (CASSANDRA-14525)
 * MigrationManager attempts to pull schema from different major version nodes (CASSANDRA-14928)
 * Fix incorrect cqlsh results when selecting same columns multiple times (CASSANDRA-13262)
 * Returns null instead of NaN or Infinity in JSON strings (CASSANDRA-14377)
Merged from 2.1:
 * Paged Range Slice queries with DISTINCT can drop rows from results (CASSANDRA-14956)
 * Update release checksum algorithms to SHA-256, SHA-512 (CASSANDRA-14970)


3.11.3
 * Validate supported column type with SASI analyzer (CASSANDRA-13669)
 * Remove BTree.Builder Recycler to reduce memory usage (CASSANDRA-13929)
 * Reduce nodetool GC thread count (CASSANDRA-14475)
 * Fix New SASI view creation during Index Redistribution (CASSANDRA-14055)
 * Remove string formatting lines from BufferPool hot path (CASSANDRA-14416)
 * Update metrics to 3.1.5 (CASSANDRA-12924)
 * Detect OpenJDK jvm type and architecture (CASSANDRA-12793)
 * Don't use guava collections in the non-system keyspace jmx attributes (CASSANDRA-12271)
 * Allow existing nodes to use all peers in shadow round (CASSANDRA-13851)
 * Fix cqlsh to read connection.ssl cqlshrc option again (CASSANDRA-14299)
 * Downgrade log level to trace for CommitLogSegmentManager (CASSANDRA-14370)
 * CQL fromJson(null) throws NullPointerException (CASSANDRA-13891)
 * Serialize empty buffer as empty string for json output format (CASSANDRA-14245)
 * Allow logging implementation to be interchanged for embedded testing (CASSANDRA-13396)
 * SASI tokenizer for simple delimiter based entries (CASSANDRA-14247)
 * Fix Loss of digits when doing CAST from varint/bigint to decimal (CASSANDRA-14170)
 * RateBasedBackPressure unnecessarily invokes a lock on the Guava RateLimiter (CASSANDRA-14163)
 * Fix wildcard GROUP BY queries (CASSANDRA-14209)
Merged from 3.0:
 * Fix corrupted static collection deletions in 3.0 -> 2.{1,2} messages (CASSANDRA-14568)
 * Fix potential IndexOutOfBoundsException with counters (CASSANDRA-14167)
 * Always close RT markers returned by ReadCommand#executeLocally() (CASSANDRA-14515)
 * Reverse order queries with range tombstones can cause data loss (CASSANDRA-14513)
 * Fix regression of lagging commitlog flush log message (CASSANDRA-14451)
 * Add Missing dependencies in pom-all (CASSANDRA-14422)
 * Cleanup StartupClusterConnectivityChecker and PING Verb (CASSANDRA-14447)
 * Fix deprecated repair error notifications from 3.x clusters to legacy JMX clients (CASSANDRA-13121)
 * Cassandra not starting when using enhanced startup scripts in windows (CASSANDRA-14418)
 * Fix progress stats and units in compactionstats (CASSANDRA-12244)
 * Better handle missing partition columns in system_schema.columns (CASSANDRA-14379)
 * Delay hints store excise by write timeout to avoid race with decommission (CASSANDRA-13740)
 * Deprecate background repair and probablistic read_repair_chance table options
   (CASSANDRA-13910)
 * Add missed CQL keywords to documentation (CASSANDRA-14359)
 * Fix unbounded validation compactions on repair / revert CASSANDRA-13797 (CASSANDRA-14332)
 * Avoid deadlock when running nodetool refresh before node is fully up (CASSANDRA-14310)
 * Handle all exceptions when opening sstables (CASSANDRA-14202)
 * Handle incompletely written hint descriptors during startup (CASSANDRA-14080)
 * Handle repeat open bound from SRP in read repair (CASSANDRA-14330)
 * Respect max hint window when hinting for LWT (CASSANDRA-14215)
 * Adding missing WriteType enum values to v3, v4, and v5 spec (CASSANDRA-13697)
 * Don't regenerate bloomfilter and summaries on startup (CASSANDRA-11163)
 * Fix NPE when performing comparison against a null frozen in LWT (CASSANDRA-14087)
 * Log when SSTables are deleted (CASSANDRA-14302)
 * Fix batch commitlog sync regression (CASSANDRA-14292)
 * Write to pending endpoint when view replica is also base replica (CASSANDRA-14251)
 * Chain commit log marker potential performance regression in batch commit mode (CASSANDRA-14194)
 * Fully utilise specified compaction threads (CASSANDRA-14210)
 * Pre-create deletion log records to finish compactions quicker (CASSANDRA-12763)
Merged from 2.2:
 * Fix bug that prevented compaction of SSTables after full repairs (CASSANDRA-14423)
 * Incorrect counting of pending messages in OutboundTcpConnection (CASSANDRA-11551)
 * Fix compaction failure caused by reading un-flushed data (CASSANDRA-12743)
 * Use Bounds instead of Range for sstables in anticompaction (CASSANDRA-14411)
 * Fix JSON queries with IN restrictions and ORDER BY clause (CASSANDRA-14286)
 * Backport circleci yaml (CASSANDRA-14240)
Merged from 2.1:
 * Check checksum before decompressing data (CASSANDRA-14284)
 * CVE-2017-5929 Security vulnerability in Logback warning in NEWS.txt (CASSANDRA-14183)


3.11.2
 * Fix ReadCommandTest (CASSANDRA-14234)
 * Remove trailing period from latency reports at keyspace level (CASSANDRA-14233)
 * Backport CASSANDRA-13080: Use new token allocation for non bootstrap case as well (CASSANDRA-14212)
 * Remove dependencies on JVM internal classes from JMXServerUtils (CASSANDRA-14173)
 * Add DEFAULT, UNSET, MBEAN and MBEANS to `ReservedKeywords` (CASSANDRA-14205)
 * Add Unittest for schema migration fix (CASSANDRA-14140)
 * Print correct snitch info from nodetool describecluster (CASSANDRA-13528)
 * Close socket on error during connect on OutboundTcpConnection (CASSANDRA-9630)
 * Enable CDC unittest (CASSANDRA-14141)
 * Acquire read lock before accessing CompactionStrategyManager fields (CASSANDRA-14139)
 * Split CommitLogStressTest to avoid timeout (CASSANDRA-14143)
 * Avoid invalidating disk boundaries unnecessarily (CASSANDRA-14083)
 * Avoid exposing compaction strategy index externally (CASSANDRA-14082)
 * Prevent continuous schema exchange between 3.0 and 3.11 nodes (CASSANDRA-14109)
 * Fix imbalanced disks when replacing node with same address with JBOD (CASSANDRA-14084)
 * Reload compaction strategies when disk boundaries are invalidated (CASSANDRA-13948)
 * Remove OpenJDK log warning (CASSANDRA-13916)
 * Prevent compaction strategies from looping indefinitely (CASSANDRA-14079)
 * Cache disk boundaries (CASSANDRA-13215)
 * Add asm jar to build.xml for maven builds (CASSANDRA-11193)
 * Round buffer size to powers of 2 for the chunk cache (CASSANDRA-13897)
 * Update jackson JSON jars (CASSANDRA-13949)
 * Avoid locks when checking LCS fanout and if we should defrag (CASSANDRA-13930)
 * Correctly count range tombstones in traces and tombstone thresholds (CASSANDRA-8527)
Merged from 3.0:
 * Add MinGW uname check to start scripts (CASSANDRA-12840)
 * Use the correct digest file and reload sstable metadata in nodetool verify (CASSANDRA-14217)
 * Handle failure when mutating repaired status in Verifier (CASSANDRA-13933)
 * Set encoding for javadoc generation (CASSANDRA-14154)
 * Fix index target computation for dense composite tables with dropped compact storage (CASSANDRA-14104)
 * Improve commit log chain marker updating (CASSANDRA-14108)
 * Extra range tombstone bound creates double rows (CASSANDRA-14008)
 * Fix SStable ordering by max timestamp in SinglePartitionReadCommand (CASSANDRA-14010)
 * Accept role names containing forward-slash (CASSANDRA-14088)
 * Optimize CRC check chance probability calculations (CASSANDRA-14094)
 * Fix cleanup on keyspace with no replicas (CASSANDRA-13526)
 * Fix updating base table rows with TTL not removing view entries (CASSANDRA-14071)
 * Reduce garbage created by DynamicSnitch (CASSANDRA-14091)
 * More frequent commitlog chained markers (CASSANDRA-13987)
 * Fix serialized size of DataLimits (CASSANDRA-14057)
 * Add flag to allow dropping oversized read repair mutations (CASSANDRA-13975)
 * Fix SSTableLoader logger message (CASSANDRA-14003)
 * Fix repair race that caused gossip to block (CASSANDRA-13849)
 * Tracing interferes with digest requests when using RandomPartitioner (CASSANDRA-13964)
 * Add flag to disable materialized views, and warnings on creation (CASSANDRA-13959)
 * Don't let user drop or generally break tables in system_distributed (CASSANDRA-13813)
 * Provide a JMX call to sync schema with local storage (CASSANDRA-13954)
 * Mishandling of cells for removed/dropped columns when reading legacy files (CASSANDRA-13939)
 * Deserialise sstable metadata in nodetool verify (CASSANDRA-13922)
Merged from 2.2:
 * Fix the inspectJvmOptions startup check (CASSANDRA-14112)
 * Fix race that prevents submitting compaction for a table when executor is full (CASSANDRA-13801)
 * Rely on the JVM to handle OutOfMemoryErrors (CASSANDRA-13006)
 * Grab refs during scrub/index redistribution/cleanup (CASSANDRA-13873)
Merged from 2.1:
 * Protect against overflow of local expiration time (CASSANDRA-14092)
 * RPM package spec: fix permissions for installed jars and config files (CASSANDRA-14181)
 * More PEP8 compiance for cqlsh (CASSANDRA-14021)


3.11.1
 * Fix the computation of cdc_total_space_in_mb for exabyte filesystems (CASSANDRA-13808)
 * AbstractTokenTreeBuilder#serializedSize returns wrong value when there is a single leaf and overflow collisions (CASSANDRA-13869)
 * Add a compaction option to TWCS to ignore sstables overlapping checks (CASSANDRA-13418)
 * BTree.Builder memory leak (CASSANDRA-13754)
 * Revert CASSANDRA-10368 of supporting non-pk column filtering due to correctness (CASSANDRA-13798)
 * Add a skip read validation flag to cassandra-stress (CASSANDRA-13772)
 * Fix cassandra-stress hang issues when an error during cluster connection happens (CASSANDRA-12938)
 * Better bootstrap failure message when blocked by (potential) range movement (CASSANDRA-13744)
 * "ignore" option is ignored in sstableloader (CASSANDRA-13721)
 * Deadlock in AbstractCommitLogSegmentManager (CASSANDRA-13652)
 * Duplicate the buffer before passing it to analyser in SASI operation (CASSANDRA-13512)
 * Properly evict pstmts from prepared statements cache (CASSANDRA-13641)
Merged from 3.0:
 * Improve TRUNCATE performance (CASSANDRA-13909)
 * Implement short read protection on partition boundaries (CASSANDRA-13595)
 * Fix ISE thrown by UPI.Serializer.hasNext() for some SELECT queries (CASSANDRA-13911)
 * Filter header only commit logs before recovery (CASSANDRA-13918)
 * AssertionError prepending to a list (CASSANDRA-13149)
 * Fix support for SuperColumn tables (CASSANDRA-12373)
 * Handle limit correctly on tables with strict liveness (CASSANDRA-13883)
 * Fix missing original update in TriggerExecutor (CASSANDRA-13894)
 * Remove non-rpc-ready nodes from counter leader candidates (CASSANDRA-13043)
 * Improve short read protection performance (CASSANDRA-13794)
 * Fix sstable reader to support range-tombstone-marker for multi-slices (CASSANDRA-13787)
 * Fix short read protection for tables with no clustering columns (CASSANDRA-13880)
 * Make isBuilt volatile in PartitionUpdate (CASSANDRA-13619)
 * Prevent integer overflow of timestamps in CellTest and RowsTest (CASSANDRA-13866)
 * Fix counter application order in short read protection (CASSANDRA-12872)
 * Don't block RepairJob execution on validation futures (CASSANDRA-13797)
 * Wait for all management tasks to complete before shutting down CLSM (CASSANDRA-13123)
 * INSERT statement fails when Tuple type is used as clustering column with default DESC order (CASSANDRA-13717)
 * Fix pending view mutations handling and cleanup batchlog when there are local and remote paired mutations (CASSANDRA-13069)
 * Improve config validation and documentation on overflow and NPE (CASSANDRA-13622)
 * Range deletes in a CAS batch are ignored (CASSANDRA-13655)
 * Avoid assertion error when IndexSummary > 2G (CASSANDRA-12014)
 * Change repair midpoint logging for tiny ranges (CASSANDRA-13603)
 * Better handle corrupt final commitlog segment (CASSANDRA-11995)
 * StreamingHistogram is not thread safe (CASSANDRA-13756)
 * Fix MV timestamp issues (CASSANDRA-11500)
 * Better tolerate improperly formatted bcrypt hashes (CASSANDRA-13626)
 * Fix race condition in read command serialization (CASSANDRA-13363)
 * Fix AssertionError in short read protection (CASSANDRA-13747)
 * Don't skip corrupted sstables on startup (CASSANDRA-13620)
 * Fix the merging of cells with different user type versions (CASSANDRA-13776)
 * Copy session properties on cqlsh.py do_login (CASSANDRA-13640)
 * Potential AssertionError during ReadRepair of range tombstone and partition deletions (CASSANDRA-13719)
 * Don't let stress write warmup data if n=0 (CASSANDRA-13773)
 * Gossip thread slows down when using batch commit log (CASSANDRA-12966)
 * Randomize batchlog endpoint selection with only 1 or 2 racks (CASSANDRA-12884)
 * Fix digest calculation for counter cells (CASSANDRA-13750)
 * Fix ColumnDefinition.cellValueType() for non-frozen collection and change SSTabledump to use type.toJSONString() (CASSANDRA-13573)
 * Skip materialized view addition if the base table doesn't exist (CASSANDRA-13737)
 * Drop table should remove corresponding entries in dropped_columns table (CASSANDRA-13730)
 * Log warn message until legacy auth tables have been migrated (CASSANDRA-13371)
 * Fix incorrect [2.1 <- 3.0] serialization of counter cells created in 2.0 (CASSANDRA-13691)
 * Fix invalid writetime for null cells (CASSANDRA-13711)
 * Fix ALTER TABLE statement to atomically propagate changes to the table and its MVs (CASSANDRA-12952)
 * Fixed ambiguous output of nodetool tablestats command (CASSANDRA-13722)
 * Fix Digest mismatch Exception if hints file has UnknownColumnFamily (CASSANDRA-13696)
 * Purge tombstones created by expired cells (CASSANDRA-13643)
 * Make concat work with iterators that have different subsets of columns (CASSANDRA-13482)
 * Set test.runners based on cores and memory size (CASSANDRA-13078)
 * Allow different NUMACTL_ARGS to be passed in (CASSANDRA-13557)
 * Allow native function calls in CQLSSTableWriter (CASSANDRA-12606)
 * Fix secondary index queries on COMPACT tables (CASSANDRA-13627)
 * Nodetool listsnapshots output is missing a newline, if there are no snapshots (CASSANDRA-13568)
 * sstabledump reports incorrect usage for argument order (CASSANDRA-13532)
Merged from 2.2:
 * Safely handle empty buffers when outputting to JSON (CASSANDRA-13868)
 * Copy session properties on cqlsh.py do_login (CASSANDRA-13847)
 * Fix load over calculated issue in IndexSummaryRedistribution (CASSANDRA-13738)
 * Fix compaction and flush exception not captured (CASSANDRA-13833)
 * Uncaught exceptions in Netty pipeline (CASSANDRA-13649)
 * Prevent integer overflow on exabyte filesystems (CASSANDRA-13067)
 * Fix queries with LIMIT and filtering on clustering columns (CASSANDRA-11223)
 * Fix potential NPE when resume bootstrap fails (CASSANDRA-13272)
 * Fix toJSONString for the UDT, tuple and collection types (CASSANDRA-13592)
 * Fix nested Tuples/UDTs validation (CASSANDRA-13646)
Merged from 2.1:
 * Clone HeartBeatState when building gossip messages. Make its generation/version volatile (CASSANDRA-13700)


3.11.0
 * Allow native function calls in CQLSSTableWriter (CASSANDRA-12606)
 * Replace string comparison with regex/number checks in MessagingService test (CASSANDRA-13216)
 * Fix formatting of duration columns in CQLSH (CASSANDRA-13549)
 * Fix the problem with duplicated rows when using paging with SASI (CASSANDRA-13302)
 * Allow CONTAINS statements filtering on the partition key and it’s parts (CASSANDRA-13275)
 * Fall back to even ranges calculation in clusters with vnodes when tokens are distributed unevenly (CASSANDRA-13229)
 * Fix duration type validation to prevent overflow (CASSANDRA-13218)
 * Forbid unsupported creation of SASI indexes over partition key columns (CASSANDRA-13228)
 * Reject multiple values for a key in CQL grammar. (CASSANDRA-13369)
 * UDA fails without input rows (CASSANDRA-13399)
 * Fix compaction-stress by using daemonInitialization (CASSANDRA-13188)
 * V5 protocol flags decoding broken (CASSANDRA-13443)
 * Use write lock not read lock for removing sstables from compaction strategies. (CASSANDRA-13422)
 * Use corePoolSize equal to maxPoolSize in JMXEnabledThreadPoolExecutors (CASSANDRA-13329)
 * Avoid rebuilding SASI indexes containing no values (CASSANDRA-12962)
 * Add charset to Analyser input stream (CASSANDRA-13151)
 * Fix testLimitSSTables flake caused by concurrent flush (CASSANDRA-12820)
 * cdc column addition strikes again (CASSANDRA-13382)
 * Fix static column indexes (CASSANDRA-13277)
 * DataOutputBuffer.asNewBuffer broken (CASSANDRA-13298)
 * unittest CipherFactoryTest failed on MacOS (CASSANDRA-13370)
 * Forbid SELECT restrictions and CREATE INDEX over non-frozen UDT columns (CASSANDRA-13247)
 * Default logging we ship will incorrectly print "?:?" for "%F:%L" pattern (CASSANDRA-13317)
 * Possible AssertionError in UnfilteredRowIteratorWithLowerBound (CASSANDRA-13366)
 * Support unaligned memory access for AArch64 (CASSANDRA-13326)
 * Improve SASI range iterator efficiency on intersection with an empty range (CASSANDRA-12915).
 * Fix equality comparisons of columns using the duration type (CASSANDRA-13174)
 * Obfuscate password in stress-graphs (CASSANDRA-12233)
 * Move to FastThreadLocalThread and FastThreadLocal (CASSANDRA-13034)
 * nodetool stopdaemon errors out (CASSANDRA-13030)
 * Tables in system_distributed should not use gcgs of 0 (CASSANDRA-12954)
 * Fix primary index calculation for SASI (CASSANDRA-12910)
 * More fixes to the TokenAllocator (CASSANDRA-12990)
 * NoReplicationTokenAllocator should work with zero replication factor (CASSANDRA-12983)
 * Address message coalescing regression (CASSANDRA-12676)
 * Delete illegal character from StandardTokenizerImpl.jflex (CASSANDRA-13417)
 * Fix cqlsh automatic protocol downgrade regression (CASSANDRA-13307)
 * Tracing payload not passed from QueryMessage to tracing session (CASSANDRA-12835)
Merged from 3.0:
 * Ensure int overflow doesn't occur when calculating large partition warning size (CASSANDRA-13172)
 * Ensure consistent view of partition columns between coordinator and replica in ColumnFilter (CASSANDRA-13004)
 * Failed unregistering mbean during drop keyspace (CASSANDRA-13346)
 * nodetool scrub/cleanup/upgradesstables exit code is wrong (CASSANDRA-13542)
 * Fix the reported number of sstable data files accessed per read (CASSANDRA-13120)
 * Fix schema digest mismatch during rolling upgrades from versions before 3.0.12 (CASSANDRA-13559)
 * Upgrade JNA version to 4.4.0 (CASSANDRA-13072)
 * Interned ColumnIdentifiers should use minimal ByteBuffers (CASSANDRA-13533)
 * ReverseIndexedReader may drop rows during 2.1 to 3.0 upgrade (CASSANDRA-13525)
 * Fix repair process violating start/end token limits for small ranges (CASSANDRA-13052)
 * Add storage port options to sstableloader (CASSANDRA-13518)
 * Properly handle quoted index names in cqlsh DESCRIBE output (CASSANDRA-12847)
 * Avoid reading static row twice from old format sstables (CASSANDRA-13236)
 * Fix NPE in StorageService.excise() (CASSANDRA-13163)
 * Expire OutboundTcpConnection messages by a single Thread (CASSANDRA-13265)
 * Fail repair if insufficient responses received (CASSANDRA-13397)
 * Fix SSTableLoader fail when the loaded table contains dropped columns (CASSANDRA-13276)
 * Avoid name clashes in CassandraIndexTest (CASSANDRA-13427)
 * Handling partially written hint files (CASSANDRA-12728)
 * Interrupt replaying hints on decommission (CASSANDRA-13308)
 * Handling partially written hint files (CASSANDRA-12728)
 * Fix NPE issue in StorageService (CASSANDRA-13060)
 * Make reading of range tombstones more reliable (CASSANDRA-12811)
 * Fix startup problems due to schema tables not completely flushed (CASSANDRA-12213)
 * Fix view builder bug that can filter out data on restart (CASSANDRA-13405)
 * Fix 2i page size calculation when there are no regular columns (CASSANDRA-13400)
 * Fix the conversion of 2.X expired rows without regular column data (CASSANDRA-13395)
 * Fix hint delivery when using ext+internal IPs with prefer_local enabled (CASSANDRA-13020)
 * Fix possible NPE on upgrade to 3.0/3.X in case of IO errors (CASSANDRA-13389)
 * Legacy deserializer can create empty range tombstones (CASSANDRA-13341)
 * Legacy caching options can prevent 3.0 upgrade (CASSANDRA-13384)
 * Use the Kernel32 library to retrieve the PID on Windows and fix startup checks (CASSANDRA-13333)
 * Fix code to not exchange schema across major versions (CASSANDRA-13274)
 * Dropping column results in "corrupt" SSTable (CASSANDRA-13337)
 * Bugs handling range tombstones in the sstable iterators (CASSANDRA-13340)
 * Fix CONTAINS filtering for null collections (CASSANDRA-13246)
 * Applying: Use a unique metric reservoir per test run when using Cassandra-wide metrics residing in MBeans (CASSANDRA-13216)
 * Propagate row deletions in 2i tables on upgrade (CASSANDRA-13320)
 * Slice.isEmpty() returns false for some empty slices (CASSANDRA-13305)
 * Add formatted row output to assertEmpty in CQL Tester (CASSANDRA-13238)
 * Prevent data loss on upgrade 2.1 - 3.0 by adding component separator to LogRecord absolute path (CASSANDRA-13294)
 * Improve testing on macOS by eliminating sigar logging (CASSANDRA-13233)
 * Cqlsh copy-from should error out when csv contains invalid data for collections (CASSANDRA-13071)
 * Fix "multiple versions of ant detected..." when running ant test (CASSANDRA-13232)
 * Coalescing strategy sleeps too much (CASSANDRA-13090)
 * Faster StreamingHistogram (CASSANDRA-13038)
 * Legacy deserializer can create unexpected boundary range tombstones (CASSANDRA-13237)
 * Remove unnecessary assertion from AntiCompactionTest (CASSANDRA-13070)
 * Fix cqlsh COPY for dates before 1900 (CASSANDRA-13185)
 * Use keyspace replication settings on system.size_estimates table (CASSANDRA-9639)
 * Add vm.max_map_count StartupCheck (CASSANDRA-13008)
 * Hint related logging should include the IP address of the destination in addition to
   host ID (CASSANDRA-13205)
 * Reloading logback.xml does not work (CASSANDRA-13173)
 * Lightweight transactions temporarily fail after upgrade from 2.1 to 3.0 (CASSANDRA-13109)
 * Duplicate rows after upgrading from 2.1.16 to 3.0.10/3.9 (CASSANDRA-13125)
 * Fix UPDATE queries with empty IN restrictions (CASSANDRA-13152)
 * Fix handling of partition with partition-level deletion plus
   live rows in sstabledump (CASSANDRA-13177)
 * Provide user workaround when system_schema.columns does not contain entries
   for a table that's in system_schema.tables (CASSANDRA-13180)
 * Nodetool upgradesstables/scrub/compact ignores system tables (CASSANDRA-13410)
 * Fix schema version calculation for rolling upgrades (CASSANDRA-13441)
Merged from 2.2:
 * Nodes started with join_ring=False should be able to serve requests when authentication is enabled (CASSANDRA-11381)
 * cqlsh COPY FROM: increment error count only for failures, not for attempts (CASSANDRA-13209)
 * Avoid starting gossiper in RemoveTest (CASSANDRA-13407)
 * Fix weightedSize() for row-cache reported by JMX and NodeTool (CASSANDRA-13393)
 * Fix JVM metric names (CASSANDRA-13103)
 * Honor truststore-password parameter in cassandra-stress (CASSANDRA-12773)
 * Discard in-flight shadow round responses (CASSANDRA-12653)
 * Don't anti-compact repaired data to avoid inconsistencies (CASSANDRA-13153)
 * Wrong logger name in AnticompactionTask (CASSANDRA-13343)
 * Commitlog replay may fail if last mutation is within 4 bytes of end of segment (CASSANDRA-13282)
 * Fix queries updating multiple time the same list (CASSANDRA-13130)
 * Fix GRANT/REVOKE when keyspace isn't specified (CASSANDRA-13053)
 * Fix flaky LongLeveledCompactionStrategyTest (CASSANDRA-12202)
 * Fix failing COPY TO STDOUT (CASSANDRA-12497)
 * Fix ColumnCounter::countAll behaviour for reverse queries (CASSANDRA-13222)
 * Exceptions encountered calling getSeeds() breaks OTC thread (CASSANDRA-13018)
 * Fix negative mean latency metric (CASSANDRA-12876)
 * Use only one file pointer when creating commitlog segments (CASSANDRA-12539)
Merged from 2.1:
 * Fix 2ndary index queries on partition keys for tables with static columns (CASSANDRA-13147)
 * Fix ParseError unhashable type list in cqlsh copy from (CASSANDRA-13364)
 * Remove unused repositories (CASSANDRA-13278)
 * Log stacktrace of uncaught exceptions (CASSANDRA-13108)
 * Use portable stderr for java error in startup (CASSANDRA-13211)
 * Fix Thread Leak in OutboundTcpConnection (CASSANDRA-13204)
 * Coalescing strategy can enter infinite loop (CASSANDRA-13159)


3.10
 * Fix secondary index queries regression (CASSANDRA-13013)
 * Add duration type to the protocol V5 (CASSANDRA-12850)
 * Fix duration type validation (CASSANDRA-13143)
 * Fix flaky GcCompactionTest (CASSANDRA-12664)
 * Fix TestHintedHandoff.hintedhandoff_decom_test (CASSANDRA-13058)
 * Fixed query monitoring for range queries (CASSANDRA-13050)
 * Remove outboundBindAny configuration property (CASSANDRA-12673)
 * Use correct bounds for all-data range when filtering (CASSANDRA-12666)
 * Remove timing window in test case (CASSANDRA-12875)
 * Resolve unit testing without JCE security libraries installed (CASSANDRA-12945)
 * Fix inconsistencies in cassandra-stress load balancing policy (CASSANDRA-12919)
 * Fix validation of non-frozen UDT cells (CASSANDRA-12916)
 * Don't shut down socket input/output on StreamSession (CASSANDRA-12903)
 * Fix Murmur3PartitionerTest (CASSANDRA-12858)
 * Move cqlsh syntax rules into separate module and allow easier customization (CASSANDRA-12897)
 * Fix CommitLogSegmentManagerTest (CASSANDRA-12283)
 * Fix cassandra-stress truncate option (CASSANDRA-12695)
 * Fix crossNode value when receiving messages (CASSANDRA-12791)
 * Don't load MX4J beans twice (CASSANDRA-12869)
 * Extend native protocol request flags, add versions to SUPPORTED, and introduce ProtocolVersion enum (CASSANDRA-12838)
 * Set JOINING mode when running pre-join tasks (CASSANDRA-12836)
 * remove net.mintern.primitive library due to license issue (CASSANDRA-12845)
 * Properly format IPv6 addresses when logging JMX service URL (CASSANDRA-12454)
 * Optimize the vnode allocation for single replica per DC (CASSANDRA-12777)
 * Use non-token restrictions for bounds when token restrictions are overridden (CASSANDRA-12419)
 * Fix CQLSH auto completion for PER PARTITION LIMIT (CASSANDRA-12803)
 * Use different build directories for Eclipse and Ant (CASSANDRA-12466)
 * Avoid potential AttributeError in cqlsh due to no table metadata (CASSANDRA-12815)
 * Fix RandomReplicationAwareTokenAllocatorTest.testExistingCluster (CASSANDRA-12812)
 * Upgrade commons-codec to 1.9 (CASSANDRA-12790)
 * Make the fanout size for LeveledCompactionStrategy to be configurable (CASSANDRA-11550)
 * Add duration data type (CASSANDRA-11873)
 * Fix timeout in ReplicationAwareTokenAllocatorTest (CASSANDRA-12784)
 * Improve sum aggregate functions (CASSANDRA-12417)
 * Make cassandra.yaml docs for batch_size_*_threshold_in_kb reflect changes in CASSANDRA-10876 (CASSANDRA-12761)
 * cqlsh fails to format collections when using aliases (CASSANDRA-11534)
 * Check for hash conflicts in prepared statements (CASSANDRA-12733)
 * Exit query parsing upon first error (CASSANDRA-12598)
 * Fix cassandra-stress to use single seed in UUID generation (CASSANDRA-12729)
 * CQLSSTableWriter does not allow Update statement (CASSANDRA-12450)
 * Config class uses boxed types but DD exposes primitive types (CASSANDRA-12199)
 * Add pre- and post-shutdown hooks to Storage Service (CASSANDRA-12461)
 * Add hint delivery metrics (CASSANDRA-12693)
 * Remove IndexInfo cache from FileIndexInfoRetriever (CASSANDRA-12731)
 * ColumnIndex does not reuse buffer (CASSANDRA-12502)
 * cdc column addition still breaks schema migration tasks (CASSANDRA-12697)
 * Upgrade metrics-reporter dependencies (CASSANDRA-12089)
 * Tune compaction thread count via nodetool (CASSANDRA-12248)
 * Add +=/-= shortcut syntax for update queries (CASSANDRA-12232)
 * Include repair session IDs in repair start message (CASSANDRA-12532)
 * Add a blocking task to Index, run before joining the ring (CASSANDRA-12039)
 * Fix NPE when using CQLSSTableWriter (CASSANDRA-12667)
 * Support optional backpressure strategies at the coordinator (CASSANDRA-9318)
 * Make randompartitioner work with new vnode allocation (CASSANDRA-12647)
 * Fix cassandra-stress graphing (CASSANDRA-12237)
 * Allow filtering on partition key columns for queries without secondary indexes (CASSANDRA-11031)
 * Fix Cassandra Stress reporting thread model and precision (CASSANDRA-12585)
 * Add JMH benchmarks.jar (CASSANDRA-12586)
 * Cleanup uses of AlterTableStatementColumn (CASSANDRA-12567)
 * Add keep-alive to streaming (CASSANDRA-11841)
 * Tracing payload is passed through newSession(..) (CASSANDRA-11706)
 * avoid deleting non existing sstable files and improve related log messages (CASSANDRA-12261)
 * json/yaml output format for nodetool compactionhistory (CASSANDRA-12486)
 * Retry all internode messages once after a connection is
   closed and reopened (CASSANDRA-12192)
 * Add support to rebuild from targeted replica (CASSANDRA-9875)
 * Add sequence distribution type to cassandra stress (CASSANDRA-12490)
 * "SELECT * FROM foo LIMIT ;" does not error out (CASSANDRA-12154)
 * Define executeLocally() at the ReadQuery Level (CASSANDRA-12474)
 * Extend read/write failure messages with a map of replica addresses
   to error codes in the v5 native protocol (CASSANDRA-12311)
 * Fix rebuild of SASI indexes with existing index files (CASSANDRA-12374)
 * Let DatabaseDescriptor not implicitly startup services (CASSANDRA-9054, 12550)
 * Fix clustering indexes in presence of static columns in SASI (CASSANDRA-12378)
 * Fix queries on columns with reversed type on SASI indexes (CASSANDRA-12223)
 * Added slow query log (CASSANDRA-12403)
 * Count full coordinated request against timeout (CASSANDRA-12256)
 * Allow TTL with null value on insert and update (CASSANDRA-12216)
 * Make decommission operation resumable (CASSANDRA-12008)
 * Add support to one-way targeted repair (CASSANDRA-9876)
 * Remove clientutil jar (CASSANDRA-11635)
 * Fix compaction throughput throttle (CASSANDRA-12366, CASSANDRA-12717)
 * Delay releasing Memtable memory on flush until PostFlush has finished running (CASSANDRA-12358)
 * Cassandra stress should dump all setting on startup (CASSANDRA-11914)
 * Make it possible to compact a given token range (CASSANDRA-10643)
 * Allow updating DynamicEndpointSnitch properties via JMX (CASSANDRA-12179)
 * Collect metrics on queries by consistency level (CASSANDRA-7384)
 * Add support for GROUP BY to SELECT statement (CASSANDRA-10707)
 * Deprecate memtable_cleanup_threshold and update default for memtable_flush_writers (CASSANDRA-12228)
 * Upgrade to OHC 0.4.4 (CASSANDRA-12133)
 * Add version command to cassandra-stress (CASSANDRA-12258)
 * Create compaction-stress tool (CASSANDRA-11844)
 * Garbage-collecting compaction operation and schema option (CASSANDRA-7019)
 * Add beta protocol flag for v5 native protocol (CASSANDRA-12142)
 * Support filtering on non-PRIMARY KEY columns in the CREATE
   MATERIALIZED VIEW statement's WHERE clause (CASSANDRA-10368)
 * Unify STDOUT and SYSTEMLOG logback format (CASSANDRA-12004)
 * COPY FROM should raise error for non-existing input files (CASSANDRA-12174)
 * Faster write path (CASSANDRA-12269)
 * Option to leave omitted columns in INSERT JSON unset (CASSANDRA-11424)
 * Support json/yaml output in nodetool tpstats (CASSANDRA-12035)
 * Expose metrics for successful/failed authentication attempts (CASSANDRA-10635)
 * Prepend snapshot name with "truncated" or "dropped" when a snapshot
   is taken before truncating or dropping a table (CASSANDRA-12178)
 * Optimize RestrictionSet (CASSANDRA-12153)
 * cqlsh does not automatically downgrade CQL version (CASSANDRA-12150)
 * Omit (de)serialization of state variable in UDAs (CASSANDRA-9613)
 * Create a system table to expose prepared statements (CASSANDRA-8831)
 * Reuse DataOutputBuffer from ColumnIndex (CASSANDRA-11970)
 * Remove DatabaseDescriptor dependency from SegmentedFile (CASSANDRA-11580)
 * Add supplied username to authentication error messages (CASSANDRA-12076)
 * Remove pre-startup check for open JMX port (CASSANDRA-12074)
 * Remove compaction Severity from DynamicEndpointSnitch (CASSANDRA-11738)
 * Restore resumable hints delivery (CASSANDRA-11960)
 * Properly report LWT contention (CASSANDRA-12626)
Merged from 3.0:
 * Dump threads when unit tests time out (CASSANDRA-13117)
 * Better error when modifying function permissions without explicit keyspace (CASSANDRA-12925)
 * Indexer is not correctly invoked when building indexes over sstables (CASSANDRA-13075)
 * Read repair is not blocking repair to finish in foreground repair (CASSANDRA-13115)
 * Stress daemon help is incorrect(CASSANDRA-12563)
 * Remove ALTER TYPE support (CASSANDRA-12443)
 * Fix assertion for certain legacy range tombstone pattern (CASSANDRA-12203)
 * Replace empty strings with null values if they cannot be converted (CASSANDRA-12794)
 * Fix deserialization of 2.x DeletedCells (CASSANDRA-12620)
 * Add parent repair session id to anticompaction log message (CASSANDRA-12186)
 * Improve contention handling on failure to acquire MV lock for streaming and hints (CASSANDRA-12905)
 * Fix DELETE and UPDATE queries with empty IN restrictions (CASSANDRA-12829)
 * Mark MVs as built after successful bootstrap (CASSANDRA-12984)
 * Estimated TS drop-time histogram updated with Cell.NO_DELETION_TIME (CASSANDRA-13040)
 * Nodetool compactionstats fails with NullPointerException (CASSANDRA-13021)
 * Thread local pools never cleaned up (CASSANDRA-13033)
 * Set RPC_READY to false when draining or if a node is marked as shutdown (CASSANDRA-12781)
 * CQL often queries static columns unnecessarily (CASSANDRA-12768)
 * Make sure sstables only get committed when it's safe to discard commit log records (CASSANDRA-12956)
 * Reject default_time_to_live option when creating or altering MVs (CASSANDRA-12868)
 * Nodetool should use a more sane max heap size (CASSANDRA-12739)
 * LocalToken ensures token values are cloned on heap (CASSANDRA-12651)
 * AnticompactionRequestSerializer serializedSize is incorrect (CASSANDRA-12934)
 * Prevent reloading of logback.xml from UDF sandbox (CASSANDRA-12535)
 * Reenable HeapPool (CASSANDRA-12900)
 * Disallow offheap_buffers memtable allocation (CASSANDRA-11039)
 * Fix CommitLogSegmentManagerTest (CASSANDRA-12283)
 * Pass root cause to CorruptBlockException when uncompression failed (CASSANDRA-12889)
 * Batch with multiple conditional updates for the same partition causes AssertionError (CASSANDRA-12867)
 * Make AbstractReplicationStrategy extendable from outside its package (CASSANDRA-12788)
 * Don't tell users to turn off consistent rangemovements during rebuild. (CASSANDRA-12296)
 * Fix CommitLogTest.testDeleteIfNotDirty (CASSANDRA-12854)
 * Avoid deadlock due to MV lock contention (CASSANDRA-12689)
 * Fix for KeyCacheCqlTest flakiness (CASSANDRA-12801)
 * Include SSTable filename in compacting large row message (CASSANDRA-12384)
 * Fix potential socket leak (CASSANDRA-12329, CASSANDRA-12330)
 * Fix ViewTest.testCompaction (CASSANDRA-12789)
 * Improve avg aggregate functions (CASSANDRA-12417)
 * Preserve quoted reserved keyword column names in MV creation (CASSANDRA-11803)
 * nodetool stopdaemon errors out (CASSANDRA-12646)
 * Split materialized view mutations on build to prevent OOM (CASSANDRA-12268)
 * mx4j does not work in 3.0.8 (CASSANDRA-12274)
 * Abort cqlsh copy-from in case of no answer after prolonged period of time (CASSANDRA-12740)
 * Avoid sstable corrupt exception due to dropped static column (CASSANDRA-12582)
 * Make stress use client mode to avoid checking commit log size on startup (CASSANDRA-12478)
 * Fix exceptions with new vnode allocation (CASSANDRA-12715)
 * Unify drain and shutdown processes (CASSANDRA-12509)
 * Fix NPE in ComponentOfSlice.isEQ() (CASSANDRA-12706)
 * Fix failure in LogTransactionTest (CASSANDRA-12632)
 * Fix potentially incomplete non-frozen UDT values when querying with the
   full primary key specified (CASSANDRA-12605)
 * Make sure repaired tombstones are dropped when only_purge_repaired_tombstones is enabled (CASSANDRA-12703)
 * Skip writing MV mutations to commitlog on mutation.applyUnsafe() (CASSANDRA-11670)
 * Establish consistent distinction between non-existing partition and NULL value for LWTs on static columns (CASSANDRA-12060)
 * Extend ColumnIdentifier.internedInstances key to include the type that generated the byte buffer (CASSANDRA-12516)
 * Handle composite prefixes with final EOC=0 as in 2.x and refactor LegacyLayout.decodeBound (CASSANDRA-12423)
 * select_distinct_with_deletions_test failing on non-vnode environments (CASSANDRA-11126)
 * Stack Overflow returned to queries while upgrading (CASSANDRA-12527)
 * Fix legacy regex for temporary files from 2.2 (CASSANDRA-12565)
 * Add option to state current gc_grace_seconds to tools/bin/sstablemetadata (CASSANDRA-12208)
 * Fix file system race condition that may cause LogAwareFileLister to fail to classify files (CASSANDRA-11889)
 * Fix file handle leaks due to simultaneous compaction/repair and
   listing snapshots, calculating snapshot sizes, or making schema
   changes (CASSANDRA-11594)
 * Fix nodetool repair exits with 0 for some errors (CASSANDRA-12508)
 * Do not shut down BatchlogManager twice during drain (CASSANDRA-12504)
 * Disk failure policy should not be invoked on out of space (CASSANDRA-12385)
 * Calculate last compacted key on startup (CASSANDRA-6216)
 * Add schema to snapshot manifest, add USING TIMESTAMP clause to ALTER TABLE statements (CASSANDRA-7190)
 * If CF has no clustering columns, any row cache is full partition cache (CASSANDRA-12499)
 * Correct log message for statistics of offheap memtable flush (CASSANDRA-12776)
 * Explicitly set locale for string validation (CASSANDRA-12541,CASSANDRA-12542,CASSANDRA-12543,CASSANDRA-12545)
Merged from 2.2:
 * Fix speculative retry bugs (CASSANDRA-13009)
 * Fix handling of nulls and unsets in IN conditions (CASSANDRA-12981)
 * Fix race causing infinite loop if Thrift server is stopped before it starts listening (CASSANDRA-12856)
 * CompactionTasks now correctly drops sstables out of compaction when not enough disk space is available (CASSANDRA-12979)
 * Remove support for non-JavaScript UDFs (CASSANDRA-12883)
 * Fix DynamicEndpointSnitch noop in multi-datacenter situations (CASSANDRA-13074)
 * cqlsh copy-from: encode column names to avoid primary key parsing errors (CASSANDRA-12909)
 * Temporarily fix bug that creates commit log when running offline tools (CASSANDRA-8616)
 * Reduce granuality of OpOrder.Group during index build (CASSANDRA-12796)
 * Test bind parameters and unset parameters in InsertUpdateIfConditionTest (CASSANDRA-12980)
 * Use saved tokens when setting local tokens on StorageService.joinRing (CASSANDRA-12935)
 * cqlsh: fix DESC TYPES errors (CASSANDRA-12914)
 * Fix leak on skipped SSTables in sstableupgrade (CASSANDRA-12899)
 * Avoid blocking gossip during pending range calculation (CASSANDRA-12281)
 * Fix purgeability of tombstones with max timestamp (CASSANDRA-12792)
 * Fail repair if participant dies during sync or anticompaction (CASSANDRA-12901)
 * cqlsh COPY: unprotected pk values before converting them if not using prepared statements (CASSANDRA-12863)
 * Fix Util.spinAssertEquals (CASSANDRA-12283)
 * Fix potential NPE for compactionstats (CASSANDRA-12462)
 * Prepare legacy authenticate statement if credentials table initialised after node startup (CASSANDRA-12813)
 * Change cassandra.wait_for_tracing_events_timeout_secs default to 0 (CASSANDRA-12754)
 * Clean up permissions when a UDA is dropped (CASSANDRA-12720)
 * Limit colUpdateTimeDelta histogram updates to reasonable deltas (CASSANDRA-11117)
 * Fix leak errors and execution rejected exceptions when draining (CASSANDRA-12457)
 * Fix merkle tree depth calculation (CASSANDRA-12580)
 * Make Collections deserialization more robust (CASSANDRA-12618)
 * Better handle invalid system roles table (CASSANDRA-12700)
 * Fix exceptions when enabling gossip on nodes that haven't joined the ring (CASSANDRA-12253)
 * Fix authentication problem when invoking cqlsh copy from a SOURCE command (CASSANDRA-12642)
 * Decrement pending range calculator jobs counter in finally block
 * cqlshlib tests: increase default execute timeout (CASSANDRA-12481)
 * Forward writes to replacement node when replace_address != broadcast_address (CASSANDRA-8523)
 * Fail repair on non-existing table (CASSANDRA-12279)
 * Enable repair -pr and -local together (fix regression of CASSANDRA-7450) (CASSANDRA-12522)
 * Split consistent range movement flag correction (CASSANDRA-12786)
Merged from 2.1:
 * Upgrade netty version to fix memory leak with client encryption (CASSANDRA-13114)
 * cqlsh copy-from: sort user type fields in csv (CASSANDRA-12959)
 * Don't skip sstables based on maxLocalDeletionTime (CASSANDRA-12765)


3.8, 3.9
 * Fix value skipping with counter columns (CASSANDRA-11726)
 * Fix nodetool tablestats miss SSTable count (CASSANDRA-12205)
 * Fixed flacky SSTablesIteratedTest (CASSANDRA-12282)
 * Fixed flacky SSTableRewriterTest: check file counts before calling validateCFS (CASSANDRA-12348)
 * cqlsh: Fix handling of $$-escaped strings (CASSANDRA-12189)
 * Fix SSL JMX requiring truststore containing server cert (CASSANDRA-12109)
 * RTE from new CDC column breaks in flight queries (CASSANDRA-12236)
 * Fix hdr logging for single operation workloads (CASSANDRA-12145)
 * Fix SASI PREFIX search in CONTAINS mode with partial terms (CASSANDRA-12073)
 * Increase size of flushExecutor thread pool (CASSANDRA-12071)
 * Partial revert of CASSANDRA-11971, cannot recycle buffer in SP.sendMessagesToNonlocalDC (CASSANDRA-11950)
 * Upgrade netty to 4.0.39 (CASSANDRA-12032, CASSANDRA-12034)
 * Improve details in compaction log message (CASSANDRA-12080)
 * Allow unset values in CQLSSTableWriter (CASSANDRA-11911)
 * Chunk cache to request compressor-compatible buffers if pool space is exhausted (CASSANDRA-11993)
 * Remove DatabaseDescriptor dependencies from SequentialWriter (CASSANDRA-11579)
 * Move skip_stop_words filter before stemming (CASSANDRA-12078)
 * Support seek() in EncryptedFileSegmentInputStream (CASSANDRA-11957)
 * SSTable tools mishandling LocalPartitioner (CASSANDRA-12002)
 * When SEPWorker assigned work, set thread name to match pool (CASSANDRA-11966)
 * Add cross-DC latency metrics (CASSANDRA-11569)
 * Allow terms in selection clause (CASSANDRA-10783)
 * Add bind variables to trace (CASSANDRA-11719)
 * Switch counter shards' clock to timestamps (CASSANDRA-9811)
 * Introduce HdrHistogram and response/service/wait separation to stress tool (CASSANDRA-11853)
 * entry-weighers in QueryProcessor should respect partitionKeyBindIndexes field (CASSANDRA-11718)
 * Support older ant versions (CASSANDRA-11807)
 * Estimate compressed on disk size when deciding if sstable size limit reached (CASSANDRA-11623)
 * cassandra-stress profiles should support case sensitive schemas (CASSANDRA-11546)
 * Remove DatabaseDescriptor dependency from FileUtils (CASSANDRA-11578)
 * Faster streaming (CASSANDRA-9766)
 * Add prepared query parameter to trace for "Execute CQL3 prepared query" session (CASSANDRA-11425)
 * Add repaired percentage metric (CASSANDRA-11503)
 * Add Change-Data-Capture (CASSANDRA-8844)
Merged from 3.0:
 * Fix paging for 2.x to 3.x upgrades (CASSANDRA-11195)
 * Fix clean interval not sent to commit log for empty memtable flush (CASSANDRA-12436)
 * Fix potential resource leak in RMIServerSocketFactoryImpl (CASSANDRA-12331)
 * Make sure compaction stats are updated when compaction is interrupted (CASSANDRA-12100)
 * Change commitlog and sstables to track dirty and clean intervals (CASSANDRA-11828)
 * NullPointerException during compaction on table with static columns (CASSANDRA-12336)
 * Fixed ConcurrentModificationException when reading metrics in GraphiteReporter (CASSANDRA-11823)
 * Fix upgrade of super columns on thrift (CASSANDRA-12335)
 * Fixed flacky BlacklistingCompactionsTest, switched to fixed size types and increased corruption size (CASSANDRA-12359)
 * Rerun ReplicationAwareTokenAllocatorTest on failure to avoid flakiness (CASSANDRA-12277)
 * Exception when computing read-repair for range tombstones (CASSANDRA-12263)
 * Lost counter writes in compact table and static columns (CASSANDRA-12219)
 * AssertionError with MVs on updating a row that isn't indexed due to a null value (CASSANDRA-12247)
 * Disable RR and speculative retry with EACH_QUORUM reads (CASSANDRA-11980)
 * Add option to override compaction space check (CASSANDRA-12180)
 * Faster startup by only scanning each directory for temporary files once (CASSANDRA-12114)
 * Respond with v1/v2 protocol header when responding to driver that attempts
   to connect with too low of a protocol version (CASSANDRA-11464)
 * NullPointerExpception when reading/compacting table (CASSANDRA-11988)
 * Fix problem with undeleteable rows on upgrade to new sstable format (CASSANDRA-12144)
 * Fix potential bad messaging service message for paged range reads
   within mixed-version 3.x clusters (CASSANDRA-12249)
 * Fix paging logic for deleted partitions with static columns (CASSANDRA-12107)
 * Wait until the message is being send to decide which serializer must be used (CASSANDRA-11393)
 * Fix migration of static thrift column names with non-text comparators (CASSANDRA-12147)
 * Fix upgrading sparse tables that are incorrectly marked as dense (CASSANDRA-11315)
 * Fix reverse queries ignoring range tombstones (CASSANDRA-11733)
 * Avoid potential race when rebuilding CFMetaData (CASSANDRA-12098)
 * Avoid missing sstables when getting the canonical sstables (CASSANDRA-11996)
 * Always select the live sstables when getting sstables in bounds (CASSANDRA-11944)
 * Fix column ordering of results with static columns for Thrift requests in
   a mixed 2.x/3.x cluster, also fix potential non-resolved duplication of
   those static columns in query results (CASSANDRA-12123)
 * Avoid digest mismatch with empty but static rows (CASSANDRA-12090)
 * Fix EOF exception when altering column type (CASSANDRA-11820)
 * Fix potential race in schema during new table creation (CASSANDRA-12083)
 * cqlsh: fix error handling in rare COPY FROM failure scenario (CASSANDRA-12070)
 * Disable autocompaction during drain (CASSANDRA-11878)
 * Add a metrics timer to MemtablePool and use it to track time spent blocked on memory in MemtableAllocator (CASSANDRA-11327)
 * Fix upgrading schema with super columns with non-text subcomparators (CASSANDRA-12023)
 * Add TimeWindowCompactionStrategy (CASSANDRA-9666)
 * Fix JsonTransformer output of partition with deletion info (CASSANDRA-12418)
 * Fix NPE in SSTableLoader when specifying partial directory path (CASSANDRA-12609)
Merged from 2.2:
 * Add local address entry in PropertyFileSnitch (CASSANDRA-11332)
 * cqlsh copy: fix missing counter values (CASSANDRA-12476)
 * Move migration tasks to non-periodic queue, assure flush executor shutdown after non-periodic executor (CASSANDRA-12251)
 * cqlsh copy: fixed possible race in initializing feeding thread (CASSANDRA-11701)
 * Only set broadcast_rpc_address on Ec2MultiRegionSnitch if it's not set (CASSANDRA-11357)
 * Update StorageProxy range metrics for timeouts, failures and unavailables (CASSANDRA-9507)
 * Add Sigar to classes included in clientutil.jar (CASSANDRA-11635)
 * Add decay to histograms and timers used for metrics (CASSANDRA-11752)
 * Fix hanging stream session (CASSANDRA-10992)
 * Fix INSERT JSON, fromJson() support of smallint, tinyint types (CASSANDRA-12371)
 * Restore JVM metric export for metric reporters (CASSANDRA-12312)
 * Release sstables of failed stream sessions only when outgoing transfers are finished (CASSANDRA-11345)
 * Wait for tracing events before returning response and query at same consistency level client side (CASSANDRA-11465)
 * cqlsh copyutil should get host metadata by connected address (CASSANDRA-11979)
 * Fixed cqlshlib.test.remove_test_db (CASSANDRA-12214)
 * Synchronize ThriftServer::stop() (CASSANDRA-12105)
 * Use dedicated thread for JMX notifications (CASSANDRA-12146)
 * Improve streaming synchronization and fault tolerance (CASSANDRA-11414)
 * MemoryUtil.getShort() should return an unsigned short also for architectures not supporting unaligned memory accesses (CASSANDRA-11973)
Merged from 2.1:
 * Fix queries with empty ByteBuffer values in clustering column restrictions (CASSANDRA-12127)
 * Disable passing control to post-flush after flush failure to prevent data loss (CASSANDRA-11828)
 * Allow STCS-in-L0 compactions to reduce scope with LCS (CASSANDRA-12040)
 * cannot use cql since upgrading python to 2.7.11+ (CASSANDRA-11850)
 * Fix filtering on clustering columns when 2i is used (CASSANDRA-11907)


3.0.8
 * Fix potential race in schema during new table creation (CASSANDRA-12083)
 * cqlsh: fix error handling in rare COPY FROM failure scenario (CASSANDRA-12070)
 * Disable autocompaction during drain (CASSANDRA-11878)
 * Add a metrics timer to MemtablePool and use it to track time spent blocked on memory in MemtableAllocator (CASSANDRA-11327)
 * Fix upgrading schema with super columns with non-text subcomparators (CASSANDRA-12023)
 * Add TimeWindowCompactionStrategy (CASSANDRA-9666)
Merged from 2.2:
 * Allow nodetool info to run with readonly JMX access (CASSANDRA-11755)
 * Validate bloom_filter_fp_chance against lowest supported
   value when the table is created (CASSANDRA-11920)
 * Don't send erroneous NEW_NODE notifications on restart (CASSANDRA-11038)
 * StorageService shutdown hook should use a volatile variable (CASSANDRA-11984)
Merged from 2.1:
 * Add system property to set the max number of native transport requests in queue (CASSANDRA-11363)
 * Fix queries with empty ByteBuffer values in clustering column restrictions (CASSANDRA-12127)
 * Disable passing control to post-flush after flush failure to prevent data loss (CASSANDRA-11828)
 * Allow STCS-in-L0 compactions to reduce scope with LCS (CASSANDRA-12040)
 * cannot use cql since upgrading python to 2.7.11+ (CASSANDRA-11850)
 * Fix filtering on clustering columns when 2i is used (CASSANDRA-11907)
 * Avoid stalling paxos when the paxos state expires (CASSANDRA-12043)
 * Remove finished incoming streaming connections from MessagingService (CASSANDRA-11854)
 * Don't try to get sstables for non-repairing column families (CASSANDRA-12077)
 * Avoid marking too many sstables as repaired (CASSANDRA-11696)
 * Prevent select statements with clustering key > 64k (CASSANDRA-11882)
 * Fix clock skew corrupting other nodes with paxos (CASSANDRA-11991)
 * Remove distinction between non-existing static columns and existing but null in LWTs (CASSANDRA-9842)
 * Cache local ranges when calculating repair neighbors (CASSANDRA-11934)
 * Allow LWT operation on static column with only partition keys (CASSANDRA-10532)
 * Create interval tree over canonical sstables to avoid missing sstables during streaming (CASSANDRA-11886)
 * cqlsh COPY FROM: shutdown parent cluster after forking, to avoid corrupting SSL connections (CASSANDRA-11749)


3.7
 * Support multiple folders for user defined compaction tasks (CASSANDRA-11765)
 * Fix race in CompactionStrategyManager's pause/resume (CASSANDRA-11922)
Merged from 3.0:
 * Fix legacy serialization of Thrift-generated non-compound range tombstones
   when communicating with 2.x nodes (CASSANDRA-11930)
 * Fix Directories instantiations where CFS.initialDirectories should be used (CASSANDRA-11849)
 * Avoid referencing DatabaseDescriptor in AbstractType (CASSANDRA-11912)
 * Don't use static dataDirectories field in Directories instances (CASSANDRA-11647)
 * Fix sstables not being protected from removal during index build (CASSANDRA-11905)
 * cqlsh: Suppress stack trace from Read/WriteFailures (CASSANDRA-11032)
 * Remove unneeded code to repair index summaries that have
   been improperly down-sampled (CASSANDRA-11127)
 * Avoid WriteTimeoutExceptions during commit log replay due to materialized
   view lock contention (CASSANDRA-11891)
 * Prevent OOM failures on SSTable corruption, improve tests for corruption detection (CASSANDRA-9530)
 * Use CFS.initialDirectories when clearing snapshots (CASSANDRA-11705)
 * Allow compaction strategies to disable early open (CASSANDRA-11754)
 * Refactor Materialized View code (CASSANDRA-11475)
 * Update Java Driver (CASSANDRA-11615)
Merged from 2.2:
 * Persist local metadata earlier in startup sequence (CASSANDRA-11742)
 * cqlsh: fix tab completion for case-sensitive identifiers (CASSANDRA-11664)
 * Avoid showing estimated key as -1 in tablestats (CASSANDRA-11587)
 * Fix possible race condition in CommitLog.recover (CASSANDRA-11743)
 * Enable client encryption in sstableloader with cli options (CASSANDRA-11708)
 * Possible memory leak in NIODataInputStream (CASSANDRA-11867)
 * Add seconds to cqlsh tracing session duration (CASSANDRA-11753)
 * Fix commit log replay after out-of-order flush completion (CASSANDRA-9669)
 * Prohibit Reversed Counter type as part of the PK (CASSANDRA-9395)
 * cqlsh: correctly handle non-ascii chars in error messages (CASSANDRA-11626)
Merged from 2.1:
 * Run CommitLog tests with different compression settings (CASSANDRA-9039)
 * cqlsh: apply current keyspace to source command (CASSANDRA-11152)
 * Clear out parent repair session if repair coordinator dies (CASSANDRA-11824)
 * Set default streaming_socket_timeout_in_ms to 24 hours (CASSANDRA-11840)
 * Do not consider local node a valid source during replace (CASSANDRA-11848)
 * Add message dropped tasks to nodetool netstats (CASSANDRA-11855)
 * Avoid holding SSTableReaders for duration of incremental repair (CASSANDRA-11739)


3.6
 * Correctly migrate schema for frozen UDTs during 2.x -> 3.x upgrades
   (does not affect any released versions) (CASSANDRA-11613)
 * Allow server startup if JMX is configured directly (CASSANDRA-11725)
 * Prevent direct memory OOM on buffer pool allocations (CASSANDRA-11710)
 * Enhanced Compaction Logging (CASSANDRA-10805)
 * Make prepared statement cache size configurable (CASSANDRA-11555)
 * Integrated JMX authentication and authorization (CASSANDRA-10091)
 * Add units to stress ouput (CASSANDRA-11352)
 * Fix PER PARTITION LIMIT for single and multi partitions queries (CASSANDRA-11603)
 * Add uncompressed chunk cache for RandomAccessReader (CASSANDRA-5863)
 * Clarify ClusteringPrefix hierarchy (CASSANDRA-11213)
 * Always perform collision check before joining ring (CASSANDRA-10134)
 * SSTableWriter output discrepancy (CASSANDRA-11646)
 * Fix potential timeout in NativeTransportService.testConcurrentDestroys (CASSANDRA-10756)
 * Support large partitions on the 3.0 sstable format (CASSANDRA-11206,11763)
 * Add support to rebuild from specific range (CASSANDRA-10406)
 * Optimize the overlapping lookup by calculating all the
   bounds in advance (CASSANDRA-11571)
 * Support json/yaml output in nodetool tablestats (CASSANDRA-5977)
 * (stress) Add datacenter option to -node options (CASSANDRA-11591)
 * Fix handling of empty slices (CASSANDRA-11513)
 * Make number of cores used by cqlsh COPY visible to testing code (CASSANDRA-11437)
 * Allow filtering on clustering columns for queries without secondary indexes (CASSANDRA-11310)
 * Refactor Restriction hierarchy (CASSANDRA-11354)
 * Eliminate allocations in R/W path (CASSANDRA-11421)
 * Update Netty to 4.0.36 (CASSANDRA-11567)
 * Fix PER PARTITION LIMIT for queries requiring post-query ordering (CASSANDRA-11556)
 * Allow instantiation of UDTs and tuples in UDFs (CASSANDRA-10818)
 * Support UDT in CQLSSTableWriter (CASSANDRA-10624)
 * Support for non-frozen user-defined types, updating
   individual fields of user-defined types (CASSANDRA-7423)
 * Make LZ4 compression level configurable (CASSANDRA-11051)
 * Allow per-partition LIMIT clause in CQL (CASSANDRA-7017)
 * Make custom filtering more extensible with UserExpression (CASSANDRA-11295)
 * Improve field-checking and error reporting in cassandra.yaml (CASSANDRA-10649)
 * Print CAS stats in nodetool proxyhistograms (CASSANDRA-11507)
 * More user friendly error when providing an invalid token to nodetool (CASSANDRA-9348)
 * Add static column support to SASI index (CASSANDRA-11183)
 * Support EQ/PREFIX queries in SASI CONTAINS mode without tokenization (CASSANDRA-11434)
 * Support LIKE operator in prepared statements (CASSANDRA-11456)
 * Add a command to see if a Materialized View has finished building (CASSANDRA-9967)
 * Log endpoint and port associated with streaming operation (CASSANDRA-8777)
 * Print sensible units for all log messages (CASSANDRA-9692)
 * Upgrade Netty to version 4.0.34 (CASSANDRA-11096)
 * Break the CQL grammar into separate Parser and Lexer (CASSANDRA-11372)
 * Compress only inter-dc traffic by default (CASSANDRA-8888)
 * Add metrics to track write amplification (CASSANDRA-11420)
 * cassandra-stress: cannot handle "value-less" tables (CASSANDRA-7739)
 * Add/drop multiple columns in one ALTER TABLE statement (CASSANDRA-10411)
 * Add require_endpoint_verification opt for internode encryption (CASSANDRA-9220)
 * Add auto import java.util for UDF code block (CASSANDRA-11392)
 * Add --hex-format option to nodetool getsstables (CASSANDRA-11337)
 * sstablemetadata should print sstable min/max token (CASSANDRA-7159)
 * Do not wrap CassandraException in TriggerExecutor (CASSANDRA-9421)
 * COPY TO should have higher double precision (CASSANDRA-11255)
 * Stress should exit with non-zero status after failure (CASSANDRA-10340)
 * Add client to cqlsh SHOW_SESSION (CASSANDRA-8958)
 * Fix nodetool tablestats keyspace level metrics (CASSANDRA-11226)
 * Store repair options in parent_repair_history (CASSANDRA-11244)
 * Print current leveling in sstableofflinerelevel (CASSANDRA-9588)
 * Change repair message for keyspaces with RF 1 (CASSANDRA-11203)
 * Remove hard-coded SSL cipher suites and protocols (CASSANDRA-10508)
 * Improve concurrency in CompactionStrategyManager (CASSANDRA-10099)
 * (cqlsh) interpret CQL type for formatting blobs (CASSANDRA-11274)
 * Refuse to start and print txn log information in case of disk
   corruption (CASSANDRA-10112)
 * Resolve some eclipse-warnings (CASSANDRA-11086)
 * (cqlsh) Show static columns in a different color (CASSANDRA-11059)
 * Allow to remove TTLs on table with default_time_to_live (CASSANDRA-11207)
Merged from 3.0:
 * Disallow creating view with a static column (CASSANDRA-11602)
 * Reduce the amount of object allocations caused by the getFunctions methods (CASSANDRA-11593)
 * Potential error replaying commitlog with smallint/tinyint/date/time types (CASSANDRA-11618)
 * Fix queries with filtering on counter columns (CASSANDRA-11629)
 * Improve tombstone printing in sstabledump (CASSANDRA-11655)
 * Fix paging for range queries where all clustering columns are specified (CASSANDRA-11669)
 * Don't require HEAP_NEW_SIZE to be set when using G1 (CASSANDRA-11600)
 * Fix sstabledump not showing cells after tombstone marker (CASSANDRA-11654)
 * Ignore all LocalStrategy keyspaces for streaming and other related
   operations (CASSANDRA-11627)
 * Ensure columnfilter covers indexed columns for thrift 2i queries (CASSANDRA-11523)
 * Only open one sstable scanner per sstable (CASSANDRA-11412)
 * Option to specify ProtocolVersion in cassandra-stress (CASSANDRA-11410)
 * ArithmeticException in avgFunctionForDecimal (CASSANDRA-11485)
 * LogAwareFileLister should only use OLD sstable files in current folder to determine disk consistency (CASSANDRA-11470)
 * Notify indexers of expired rows during compaction (CASSANDRA-11329)
 * Properly respond with ProtocolError when a v1/v2 native protocol
   header is received (CASSANDRA-11464)
 * Validate that num_tokens and initial_token are consistent with one another (CASSANDRA-10120)
Merged from 2.2:
 * Exit JVM if JMX server fails to startup (CASSANDRA-11540)
 * Produce a heap dump when exiting on OOM (CASSANDRA-9861)
 * Restore ability to filter on clustering columns when using a 2i (CASSANDRA-11510)
 * JSON datetime formatting needs timezone (CASSANDRA-11137)
 * Fix is_dense recalculation for Thrift-updated tables (CASSANDRA-11502)
 * Remove unnescessary file existence check during anticompaction (CASSANDRA-11660)
 * Add missing files to debian packages (CASSANDRA-11642)
 * Avoid calling Iterables::concat in loops during ModificationStatement::getFunctions (CASSANDRA-11621)
 * cqlsh: COPY FROM should use regular inserts for single statement batches and
   report errors correctly if workers processes crash on initialization (CASSANDRA-11474)
 * Always close cluster with connection in CqlRecordWriter (CASSANDRA-11553)
 * Allow only DISTINCT queries with partition keys restrictions (CASSANDRA-11339)
 * CqlConfigHelper no longer requires both a keystore and truststore to work (CASSANDRA-11532)
 * Make deprecated repair methods backward-compatible with previous notification service (CASSANDRA-11430)
 * IncomingStreamingConnection version check message wrong (CASSANDRA-11462)
Merged from 2.1:
 * Support mlockall on IBM POWER arch (CASSANDRA-11576)
 * Add option to disable use of severity in DynamicEndpointSnitch (CASSANDRA-11737)
 * cqlsh COPY FROM fails for null values with non-prepared statements (CASSANDRA-11631)
 * Make cython optional in pylib/setup.py (CASSANDRA-11630)
 * Change order of directory searching for cassandra.in.sh to favor local one (CASSANDRA-11628)
 * cqlsh COPY FROM fails with []{} chars in UDT/tuple fields/values (CASSANDRA-11633)
 * clqsh: COPY FROM throws TypeError with Cython extensions enabled (CASSANDRA-11574)
 * cqlsh: COPY FROM ignores NULL values in conversion (CASSANDRA-11549)
 * Validate levels when building LeveledScanner to avoid overlaps with orphaned sstables (CASSANDRA-9935)


3.5
 * StaticTokenTreeBuilder should respect posibility of duplicate tokens (CASSANDRA-11525)
 * Correctly fix potential assertion error during compaction (CASSANDRA-11353)
 * Avoid index segment stitching in RAM which lead to OOM on big SSTable files (CASSANDRA-11383)
 * Fix clustering and row filters for LIKE queries on clustering columns (CASSANDRA-11397)
Merged from 3.0:
 * Fix rare NPE on schema upgrade from 2.x to 3.x (CASSANDRA-10943)
 * Improve backoff policy for cqlsh COPY FROM (CASSANDRA-11320)
 * Improve IF NOT EXISTS check in CREATE INDEX (CASSANDRA-11131)
 * Upgrade ohc to 0.4.3
 * Enable SO_REUSEADDR for JMX RMI server sockets (CASSANDRA-11093)
 * Allocate merkletrees with the correct size (CASSANDRA-11390)
 * Support streaming pre-3.0 sstables (CASSANDRA-10990)
 * Add backpressure to compressed or encrypted commit log (CASSANDRA-10971)
 * SSTableExport supports secondary index tables (CASSANDRA-11330)
 * Fix sstabledump to include missing info in debug output (CASSANDRA-11321)
 * Establish and implement canonical bulk reading workload(s) (CASSANDRA-10331)
 * Fix paging for IN queries on tables without clustering columns (CASSANDRA-11208)
 * Remove recursive call from CompositesSearcher (CASSANDRA-11304)
 * Fix filtering on non-primary key columns for queries without index (CASSANDRA-6377)
 * Fix sstableloader fail when using materialized view (CASSANDRA-11275)
Merged from 2.2:
 * DatabaseDescriptor should log stacktrace in case of Eception during seed provider creation (CASSANDRA-11312)
 * Use canonical path for directory in SSTable descriptor (CASSANDRA-10587)
 * Add cassandra-stress keystore option (CASSANDRA-9325)
 * Dont mark sstables as repairing with sub range repairs (CASSANDRA-11451)
 * Notify when sstables change after cancelling compaction (CASSANDRA-11373)
 * cqlsh: COPY FROM should check that explicit column names are valid (CASSANDRA-11333)
 * Add -Dcassandra.start_gossip startup option (CASSANDRA-10809)
 * Fix UTF8Validator.validate() for modified UTF-8 (CASSANDRA-10748)
 * Clarify that now() function is calculated on the coordinator node in CQL documentation (CASSANDRA-10900)
 * Fix bloom filter sizing with LCS (CASSANDRA-11344)
 * (cqlsh) Fix error when result is 0 rows with EXPAND ON (CASSANDRA-11092)
 * Add missing newline at end of bin/cqlsh (CASSANDRA-11325)
 * Unresolved hostname leads to replace being ignored (CASSANDRA-11210)
 * Only log yaml config once, at startup (CASSANDRA-11217)
 * Reference leak with parallel repairs on the same table (CASSANDRA-11215)
Merged from 2.1:
 * Add a -j parameter to scrub/cleanup/upgradesstables to state how
   many threads to use (CASSANDRA-11179)
 * COPY FROM on large datasets: fix progress report and debug performance (CASSANDRA-11053)
 * InvalidateKeys should have a weak ref to key cache (CASSANDRA-11176)


3.4
 * (cqlsh) add cqlshrc option to always connect using ssl (CASSANDRA-10458)
 * Cleanup a few resource warnings (CASSANDRA-11085)
 * Allow custom tracing implementations (CASSANDRA-10392)
 * Extract LoaderOptions to be able to be used from outside (CASSANDRA-10637)
 * fix OnDiskIndexTest to properly treat empty ranges (CASSANDRA-11205)
 * fix TrackerTest to handle new notifications (CASSANDRA-11178)
 * add SASI validation for partitioner and complex columns (CASSANDRA-11169)
 * Add caching of encrypted credentials in PasswordAuthenticator (CASSANDRA-7715)
 * fix SASI memtable switching on flush (CASSANDRA-11159)
 * Remove duplicate offline compaction tracking (CASSANDRA-11148)
 * fix EQ semantics of analyzed SASI indexes (CASSANDRA-11130)
 * Support long name output for nodetool commands (CASSANDRA-7950)
 * Encrypted hints (CASSANDRA-11040)
 * SASI index options validation (CASSANDRA-11136)
 * Optimize disk seek using min/max column name meta data when the LIMIT clause is used
   (CASSANDRA-8180)
 * Add LIKE support to CQL3 (CASSANDRA-11067)
 * Generic Java UDF types (CASSANDRA-10819)
 * cqlsh: Include sub-second precision in timestamps by default (CASSANDRA-10428)
 * Set javac encoding to utf-8 (CASSANDRA-11077)
 * Integrate SASI index into Cassandra (CASSANDRA-10661)
 * Add --skip-flush option to nodetool snapshot
 * Skip values for non-queried columns (CASSANDRA-10657)
 * Add support for secondary indexes on static columns (CASSANDRA-8103)
 * CommitLogUpgradeTestMaker creates broken commit logs (CASSANDRA-11051)
 * Add metric for number of dropped mutations (CASSANDRA-10866)
 * Simplify row cache invalidation code (CASSANDRA-10396)
 * Support user-defined compaction through nodetool (CASSANDRA-10660)
 * Stripe view locks by key and table ID to reduce contention (CASSANDRA-10981)
 * Add nodetool gettimeout and settimeout commands (CASSANDRA-10953)
 * Add 3.0 metadata to sstablemetadata output (CASSANDRA-10838)
Merged from 3.0:
 * MV should only query complex columns included in the view (CASSANDRA-11069)
 * Failed aggregate creation breaks server permanently (CASSANDRA-11064)
 * Add sstabledump tool (CASSANDRA-7464)
 * Introduce backpressure for hints (CASSANDRA-10972)
 * Fix ClusteringPrefix not being able to read tombstone range boundaries (CASSANDRA-11158)
 * Prevent logging in sandboxed state (CASSANDRA-11033)
 * Disallow drop/alter operations of UDTs used by UDAs (CASSANDRA-10721)
 * Add query time validation method on Index (CASSANDRA-11043)
 * Avoid potential AssertionError in mixed version cluster (CASSANDRA-11128)
 * Properly handle hinted handoff after topology changes (CASSANDRA-5902)
 * AssertionError when listing sstable files on inconsistent disk state (CASSANDRA-11156)
 * Fix wrong rack counting and invalid conditions check for TokenAllocation
   (CASSANDRA-11139)
 * Avoid creating empty hint files (CASSANDRA-11090)
 * Fix leak detection strong reference loop using weak reference (CASSANDRA-11120)
 * Configurie BatchlogManager to stop delayed tasks on shutdown (CASSANDRA-11062)
 * Hadoop integration is incompatible with Cassandra Driver 3.0.0 (CASSANDRA-11001)
 * Add dropped_columns to the list of schema table so it gets handled
   properly (CASSANDRA-11050)
 * Fix NPE when using forceRepairRangeAsync without DC (CASSANDRA-11239)
Merged from 2.2:
 * Preserve order for preferred SSL cipher suites (CASSANDRA-11164)
 * Range.compareTo() violates the contract of Comparable (CASSANDRA-11216)
 * Avoid NPE when serializing ErrorMessage with null message (CASSANDRA-11167)
 * Replacing an aggregate with a new version doesn't reset INITCOND (CASSANDRA-10840)
 * (cqlsh) cqlsh cannot be called through symlink (CASSANDRA-11037)
 * fix ohc and java-driver pom dependencies in build.xml (CASSANDRA-10793)
 * Protect from keyspace dropped during repair (CASSANDRA-11065)
 * Handle adding fields to a UDT in SELECT JSON and toJson() (CASSANDRA-11146)
 * Better error message for cleanup (CASSANDRA-10991)
 * cqlsh pg-style-strings broken if line ends with ';' (CASSANDRA-11123)
 * Always persist upsampled index summaries (CASSANDRA-10512)
 * (cqlsh) Fix inconsistent auto-complete (CASSANDRA-10733)
 * Make SELECT JSON and toJson() threadsafe (CASSANDRA-11048)
 * Fix SELECT on tuple relations for mixed ASC/DESC clustering order (CASSANDRA-7281)
 * Use cloned TokenMetadata in size estimates to avoid race against membership check
   (CASSANDRA-10736)
 * (cqlsh) Support utf-8/cp65001 encoding on Windows (CASSANDRA-11030)
 * Fix paging on DISTINCT queries repeats result when first row in partition changes
   (CASSANDRA-10010)
 * (cqlsh) Support timezone conversion using pytz (CASSANDRA-10397)
 * cqlsh: change default encoding to UTF-8 (CASSANDRA-11124)
Merged from 2.1:
 * Checking if an unlogged batch is local is inefficient (CASSANDRA-11529)
 * Fix out-of-space error treatment in memtable flushing (CASSANDRA-11448).
 * Don't do defragmentation if reading from repaired sstables (CASSANDRA-10342)
 * Fix streaming_socket_timeout_in_ms not enforced (CASSANDRA-11286)
 * Avoid dropping message too quickly due to missing unit conversion (CASSANDRA-11302)
 * Don't remove FailureDetector history on removeEndpoint (CASSANDRA-10371)
 * Only notify if repair status changed (CASSANDRA-11172)
 * Use logback setting for 'cassandra -v' command (CASSANDRA-10767)
 * Fix sstableloader to unthrottle streaming by default (CASSANDRA-9714)
 * Fix incorrect warning in 'nodetool status' (CASSANDRA-10176)
 * Properly release sstable ref when doing offline scrub (CASSANDRA-10697)
 * Improve nodetool status performance for large cluster (CASSANDRA-7238)
 * Gossiper#isEnabled is not thread safe (CASSANDRA-11116)
 * Avoid major compaction mixing repaired and unrepaired sstables in DTCS (CASSANDRA-11113)
 * Make it clear what DTCS timestamp_resolution is used for (CASSANDRA-11041)
 * (cqlsh) Display milliseconds when datetime overflows (CASSANDRA-10625)


3.3
 * Avoid infinite loop if owned range is smaller than number of
   data dirs (CASSANDRA-11034)
 * Avoid bootstrap hanging when existing nodes have no data to stream (CASSANDRA-11010)
Merged from 3.0:
 * Remove double initialization of newly added tables (CASSANDRA-11027)
 * Filter keys searcher results by target range (CASSANDRA-11104)
 * Fix deserialization of legacy read commands (CASSANDRA-11087)
 * Fix incorrect computation of deletion time in sstable metadata (CASSANDRA-11102)
 * Avoid memory leak when collecting sstable metadata (CASSANDRA-11026)
 * Mutations do not block for completion under view lock contention (CASSANDRA-10779)
 * Invalidate legacy schema tables when unloading them (CASSANDRA-11071)
 * (cqlsh) handle INSERT and UPDATE statements with LWT conditions correctly
   (CASSANDRA-11003)
 * Fix DISTINCT queries in mixed version clusters (CASSANDRA-10762)
 * Migrate build status for indexes along with legacy schema (CASSANDRA-11046)
 * Ensure SSTables for legacy KEYS indexes can be read (CASSANDRA-11045)
 * Added support for IBM zSystems architecture (CASSANDRA-11054)
 * Update CQL documentation (CASSANDRA-10899)
 * Check the column name, not cell name, for dropped columns when reading
   legacy sstables (CASSANDRA-11018)
 * Don't attempt to index clustering values of static rows (CASSANDRA-11021)
 * Remove checksum files after replaying hints (CASSANDRA-10947)
 * Support passing base table metadata to custom 2i validation (CASSANDRA-10924)
 * Ensure stale index entries are purged during reads (CASSANDRA-11013)
 * (cqlsh) Also apply --connect-timeout to control connection
   timeout (CASSANDRA-10959)
 * Fix AssertionError when removing from list using UPDATE (CASSANDRA-10954)
 * Fix UnsupportedOperationException when reading old sstable with range
   tombstone (CASSANDRA-10743)
 * MV should use the maximum timestamp of the primary key (CASSANDRA-10910)
 * Fix potential assertion error during compaction (CASSANDRA-10944)
Merged from 2.2:
 * maxPurgeableTimestamp needs to check memtables too (CASSANDRA-9949)
 * Apply change to compaction throughput in real time (CASSANDRA-10025)
 * (cqlsh) encode input correctly when saving history
 * Fix potential NPE on ORDER BY queries with IN (CASSANDRA-10955)
 * Start L0 STCS-compactions even if there is a L0 -> L1 compaction
   going (CASSANDRA-10979)
 * Make UUID LSB unique per process (CASSANDRA-7925)
 * Avoid NPE when performing sstable tasks (scrub etc.) (CASSANDRA-10980)
 * Make sure client gets tombstone overwhelmed warning (CASSANDRA-9465)
 * Fix error streaming section more than 2GB (CASSANDRA-10961)
 * Histogram buckets exposed in jmx are sorted incorrectly (CASSANDRA-10975)
 * Enable GC logging by default (CASSANDRA-10140)
 * Optimize pending range computation (CASSANDRA-9258)
 * Skip commit log and saved cache directories in SSTable version startup check (CASSANDRA-10902)
 * drop/alter user should be case sensitive (CASSANDRA-10817)
Merged from 2.1:
 * test_bulk_round_trip_blogposts is failing occasionally (CASSANDRA-10938)
 * Fix isJoined return true only after becoming cluster member (CASANDRA-11007)
 * Fix bad gossip generation seen in long-running clusters (CASSANDRA-10969)
 * Avoid NPE when incremental repair fails (CASSANDRA-10909)
 * Unmark sstables compacting once they are done in cleanup/scrub/upgradesstables (CASSANDRA-10829)
 * Allow simultaneous bootstrapping with strict consistency when no vnodes are used (CASSANDRA-11005)
 * Log a message when major compaction does not result in a single file (CASSANDRA-10847)
 * (cqlsh) fix cqlsh_copy_tests when vnodes are disabled (CASSANDRA-10997)
 * (cqlsh) Add request timeout option to cqlsh (CASSANDRA-10686)
 * Avoid AssertionError while submitting hint with LWT (CASSANDRA-10477)
 * If CompactionMetadata is not in stats file, use index summary instead (CASSANDRA-10676)
 * Retry sending gossip syn multiple times during shadow round (CASSANDRA-8072)
 * Fix pending range calculation during moves (CASSANDRA-10887)
 * Sane default (200Mbps) for inter-DC streaming througput (CASSANDRA-8708)



3.2
 * Make sure tokens don't exist in several data directories (CASSANDRA-6696)
 * Add requireAuthorization method to IAuthorizer (CASSANDRA-10852)
 * Move static JVM options to conf/jvm.options file (CASSANDRA-10494)
 * Fix CassandraVersion to accept x.y version string (CASSANDRA-10931)
 * Add forceUserDefinedCleanup to allow more flexible cleanup (CASSANDRA-10708)
 * (cqlsh) allow setting TTL with COPY (CASSANDRA-9494)
 * Fix counting of received sstables in streaming (CASSANDRA-10949)
 * Implement hints compression (CASSANDRA-9428)
 * Fix potential assertion error when reading static columns (CASSANDRA-10903)
 * Fix EstimatedHistogram creation in nodetool tablehistograms (CASSANDRA-10859)
 * Establish bootstrap stream sessions sequentially (CASSANDRA-6992)
 * Sort compactionhistory output by timestamp (CASSANDRA-10464)
 * More efficient BTree removal (CASSANDRA-9991)
 * Make tablehistograms accept the same syntax as tablestats (CASSANDRA-10149)
 * Group pending compactions based on table (CASSANDRA-10718)
 * Add compressor name in sstablemetadata output (CASSANDRA-9879)
 * Fix type casting for counter columns (CASSANDRA-10824)
 * Prevent running Cassandra as root (CASSANDRA-8142)
 * bound maximum in-flight commit log replay mutation bytes to 64 megabytes (CASSANDRA-8639)
 * Normalize all scripts (CASSANDRA-10679)
 * Make compression ratio much more accurate (CASSANDRA-10225)
 * Optimize building of Clustering object when only one is created (CASSANDRA-10409)
 * Make index building pluggable (CASSANDRA-10681)
 * Add sstable flush observer (CASSANDRA-10678)
 * Improve NTS endpoints calculation (CASSANDRA-10200)
 * Improve performance of the folderSize function (CASSANDRA-10677)
 * Add support for type casting in selection clause (CASSANDRA-10310)
 * Added graphing option to cassandra-stress (CASSANDRA-7918)
 * Abort in-progress queries that time out (CASSANDRA-7392)
 * Add transparent data encryption core classes (CASSANDRA-9945)
Merged from 3.0:
 * Better handling of SSL connection errors inter-node (CASSANDRA-10816)
 * Avoid NoSuchElementException when executing empty batch (CASSANDRA-10711)
 * Avoid building PartitionUpdate in toString (CASSANDRA-10897)
 * Reduce heap spent when receiving many SSTables (CASSANDRA-10797)
 * Add back support for 3rd party auth providers to bulk loader (CASSANDRA-10873)
 * Eliminate the dependency on jgrapht for UDT resolution (CASSANDRA-10653)
 * (Hadoop) Close Clusters and Sessions in Hadoop Input/Output classes (CASSANDRA-10837)
 * Fix sstableloader not working with upper case keyspace name (CASSANDRA-10806)
Merged from 2.2:
 * jemalloc detection fails due to quoting issues in regexv (CASSANDRA-10946)
 * (cqlsh) show correct column names for empty result sets (CASSANDRA-9813)
 * Add new types to Stress (CASSANDRA-9556)
 * Add property to allow listening on broadcast interface (CASSANDRA-9748)
Merged from 2.1:
 * Match cassandra-loader options in COPY FROM (CASSANDRA-9303)
 * Fix binding to any address in CqlBulkRecordWriter (CASSANDRA-9309)
 * cqlsh fails to decode utf-8 characters for text typed columns (CASSANDRA-10875)
 * Log error when stream session fails (CASSANDRA-9294)
 * Fix bugs in commit log archiving startup behavior (CASSANDRA-10593)
 * (cqlsh) further optimise COPY FROM (CASSANDRA-9302)
 * Allow CREATE TABLE WITH ID (CASSANDRA-9179)
 * Make Stress compiles within eclipse (CASSANDRA-10807)
 * Cassandra Daemon should print JVM arguments (CASSANDRA-10764)
 * Allow cancellation of index summary redistribution (CASSANDRA-8805)


3.1.1
Merged from 3.0:
  * Fix upgrade data loss due to range tombstone deleting more data than then should
    (CASSANDRA-10822)


3.1
Merged from 3.0:
 * Avoid MV race during node decommission (CASSANDRA-10674)
 * Disable reloading of GossipingPropertyFileSnitch (CASSANDRA-9474)
 * Handle single-column deletions correction in materialized views
   when the column is part of the view primary key (CASSANDRA-10796)
 * Fix issue with datadir migration on upgrade (CASSANDRA-10788)
 * Fix bug with range tombstones on reverse queries and test coverage for
   AbstractBTreePartition (CASSANDRA-10059)
 * Remove 64k limit on collection elements (CASSANDRA-10374)
 * Remove unclear Indexer.indexes() method (CASSANDRA-10690)
 * Fix NPE on stream read error (CASSANDRA-10771)
 * Normalize cqlsh DESC output (CASSANDRA-10431)
 * Rejects partition range deletions when columns are specified (CASSANDRA-10739)
 * Fix error when saving cached key for old format sstable (CASSANDRA-10778)
 * Invalidate prepared statements on DROP INDEX (CASSANDRA-10758)
 * Fix SELECT statement with IN restrictions on partition key,
   ORDER BY and LIMIT (CASSANDRA-10729)
 * Improve stress performance over 1k threads (CASSANDRA-7217)
 * Wait for migration responses to complete before bootstrapping (CASSANDRA-10731)
 * Unable to create a function with argument of type Inet (CASSANDRA-10741)
 * Fix backward incompatibiliy in CqlInputFormat (CASSANDRA-10717)
 * Correctly preserve deletion info on updated rows when notifying indexers
   of single-row deletions (CASSANDRA-10694)
 * Notify indexers of partition delete during cleanup (CASSANDRA-10685)
 * Keep the file open in trySkipCache (CASSANDRA-10669)
 * Updated trigger example (CASSANDRA-10257)
Merged from 2.2:
 * Verify tables in pseudo-system keyspaces at startup (CASSANDRA-10761)
 * Fix IllegalArgumentException in DataOutputBuffer.reallocate for large buffers (CASSANDRA-10592)
 * Show CQL help in cqlsh in web browser (CASSANDRA-7225)
 * Serialize on disk the proper SSTable compression ratio (CASSANDRA-10775)
 * Reject index queries while the index is building (CASSANDRA-8505)
 * CQL.textile syntax incorrectly includes optional keyspace for aggregate SFUNC and FINALFUNC (CASSANDRA-10747)
 * Fix JSON update with prepared statements (CASSANDRA-10631)
 * Don't do anticompaction after subrange repair (CASSANDRA-10422)
 * Fix SimpleDateType type compatibility (CASSANDRA-10027)
 * (Hadoop) fix splits calculation (CASSANDRA-10640)
 * (Hadoop) ensure that Cluster instances are always closed (CASSANDRA-10058)
Merged from 2.1:
 * Fix Stress profile parsing on Windows (CASSANDRA-10808)
 * Fix incremental repair hang when replica is down (CASSANDRA-10288)
 * Optimize the way we check if a token is repaired in anticompaction (CASSANDRA-10768)
 * Add proper error handling to stream receiver (CASSANDRA-10774)
 * Warn or fail when changing cluster topology live (CASSANDRA-10243)
 * Status command in debian/ubuntu init script doesn't work (CASSANDRA-10213)
 * Some DROP ... IF EXISTS incorrectly result in exceptions on non-existing KS (CASSANDRA-10658)
 * DeletionTime.compareTo wrong in rare cases (CASSANDRA-10749)
 * Force encoding when computing statement ids (CASSANDRA-10755)
 * Properly reject counters as map keys (CASSANDRA-10760)
 * Fix the sstable-needs-cleanup check (CASSANDRA-10740)
 * (cqlsh) Print column names before COPY operation (CASSANDRA-8935)
 * Fix CompressedInputStream for proper cleanup (CASSANDRA-10012)
 * (cqlsh) Support counters in COPY commands (CASSANDRA-9043)
 * Try next replica if not possible to connect to primary replica on
   ColumnFamilyRecordReader (CASSANDRA-2388)
 * Limit window size in DTCS (CASSANDRA-10280)
 * sstableloader does not use MAX_HEAP_SIZE env parameter (CASSANDRA-10188)
 * (cqlsh) Improve COPY TO performance and error handling (CASSANDRA-9304)
 * Create compression chunk for sending file only (CASSANDRA-10680)
 * Forbid compact clustering column type changes in ALTER TABLE (CASSANDRA-8879)
 * Reject incremental repair with subrange repair (CASSANDRA-10422)
 * Add a nodetool command to refresh size_estimates (CASSANDRA-9579)
 * Invalidate cache after stream receive task is completed (CASSANDRA-10341)
 * Reject counter writes in CQLSSTableWriter (CASSANDRA-10258)
 * Remove superfluous COUNTER_MUTATION stage mapping (CASSANDRA-10605)


3.0
 * Fix AssertionError while flushing memtable due to materialized views
   incorrectly inserting empty rows (CASSANDRA-10614)
 * Store UDA initcond as CQL literal in the schema table, instead of a blob (CASSANDRA-10650)
 * Don't use -1 for the position of partition key in schema (CASSANDRA-10491)
 * Fix distinct queries in mixed version cluster (CASSANDRA-10573)
 * Skip sstable on clustering in names query (CASSANDRA-10571)
 * Remove value skipping as it breaks read-repair (CASSANDRA-10655)
 * Fix bootstrapping with MVs (CASSANDRA-10621)
 * Make sure EACH_QUORUM reads are using NTS (CASSANDRA-10584)
 * Fix MV replica filtering for non-NetworkTopologyStrategy (CASSANDRA-10634)
 * (Hadoop) fix CIF describeSplits() not handling 0 size estimates (CASSANDRA-10600)
 * Fix reading of legacy sstables (CASSANDRA-10590)
 * Use CQL type names in schema metadata tables (CASSANDRA-10365)
 * Guard batchlog replay against integer division by zero (CASSANDRA-9223)
 * Fix bug when adding a column to thrift with the same name than a primary key (CASSANDRA-10608)
 * Add client address argument to IAuthenticator::newSaslNegotiator (CASSANDRA-8068)
 * Fix implementation of LegacyLayout.LegacyBoundComparator (CASSANDRA-10602)
 * Don't use 'names query' read path for counters (CASSANDRA-10572)
 * Fix backward compatibility for counters (CASSANDRA-10470)
 * Remove memory_allocator paramter from cassandra.yaml (CASSANDRA-10581,10628)
 * Execute the metadata reload task of all registered indexes on CFS::reload (CASSANDRA-10604)
 * Fix thrift cas operations with defined columns (CASSANDRA-10576)
 * Fix PartitionUpdate.operationCount()for updates with static column operations (CASSANDRA-10606)
 * Fix thrift get() queries with defined columns (CASSANDRA-10586)
 * Fix marking of indexes as built and removed (CASSANDRA-10601)
 * Skip initialization of non-registered 2i instances, remove Index::getIndexName (CASSANDRA-10595)
 * Fix batches on multiple tables (CASSANDRA-10554)
 * Ensure compaction options are validated when updating KeyspaceMetadata (CASSANDRA-10569)
 * Flatten Iterator Transformation Hierarchy (CASSANDRA-9975)
 * Remove token generator (CASSANDRA-5261)
 * RolesCache should not be created for any authenticator that does not requireAuthentication (CASSANDRA-10562)
 * Fix LogTransaction checking only a single directory for files (CASSANDRA-10421)
 * Fix handling of range tombstones when reading old format sstables (CASSANDRA-10360)
 * Aggregate with Initial Condition fails with C* 3.0 (CASSANDRA-10367)
Merged from 2.2:
 * (cqlsh) show partial trace if incomplete after max_trace_wait (CASSANDRA-7645)
 * Use most up-to-date version of schema for system tables (CASSANDRA-10652)
 * Deprecate memory_allocator in cassandra.yaml (CASSANDRA-10581,10628)
 * Expose phi values from failure detector via JMX and tweak debug
   and trace logging (CASSANDRA-9526)
 * Fix IllegalArgumentException in DataOutputBuffer.reallocate for large buffers (CASSANDRA-10592)
Merged from 2.1:
 * Shutdown compaction in drain to prevent leak (CASSANDRA-10079)
 * (cqlsh) fix COPY using wrong variable name for time_format (CASSANDRA-10633)
 * Do not run SizeEstimatesRecorder if a node is not a member of the ring (CASSANDRA-9912)
 * Improve handling of dead nodes in gossip (CASSANDRA-10298)
 * Fix logback-tools.xml incorrectly configured for outputing to System.err
   (CASSANDRA-9937)
 * Fix streaming to catch exception so retry not fail (CASSANDRA-10557)
 * Add validation method to PerRowSecondaryIndex (CASSANDRA-10092)
 * Support encrypted and plain traffic on the same port (CASSANDRA-10559)
 * Do STCS in DTCS windows (CASSANDRA-10276)
 * Avoid repetition of JVM_OPTS in debian package (CASSANDRA-10251)
 * Fix potential NPE from handling result of SIM.highestSelectivityIndex (CASSANDRA-10550)
 * Fix paging issues with partitions containing only static columns data (CASSANDRA-10381)
 * Fix conditions on static columns (CASSANDRA-10264)
 * AssertionError: attempted to delete non-existing file CommitLog (CASSANDRA-10377)
 * Fix sorting for queries with an IN condition on partition key columns (CASSANDRA-10363)


3.0-rc2
 * Fix SELECT DISTINCT queries between 2.2.2 nodes and 3.0 nodes (CASSANDRA-10473)
 * Remove circular references in SegmentedFile (CASSANDRA-10543)
 * Ensure validation of indexed values only occurs once per-partition (CASSANDRA-10536)
 * Fix handling of static columns for range tombstones in thrift (CASSANDRA-10174)
 * Support empty ColumnFilter for backward compatility on empty IN (CASSANDRA-10471)
 * Remove Pig support (CASSANDRA-10542)
 * Fix LogFile throws Exception when assertion is disabled (CASSANDRA-10522)
 * Revert CASSANDRA-7486, make CMS default GC, move GC config to
   conf/jvm.options (CASSANDRA-10403)
 * Fix TeeingAppender causing some logs to be truncated/empty (CASSANDRA-10447)
 * Allow EACH_QUORUM for reads (CASSANDRA-9602)
 * Fix potential ClassCastException while upgrading (CASSANDRA-10468)
 * Fix NPE in MVs on update (CASSANDRA-10503)
 * Only include modified cell data in indexing deltas (CASSANDRA-10438)
 * Do not load keyspace when creating sstable writer (CASSANDRA-10443)
 * If node is not yet gossiping write all MV updates to batchlog only (CASSANDRA-10413)
 * Re-populate token metadata after commit log recovery (CASSANDRA-10293)
 * Provide additional metrics for materialized views (CASSANDRA-10323)
 * Flush system schema tables after local schema changes (CASSANDRA-10429)
Merged from 2.2:
 * Reduce contention getting instances of CompositeType (CASSANDRA-10433)
 * Fix the regression when using LIMIT with aggregates (CASSANDRA-10487)
 * Avoid NoClassDefFoundError during DataDescriptor initialization on windows (CASSANDRA-10412)
 * Preserve case of quoted Role & User names (CASSANDRA-10394)
 * cqlsh pg-style-strings broken (CASSANDRA-10484)
 * cqlsh prompt includes name of keyspace after failed `use` statement (CASSANDRA-10369)
Merged from 2.1:
 * (cqlsh) Distinguish negative and positive infinity in output (CASSANDRA-10523)
 * (cqlsh) allow custom time_format for COPY TO (CASSANDRA-8970)
 * Don't allow startup if the node's rack has changed (CASSANDRA-10242)
 * (cqlsh) show partial trace if incomplete after max_trace_wait (CASSANDRA-7645)
 * Allow LOCAL_JMX to be easily overridden (CASSANDRA-10275)
 * Mark nodes as dead even if they've already left (CASSANDRA-10205)


3.0.0-rc1
 * Fix mixed version read request compatibility for compact static tables
   (CASSANDRA-10373)
 * Fix paging of DISTINCT with static and IN (CASSANDRA-10354)
 * Allow MATERIALIZED VIEW's SELECT statement to restrict primary key
   columns (CASSANDRA-9664)
 * Move crc_check_chance out of compression options (CASSANDRA-9839)
 * Fix descending iteration past end of BTreeSearchIterator (CASSANDRA-10301)
 * Transfer hints to a different node on decommission (CASSANDRA-10198)
 * Check partition keys for CAS operations during stmt validation (CASSANDRA-10338)
 * Add custom query expressions to SELECT (CASSANDRA-10217)
 * Fix minor bugs in MV handling (CASSANDRA-10362)
 * Allow custom indexes with 0,1 or multiple target columns (CASSANDRA-10124)
 * Improve MV schema representation (CASSANDRA-9921)
 * Add flag to enable/disable coordinator batchlog for MV writes (CASSANDRA-10230)
 * Update cqlsh COPY for new internal driver serialization interface (CASSANDRA-10318)
 * Give index implementations more control over rebuild operations (CASSANDRA-10312)
 * Update index file format (CASSANDRA-10314)
 * Add "shadowable" row tombstones to deal with mv timestamp issues (CASSANDRA-10261)
 * CFS.loadNewSSTables() broken for pre-3.0 sstables
 * Cache selected index in read command to reduce lookups (CASSANDRA-10215)
 * Small optimizations of sstable index serialization (CASSANDRA-10232)
 * Support for both encrypted and unencrypted native transport connections (CASSANDRA-9590)
Merged from 2.2:
 * Configurable page size in cqlsh (CASSANDRA-9855)
 * Defer default role manager setup until all nodes are on 2.2+ (CASSANDRA-9761)
 * Handle missing RoleManager in config after upgrade to 2.2 (CASSANDRA-10209)
Merged from 2.1:
 * Bulk Loader API could not tolerate even node failure (CASSANDRA-10347)
 * Avoid misleading pushed notifications when multiple nodes
   share an rpc_address (CASSANDRA-10052)
 * Fix dropping undroppable when message queue is full (CASSANDRA-10113)
 * Fix potential ClassCastException during paging (CASSANDRA-10352)
 * Prevent ALTER TYPE from creating circular references (CASSANDRA-10339)
 * Fix cache handling of 2i and base tables (CASSANDRA-10155, 10359)
 * Fix NPE in nodetool compactionhistory (CASSANDRA-9758)
 * (Pig) support BulkOutputFormat as a URL parameter (CASSANDRA-7410)
 * BATCH statement is broken in cqlsh (CASSANDRA-10272)
 * (cqlsh) Make cqlsh PEP8 Compliant (CASSANDRA-10066)
 * (cqlsh) Fix error when starting cqlsh with --debug (CASSANDRA-10282)
 * Scrub, Cleanup and Upgrade do not unmark compacting until all operations
   have completed, regardless of the occurence of exceptions (CASSANDRA-10274)


3.0.0-beta2
 * Fix columns returned by AbstractBtreePartitions (CASSANDRA-10220)
 * Fix backward compatibility issue due to AbstractBounds serialization bug (CASSANDRA-9857)
 * Fix startup error when upgrading nodes (CASSANDRA-10136)
 * Base table PRIMARY KEY can be assumed to be NOT NULL in MV creation (CASSANDRA-10147)
 * Improve batchlog write patch (CASSANDRA-9673)
 * Re-apply MaterializedView updates on commitlog replay (CASSANDRA-10164)
 * Require AbstractType.isByteOrderComparable declaration in constructor (CASSANDRA-9901)
 * Avoid digest mismatch on upgrade to 3.0 (CASSANDRA-9554)
 * Fix Materialized View builder when adding multiple MVs (CASSANDRA-10156)
 * Choose better poolingOptions for protocol v4 in cassandra-stress (CASSANDRA-10182)
 * Fix LWW bug affecting Materialized Views (CASSANDRA-10197)
 * Ensures frozen sets and maps are always sorted (CASSANDRA-10162)
 * Don't deadlock when flushing CFS backed custom indexes (CASSANDRA-10181)
 * Fix double flushing of secondary index tables (CASSANDRA-10180)
 * Fix incorrect handling of range tombstones in thrift (CASSANDRA-10046)
 * Only use batchlog when paired materialized view replica is remote (CASSANDRA-10061)
 * Reuse TemporalRow when updating multiple MaterializedViews (CASSANDRA-10060)
 * Validate gc_grace_seconds for batchlog writes and MVs (CASSANDRA-9917)
 * Fix sstablerepairedset (CASSANDRA-10132)
Merged from 2.2:
 * Cancel transaction for sstables we wont redistribute index summary
   for (CASSANDRA-10270)
 * Retry snapshot deletion after compaction and gc on Windows (CASSANDRA-10222)
 * Fix failure to start with space in directory path on Windows (CASSANDRA-10239)
 * Fix repair hang when snapshot failed (CASSANDRA-10057)
 * Fall back to 1/4 commitlog volume for commitlog_total_space on small disks
   (CASSANDRA-10199)
Merged from 2.1:
 * Added configurable warning threshold for GC duration (CASSANDRA-8907)
 * Fix handling of streaming EOF (CASSANDRA-10206)
 * Only check KeyCache when it is enabled
 * Change streaming_socket_timeout_in_ms default to 1 hour (CASSANDRA-8611)
 * (cqlsh) update list of CQL keywords (CASSANDRA-9232)
 * Add nodetool gettraceprobability command (CASSANDRA-10234)
Merged from 2.0:
 * Fix rare race where older gossip states can be shadowed (CASSANDRA-10366)
 * Fix consolidating racks violating the RF contract (CASSANDRA-10238)
 * Disallow decommission when node is in drained state (CASSANDRA-8741)


2.2.1
 * Fix race during construction of commit log (CASSANDRA-10049)
 * Fix LeveledCompactionStrategyTest (CASSANDRA-9757)
 * Fix broken UnbufferedDataOutputStreamPlus.writeUTF (CASSANDRA-10203)
 * (cqlsh) default load-from-file encoding to utf-8 (CASSANDRA-9898)
 * Avoid returning Permission.NONE when failing to query users table (CASSANDRA-10168)
 * (cqlsh) add CLEAR command (CASSANDRA-10086)
 * Support string literals as Role names for compatibility (CASSANDRA-10135)
Merged from 2.1:
 * Only check KeyCache when it is enabled
 * Change streaming_socket_timeout_in_ms default to 1 hour (CASSANDRA-8611)
 * (cqlsh) update list of CQL keywords (CASSANDRA-9232)


3.0.0-beta1
 * Redesign secondary index API (CASSANDRA-9459, 7771, 9041)
 * Fix throwing ReadFailure instead of ReadTimeout on range queries (CASSANDRA-10125)
 * Rewrite hinted handoff (CASSANDRA-6230)
 * Fix query on static compact tables (CASSANDRA-10093)
 * Fix race during construction of commit log (CASSANDRA-10049)
 * Add option to only purge repaired tombstones (CASSANDRA-6434)
 * Change authorization handling for MVs (CASSANDRA-9927)
 * Add custom JMX enabled executor for UDF sandbox (CASSANDRA-10026)
 * Fix row deletion bug for Materialized Views (CASSANDRA-10014)
 * Support mixed-version clusters with Cassandra 2.1 and 2.2 (CASSANDRA-9704)
 * Fix multiple slices on RowSearchers (CASSANDRA-10002)
 * Fix bug in merging of collections (CASSANDRA-10001)
 * Optimize batchlog replay to avoid full scans (CASSANDRA-7237)
 * Repair improvements when using vnodes (CASSANDRA-5220)
 * Disable scripted UDFs by default (CASSANDRA-9889)
 * Bytecode inspection for Java-UDFs (CASSANDRA-9890)
 * Use byte to serialize MT hash length (CASSANDRA-9792)
 * Replace usage of Adler32 with CRC32 (CASSANDRA-8684)
 * Fix migration to new format from 2.1 SSTable (CASSANDRA-10006)
 * SequentialWriter should extend BufferedDataOutputStreamPlus (CASSANDRA-9500)
 * Use the same repairedAt timestamp within incremental repair session (CASSANDRA-9111)
Merged from 2.2:
 * Allow count(*) and count(1) to be use as normal aggregation (CASSANDRA-10114)
 * An NPE is thrown if the column name is unknown for an IN relation (CASSANDRA-10043)
 * Apply commit_failure_policy to more errors on startup (CASSANDRA-9749)
 * Fix histogram overflow exception (CASSANDRA-9973)
 * Route gossip messages over dedicated socket (CASSANDRA-9237)
 * Add checksum to saved cache files (CASSANDRA-9265)
 * Log warning when using an aggregate without partition key (CASSANDRA-9737)
Merged from 2.1:
 * (cqlsh) Allow encoding to be set through command line (CASSANDRA-10004)
 * Add new JMX methods to change local compaction strategy (CASSANDRA-9965)
 * Write hints for paxos commits (CASSANDRA-7342)
 * (cqlsh) Fix timestamps before 1970 on Windows, always
   use UTC for timestamp display (CASSANDRA-10000)
 * (cqlsh) Avoid overwriting new config file with old config
   when both exist (CASSANDRA-9777)
 * Release snapshot selfRef when doing snapshot repair (CASSANDRA-9998)
 * Cannot replace token does not exist - DN node removed as Fat Client (CASSANDRA-9871)
Merged from 2.0:
 * Don't cast expected bf size to an int (CASSANDRA-9959)
 * Make getFullyExpiredSSTables less expensive (CASSANDRA-9882)


3.0.0-alpha1
 * Implement proper sandboxing for UDFs (CASSANDRA-9402)
 * Simplify (and unify) cleanup of compaction leftovers (CASSANDRA-7066)
 * Allow extra schema definitions in cassandra-stress yaml (CASSANDRA-9850)
 * Metrics should use up to date nomenclature (CASSANDRA-9448)
 * Change CREATE/ALTER TABLE syntax for compression (CASSANDRA-8384)
 * Cleanup crc and adler code for java 8 (CASSANDRA-9650)
 * Storage engine refactor (CASSANDRA-8099, 9743, 9746, 9759, 9781, 9808, 9825,
   9848, 9705, 9859, 9867, 9874, 9828, 9801)
 * Update Guava to 18.0 (CASSANDRA-9653)
 * Bloom filter false positive ratio is not honoured (CASSANDRA-8413)
 * New option for cassandra-stress to leave a ratio of columns null (CASSANDRA-9522)
 * Change hinted_handoff_enabled yaml setting, JMX (CASSANDRA-9035)
 * Add algorithmic token allocation (CASSANDRA-7032)
 * Add nodetool command to replay batchlog (CASSANDRA-9547)
 * Make file buffer cache independent of paths being read (CASSANDRA-8897)
 * Remove deprecated legacy Hadoop code (CASSANDRA-9353)
 * Decommissioned nodes will not rejoin the cluster (CASSANDRA-8801)
 * Change gossip stabilization to use endpoit size (CASSANDRA-9401)
 * Change default garbage collector to G1 (CASSANDRA-7486)
 * Populate TokenMetadata early during startup (CASSANDRA-9317)
 * Undeprecate cache recentHitRate (CASSANDRA-6591)
 * Add support for selectively varint encoding fields (CASSANDRA-9499, 9865)
 * Materialized Views (CASSANDRA-6477)
Merged from 2.2:
 * Avoid grouping sstables for anticompaction with DTCS (CASSANDRA-9900)
 * UDF / UDA execution time in trace (CASSANDRA-9723)
 * Fix broken internode SSL (CASSANDRA-9884)
Merged from 2.1:
 * Add new JMX methods to change local compaction strategy (CASSANDRA-9965)
 * Fix handling of enable/disable autocompaction (CASSANDRA-9899)
 * Add consistency level to tracing ouput (CASSANDRA-9827)
 * Remove repair snapshot leftover on startup (CASSANDRA-7357)
 * Use random nodes for batch log when only 2 racks (CASSANDRA-8735)
 * Ensure atomicity inside thrift and stream session (CASSANDRA-7757)
 * Fix nodetool info error when the node is not joined (CASSANDRA-9031)
Merged from 2.0:
 * Log when messages are dropped due to cross_node_timeout (CASSANDRA-9793)
 * Don't track hotness when opening from snapshot for validation (CASSANDRA-9382)


2.2.0
 * Allow the selection of columns together with aggregates (CASSANDRA-9767)
 * Fix cqlsh copy methods and other windows specific issues (CASSANDRA-9795)
 * Don't wrap byte arrays in SequentialWriter (CASSANDRA-9797)
 * sum() and avg() functions missing for smallint and tinyint types (CASSANDRA-9671)
 * Revert CASSANDRA-9542 (allow native functions in UDA) (CASSANDRA-9771)
Merged from 2.1:
 * Fix MarshalException when upgrading superColumn family (CASSANDRA-9582)
 * Fix broken logging for "empty" flushes in Memtable (CASSANDRA-9837)
 * Handle corrupt files on startup (CASSANDRA-9686)
 * Fix clientutil jar and tests (CASSANDRA-9760)
 * (cqlsh) Allow the SSL protocol version to be specified through the
    config file or environment variables (CASSANDRA-9544)
Merged from 2.0:
 * Add tool to find why expired sstables are not getting dropped (CASSANDRA-10015)
 * Remove erroneous pending HH tasks from tpstats/jmx (CASSANDRA-9129)
 * Don't cast expected bf size to an int (CASSANDRA-9959)
 * checkForEndpointCollision fails for legitimate collisions (CASSANDRA-9765)
 * Complete CASSANDRA-8448 fix (CASSANDRA-9519)
 * Don't include auth credentials in debug log (CASSANDRA-9682)
 * Can't transition from write survey to normal mode (CASSANDRA-9740)
 * Scrub (recover) sstables even when -Index.db is missing (CASSANDRA-9591)
 * Fix growing pending background compaction (CASSANDRA-9662)


2.2.0-rc2
 * Re-enable memory-mapped I/O on Windows (CASSANDRA-9658)
 * Warn when an extra-large partition is compacted (CASSANDRA-9643)
 * (cqlsh) Allow setting the initial connection timeout (CASSANDRA-9601)
 * BulkLoader has --transport-factory option but does not use it (CASSANDRA-9675)
 * Allow JMX over SSL directly from nodetool (CASSANDRA-9090)
 * Update cqlsh for UDFs (CASSANDRA-7556)
 * Change Windows kernel default timer resolution (CASSANDRA-9634)
 * Deprected sstable2json and json2sstable (CASSANDRA-9618)
 * Allow native functions in user-defined aggregates (CASSANDRA-9542)
 * Don't repair system_distributed by default (CASSANDRA-9621)
 * Fix mixing min, max, and count aggregates for blob type (CASSANRA-9622)
 * Rename class for DATE type in Java driver (CASSANDRA-9563)
 * Duplicate compilation of UDFs on coordinator (CASSANDRA-9475)
 * Fix connection leak in CqlRecordWriter (CASSANDRA-9576)
 * Mlockall before opening system sstables & remove boot_without_jna option (CASSANDRA-9573)
 * Add functions to convert timeuuid to date or time, deprecate dateOf and unixTimestampOf (CASSANDRA-9229)
 * Make sure we cancel non-compacting sstables from LifecycleTransaction (CASSANDRA-9566)
 * Fix deprecated repair JMX API (CASSANDRA-9570)
 * Add logback metrics (CASSANDRA-9378)
 * Update and refactor ant test/test-compression to run the tests in parallel (CASSANDRA-9583)
 * Fix upgrading to new directory for secondary index (CASSANDRA-9687)
Merged from 2.1:
 * (cqlsh) Fix bad check for CQL compatibility when DESCRIBE'ing
   COMPACT STORAGE tables with no clustering columns
 * Eliminate strong self-reference chains in sstable ref tidiers (CASSANDRA-9656)
 * Ensure StreamSession uses canonical sstable reader instances (CASSANDRA-9700)
 * Ensure memtable book keeping is not corrupted in the event we shrink usage (CASSANDRA-9681)
 * Update internal python driver for cqlsh (CASSANDRA-9064)
 * Fix IndexOutOfBoundsException when inserting tuple with too many
   elements using the string literal notation (CASSANDRA-9559)
 * Enable describe on indices (CASSANDRA-7814)
 * Fix incorrect result for IN queries where column not found (CASSANDRA-9540)
 * ColumnFamilyStore.selectAndReference may block during compaction (CASSANDRA-9637)
 * Fix bug in cardinality check when compacting (CASSANDRA-9580)
 * Fix memory leak in Ref due to ConcurrentLinkedQueue.remove() behaviour (CASSANDRA-9549)
 * Make rebuild only run one at a time (CASSANDRA-9119)
Merged from 2.0:
 * Avoid NPE in AuthSuccess#decode (CASSANDRA-9727)
 * Add listen_address to system.local (CASSANDRA-9603)
 * Bug fixes to resultset metadata construction (CASSANDRA-9636)
 * Fix setting 'durable_writes' in ALTER KEYSPACE (CASSANDRA-9560)
 * Avoids ballot clash in Paxos (CASSANDRA-9649)
 * Improve trace messages for RR (CASSANDRA-9479)
 * Fix suboptimal secondary index selection when restricted
   clustering column is also indexed (CASSANDRA-9631)
 * (cqlsh) Add min_threshold to DTCS option autocomplete (CASSANDRA-9385)
 * Fix error message when attempting to create an index on a column
   in a COMPACT STORAGE table with clustering columns (CASSANDRA-9527)
 * 'WITH WITH' in alter keyspace statements causes NPE (CASSANDRA-9565)
 * Expose some internals of SelectStatement for inspection (CASSANDRA-9532)
 * ArrivalWindow should use primitives (CASSANDRA-9496)
 * Periodically submit background compaction tasks (CASSANDRA-9592)
 * Set HAS_MORE_PAGES flag to false when PagingState is null (CASSANDRA-9571)


2.2.0-rc1
 * Compressed commit log should measure compressed space used (CASSANDRA-9095)
 * Fix comparison bug in CassandraRoleManager#collectRoles (CASSANDRA-9551)
 * Add tinyint,smallint,time,date support for UDFs (CASSANDRA-9400)
 * Deprecates SSTableSimpleWriter and SSTableSimpleUnsortedWriter (CASSANDRA-9546)
 * Empty INITCOND treated as null in aggregate (CASSANDRA-9457)
 * Remove use of Cell in Thrift MapReduce classes (CASSANDRA-8609)
 * Integrate pre-release Java Driver 2.2-rc1, custom build (CASSANDRA-9493)
 * Clean up gossiper logic for old versions (CASSANDRA-9370)
 * Fix custom payload coding/decoding to match the spec (CASSANDRA-9515)
 * ant test-all results incomplete when parsed (CASSANDRA-9463)
 * Disallow frozen<> types in function arguments and return types for
   clarity (CASSANDRA-9411)
 * Static Analysis to warn on unsafe use of Autocloseable instances (CASSANDRA-9431)
 * Update commitlog archiving examples now that commitlog segments are
   not recycled (CASSANDRA-9350)
 * Extend Transactional API to sstable lifecycle management (CASSANDRA-8568)
 * (cqlsh) Add support for native protocol 4 (CASSANDRA-9399)
 * Ensure that UDF and UDAs are keyspace-isolated (CASSANDRA-9409)
 * Revert CASSANDRA-7807 (tracing completion client notifications) (CASSANDRA-9429)
 * Add ability to stop compaction by ID (CASSANDRA-7207)
 * Let CassandraVersion handle SNAPSHOT version (CASSANDRA-9438)
Merged from 2.1:
 * (cqlsh) Fix using COPY through SOURCE or -f (CASSANDRA-9083)
 * Fix occasional lack of `system` keyspace in schema tables (CASSANDRA-8487)
 * Use ProtocolError code instead of ServerError code for native protocol
   error responses to unsupported protocol versions (CASSANDRA-9451)
 * Default commitlog_sync_batch_window_in_ms changed to 2ms (CASSANDRA-9504)
 * Fix empty partition assertion in unsorted sstable writing tools (CASSANDRA-9071)
 * Ensure truncate without snapshot cannot produce corrupt responses (CASSANDRA-9388)
 * Consistent error message when a table mixes counter and non-counter
   columns (CASSANDRA-9492)
 * Avoid getting unreadable keys during anticompaction (CASSANDRA-9508)
 * (cqlsh) Better float precision by default (CASSANDRA-9224)
 * Improve estimated row count (CASSANDRA-9107)
 * Optimize range tombstone memory footprint (CASSANDRA-8603)
 * Use configured gcgs in anticompaction (CASSANDRA-9397)
Merged from 2.0:
 * Don't accumulate more range than necessary in RangeTombstone.Tracker (CASSANDRA-9486)
 * Add broadcast and rpc addresses to system.local (CASSANDRA-9436)
 * Always mark sstable suspect when corrupted (CASSANDRA-9478)
 * Add database users and permissions to CQL3 documentation (CASSANDRA-7558)
 * Allow JVM_OPTS to be passed to standalone tools (CASSANDRA-5969)
 * Fix bad condition in RangeTombstoneList (CASSANDRA-9485)
 * Fix potential StackOverflow when setting CrcCheckChance over JMX (CASSANDRA-9488)
 * Fix null static columns in pages after the first, paged reversed
   queries (CASSANDRA-8502)
 * Fix counting cache serialization in request metrics (CASSANDRA-9466)
 * Add option not to validate atoms during scrub (CASSANDRA-9406)


2.2.0-beta1
 * Introduce Transactional API for internal state changes (CASSANDRA-8984)
 * Add a flag in cassandra.yaml to enable UDFs (CASSANDRA-9404)
 * Better support of null for UDF (CASSANDRA-8374)
 * Use ecj instead of javassist for UDFs (CASSANDRA-8241)
 * faster async logback configuration for tests (CASSANDRA-9376)
 * Add `smallint` and `tinyint` data types (CASSANDRA-8951)
 * Avoid thrift schema creation when native driver is used in stress tool (CASSANDRA-9374)
 * Make Functions.declared thread-safe
 * Add client warnings to native protocol v4 (CASSANDRA-8930)
 * Allow roles cache to be invalidated (CASSANDRA-8967)
 * Upgrade Snappy (CASSANDRA-9063)
 * Don't start Thrift rpc by default (CASSANDRA-9319)
 * Only stream from unrepaired sstables with incremental repair (CASSANDRA-8267)
 * Aggregate UDFs allow SFUNC return type to differ from STYPE if FFUNC specified (CASSANDRA-9321)
 * Remove Thrift dependencies in bundled tools (CASSANDRA-8358)
 * Disable memory mapping of hsperfdata file for JVM statistics (CASSANDRA-9242)
 * Add pre-startup checks to detect potential incompatibilities (CASSANDRA-8049)
 * Distinguish between null and unset in protocol v4 (CASSANDRA-7304)
 * Add user/role permissions for user-defined functions (CASSANDRA-7557)
 * Allow cassandra config to be updated to restart daemon without unloading classes (CASSANDRA-9046)
 * Don't initialize compaction writer before checking if iter is empty (CASSANDRA-9117)
 * Don't execute any functions at prepare-time (CASSANDRA-9037)
 * Share file handles between all instances of a SegmentedFile (CASSANDRA-8893)
 * Make it possible to major compact LCS (CASSANDRA-7272)
 * Make FunctionExecutionException extend RequestExecutionException
   (CASSANDRA-9055)
 * Add support for SELECT JSON, INSERT JSON syntax and new toJson(), fromJson()
   functions (CASSANDRA-7970)
 * Optimise max purgeable timestamp calculation in compaction (CASSANDRA-8920)
 * Constrain internode message buffer sizes, and improve IO class hierarchy (CASSANDRA-8670)
 * New tool added to validate all sstables in a node (CASSANDRA-5791)
 * Push notification when tracing completes for an operation (CASSANDRA-7807)
 * Delay "node up" and "node added" notifications until native protocol server is started (CASSANDRA-8236)
 * Compressed Commit Log (CASSANDRA-6809)
 * Optimise IntervalTree (CASSANDRA-8988)
 * Add a key-value payload for third party usage (CASSANDRA-8553, 9212)
 * Bump metrics-reporter-config dependency for metrics 3.0 (CASSANDRA-8149)
 * Partition intra-cluster message streams by size, not type (CASSANDRA-8789)
 * Add WriteFailureException to native protocol, notify coordinator of
   write failures (CASSANDRA-8592)
 * Convert SequentialWriter to nio (CASSANDRA-8709)
 * Add role based access control (CASSANDRA-7653, 8650, 7216, 8760, 8849, 8761, 8850)
 * Record client ip address in tracing sessions (CASSANDRA-8162)
 * Indicate partition key columns in response metadata for prepared
   statements (CASSANDRA-7660)
 * Merge UUIDType and TimeUUIDType parse logic (CASSANDRA-8759)
 * Avoid memory allocation when searching index summary (CASSANDRA-8793)
 * Optimise (Time)?UUIDType Comparisons (CASSANDRA-8730)
 * Make CRC32Ex into a separate maven dependency (CASSANDRA-8836)
 * Use preloaded jemalloc w/ Unsafe (CASSANDRA-8714, 9197)
 * Avoid accessing partitioner through StorageProxy (CASSANDRA-8244, 8268)
 * Upgrade Metrics library and remove depricated metrics (CASSANDRA-5657)
 * Serializing Row cache alternative, fully off heap (CASSANDRA-7438)
 * Duplicate rows returned when in clause has repeated values (CASSANDRA-6706)
 * Make CassandraException unchecked, extend RuntimeException (CASSANDRA-8560)
 * Support direct buffer decompression for reads (CASSANDRA-8464)
 * DirectByteBuffer compatible LZ4 methods (CASSANDRA-7039)
 * Group sstables for anticompaction correctly (CASSANDRA-8578)
 * Add ReadFailureException to native protocol, respond
   immediately when replicas encounter errors while handling
   a read request (CASSANDRA-7886)
 * Switch CommitLogSegment from RandomAccessFile to nio (CASSANDRA-8308)
 * Allow mixing token and partition key restrictions (CASSANDRA-7016)
 * Support index key/value entries on map collections (CASSANDRA-8473)
 * Modernize schema tables (CASSANDRA-8261)
 * Support for user-defined aggregation functions (CASSANDRA-8053)
 * Fix NPE in SelectStatement with empty IN values (CASSANDRA-8419)
 * Refactor SelectStatement, return IN results in natural order instead
   of IN value list order and ignore duplicate values in partition key IN restrictions (CASSANDRA-7981)
 * Support UDTs, tuples, and collections in user-defined
   functions (CASSANDRA-7563)
 * Fix aggregate fn results on empty selection, result column name,
   and cqlsh parsing (CASSANDRA-8229)
 * Mark sstables as repaired after full repair (CASSANDRA-7586)
 * Extend Descriptor to include a format value and refactor reader/writer
   APIs (CASSANDRA-7443)
 * Integrate JMH for microbenchmarks (CASSANDRA-8151)
 * Keep sstable levels when bootstrapping (CASSANDRA-7460)
 * Add Sigar library and perform basic OS settings check on startup (CASSANDRA-7838)
 * Support for aggregation functions (CASSANDRA-4914)
 * Remove cassandra-cli (CASSANDRA-7920)
 * Accept dollar quoted strings in CQL (CASSANDRA-7769)
 * Make assassinate a first class command (CASSANDRA-7935)
 * Support IN clause on any partition key column (CASSANDRA-7855)
 * Support IN clause on any clustering column (CASSANDRA-4762)
 * Improve compaction logging (CASSANDRA-7818)
 * Remove YamlFileNetworkTopologySnitch (CASSANDRA-7917)
 * Do anticompaction in groups (CASSANDRA-6851)
 * Support user-defined functions (CASSANDRA-7395, 7526, 7562, 7740, 7781, 7929,
   7924, 7812, 8063, 7813, 7708)
 * Permit configurable timestamps with cassandra-stress (CASSANDRA-7416)
 * Move sstable RandomAccessReader to nio2, which allows using the
   FILE_SHARE_DELETE flag on Windows (CASSANDRA-4050)
 * Remove CQL2 (CASSANDRA-5918)
 * Optimize fetching multiple cells by name (CASSANDRA-6933)
 * Allow compilation in java 8 (CASSANDRA-7028)
 * Make incremental repair default (CASSANDRA-7250)
 * Enable code coverage thru JaCoCo (CASSANDRA-7226)
 * Switch external naming of 'column families' to 'tables' (CASSANDRA-4369)
 * Shorten SSTable path (CASSANDRA-6962)
 * Use unsafe mutations for most unit tests (CASSANDRA-6969)
 * Fix race condition during calculation of pending ranges (CASSANDRA-7390)
 * Fail on very large batch sizes (CASSANDRA-8011)
 * Improve concurrency of repair (CASSANDRA-6455, 8208, 9145)
 * Select optimal CRC32 implementation at runtime (CASSANDRA-8614)
 * Evaluate MurmurHash of Token once per query (CASSANDRA-7096)
 * Generalize progress reporting (CASSANDRA-8901)
 * Resumable bootstrap streaming (CASSANDRA-8838, CASSANDRA-8942)
 * Allow scrub for secondary index (CASSANDRA-5174)
 * Save repair data to system table (CASSANDRA-5839)
 * fix nodetool names that reference column families (CASSANDRA-8872)
 Merged from 2.1:
 * Warn on misuse of unlogged batches (CASSANDRA-9282)
 * Failure detector detects and ignores local pauses (CASSANDRA-9183)
 * Add utility class to support for rate limiting a given log statement (CASSANDRA-9029)
 * Add missing consistency levels to cassandra-stess (CASSANDRA-9361)
 * Fix commitlog getCompletedTasks to not increment (CASSANDRA-9339)
 * Fix for harmless exceptions logged as ERROR (CASSANDRA-8564)
 * Delete processed sstables in sstablesplit/sstableupgrade (CASSANDRA-8606)
 * Improve sstable exclusion from partition tombstones (CASSANDRA-9298)
 * Validate the indexed column rather than the cell's contents for 2i (CASSANDRA-9057)
 * Add support for top-k custom 2i queries (CASSANDRA-8717)
 * Fix error when dropping table during compaction (CASSANDRA-9251)
 * cassandra-stress supports validation operations over user profiles (CASSANDRA-8773)
 * Add support for rate limiting log messages (CASSANDRA-9029)
 * Log the partition key with tombstone warnings (CASSANDRA-8561)
 * Reduce runWithCompactionsDisabled poll interval to 1ms (CASSANDRA-9271)
 * Fix PITR commitlog replay (CASSANDRA-9195)
 * GCInspector logs very different times (CASSANDRA-9124)
 * Fix deleting from an empty list (CASSANDRA-9198)
 * Update tuple and collection types that use a user-defined type when that UDT
   is modified (CASSANDRA-9148, CASSANDRA-9192)
 * Use higher timeout for prepair and snapshot in repair (CASSANDRA-9261)
 * Fix anticompaction blocking ANTI_ENTROPY stage (CASSANDRA-9151)
 * Repair waits for anticompaction to finish (CASSANDRA-9097)
 * Fix streaming not holding ref when stream error (CASSANDRA-9295)
 * Fix canonical view returning early opened SSTables (CASSANDRA-9396)
Merged from 2.0:
 * (cqlsh) Add LOGIN command to switch users (CASSANDRA-7212)
 * Clone SliceQueryFilter in AbstractReadCommand implementations (CASSANDRA-8940)
 * Push correct protocol notification for DROP INDEX (CASSANDRA-9310)
 * token-generator - generated tokens too long (CASSANDRA-9300)
 * Fix counting of tombstones for TombstoneOverwhelmingException (CASSANDRA-9299)
 * Fix ReconnectableSnitch reconnecting to peers during upgrade (CASSANDRA-6702)
 * Include keyspace and table name in error log for collections over the size
   limit (CASSANDRA-9286)
 * Avoid potential overlap in LCS with single-partition sstables (CASSANDRA-9322)
 * Log warning message when a table is queried before the schema has fully
   propagated (CASSANDRA-9136)
 * Overload SecondaryIndex#indexes to accept the column definition (CASSANDRA-9314)
 * (cqlsh) Add SERIAL and LOCAL_SERIAL consistency levels (CASSANDRA-8051)
 * Fix index selection during rebuild with certain table layouts (CASSANDRA-9281)
 * Fix partition-level-delete-only workload accounting (CASSANDRA-9194)
 * Allow scrub to handle corrupted compressed chunks (CASSANDRA-9140)
 * Fix assertion error when resetlocalschema is run during repair (CASSANDRA-9249)
 * Disable single sstable tombstone compactions for DTCS by default (CASSANDRA-9234)
 * IncomingTcpConnection thread is not named (CASSANDRA-9262)
 * Close incoming connections when MessagingService is stopped (CASSANDRA-9238)
 * Fix streaming hang when retrying (CASSANDRA-9132)


2.1.5
 * Re-add deprecated cold_reads_to_omit param for backwards compat (CASSANDRA-9203)
 * Make anticompaction visible in compactionstats (CASSANDRA-9098)
 * Improve nodetool getendpoints documentation about the partition
   key parameter (CASSANDRA-6458)
 * Don't check other keyspaces for schema changes when an user-defined
   type is altered (CASSANDRA-9187)
 * Add generate-idea-files target to build.xml (CASSANDRA-9123)
 * Allow takeColumnFamilySnapshot to take a list of tables (CASSANDRA-8348)
 * Limit major sstable operations to their canonical representation (CASSANDRA-8669)
 * cqlsh: Add tests for INSERT and UPDATE tab completion (CASSANDRA-9125)
 * cqlsh: quote column names when needed in COPY FROM inserts (CASSANDRA-9080)
 * Do not load read meter for offline operations (CASSANDRA-9082)
 * cqlsh: Make CompositeType data readable (CASSANDRA-8919)
 * cqlsh: Fix display of triggers (CASSANDRA-9081)
 * Fix NullPointerException when deleting or setting an element by index on
   a null list collection (CASSANDRA-9077)
 * Buffer bloom filter serialization (CASSANDRA-9066)
 * Fix anti-compaction target bloom filter size (CASSANDRA-9060)
 * Make FROZEN and TUPLE unreserved keywords in CQL (CASSANDRA-9047)
 * Prevent AssertionError from SizeEstimatesRecorder (CASSANDRA-9034)
 * Avoid overwriting index summaries for sstables with an older format that
   does not support downsampling; rebuild summaries on startup when this
   is detected (CASSANDRA-8993)
 * Fix potential data loss in CompressedSequentialWriter (CASSANDRA-8949)
 * Make PasswordAuthenticator number of hashing rounds configurable (CASSANDRA-8085)
 * Fix AssertionError when binding nested collections in DELETE (CASSANDRA-8900)
 * Check for overlap with non-early sstables in LCS (CASSANDRA-8739)
 * Only calculate max purgable timestamp if we have to (CASSANDRA-8914)
 * (cqlsh) Greatly improve performance of COPY FROM (CASSANDRA-8225)
 * IndexSummary effectiveIndexInterval is now a guideline, not a rule (CASSANDRA-8993)
 * Use correct bounds for page cache eviction of compressed files (CASSANDRA-8746)
 * SSTableScanner enforces its bounds (CASSANDRA-8946)
 * Cleanup cell equality (CASSANDRA-8947)
 * Introduce intra-cluster message coalescing (CASSANDRA-8692)
 * DatabaseDescriptor throws NPE when rpc_interface is used (CASSANDRA-8839)
 * Don't check if an sstable is live for offline compactions (CASSANDRA-8841)
 * Don't set clientMode in SSTableLoader (CASSANDRA-8238)
 * Fix SSTableRewriter with disabled early open (CASSANDRA-8535)
 * Fix cassandra-stress so it respects the CL passed in user mode (CASSANDRA-8948)
 * Fix rare NPE in ColumnDefinition#hasIndexOption() (CASSANDRA-8786)
 * cassandra-stress reports per-operation statistics, plus misc (CASSANDRA-8769)
 * Add SimpleDate (cql date) and Time (cql time) types (CASSANDRA-7523)
 * Use long for key count in cfstats (CASSANDRA-8913)
 * Make SSTableRewriter.abort() more robust to failure (CASSANDRA-8832)
 * Remove cold_reads_to_omit from STCS (CASSANDRA-8860)
 * Make EstimatedHistogram#percentile() use ceil instead of floor (CASSANDRA-8883)
 * Fix top partitions reporting wrong cardinality (CASSANDRA-8834)
 * Fix rare NPE in KeyCacheSerializer (CASSANDRA-8067)
 * Pick sstables for validation as late as possible inc repairs (CASSANDRA-8366)
 * Fix commitlog getPendingTasks to not increment (CASSANDRA-8862)
 * Fix parallelism adjustment in range and secondary index queries
   when the first fetch does not satisfy the limit (CASSANDRA-8856)
 * Check if the filtered sstables is non-empty in STCS (CASSANDRA-8843)
 * Upgrade java-driver used for cassandra-stress (CASSANDRA-8842)
 * Fix CommitLog.forceRecycleAllSegments() memory access error (CASSANDRA-8812)
 * Improve assertions in Memory (CASSANDRA-8792)
 * Fix SSTableRewriter cleanup (CASSANDRA-8802)
 * Introduce SafeMemory for CompressionMetadata.Writer (CASSANDRA-8758)
 * 'nodetool info' prints exception against older node (CASSANDRA-8796)
 * Ensure SSTableReader.last corresponds exactly with the file end (CASSANDRA-8750)
 * Make SSTableWriter.openEarly more robust and obvious (CASSANDRA-8747)
 * Enforce SSTableReader.first/last (CASSANDRA-8744)
 * Cleanup SegmentedFile API (CASSANDRA-8749)
 * Avoid overlap with early compaction replacement (CASSANDRA-8683)
 * Safer Resource Management++ (CASSANDRA-8707)
 * Write partition size estimates into a system table (CASSANDRA-7688)
 * cqlsh: Fix keys() and full() collection indexes in DESCRIBE output
   (CASSANDRA-8154)
 * Show progress of streaming in nodetool netstats (CASSANDRA-8886)
 * IndexSummaryBuilder utilises offheap memory, and shares data between
   each IndexSummary opened from it (CASSANDRA-8757)
 * markCompacting only succeeds if the exact SSTableReader instances being
   marked are in the live set (CASSANDRA-8689)
 * cassandra-stress support for varint (CASSANDRA-8882)
 * Fix Adler32 digest for compressed sstables (CASSANDRA-8778)
 * Add nodetool statushandoff/statusbackup (CASSANDRA-8912)
 * Use stdout for progress and stats in sstableloader (CASSANDRA-8982)
 * Correctly identify 2i datadir from older versions (CASSANDRA-9116)
Merged from 2.0:
 * Ignore gossip SYNs after shutdown (CASSANDRA-9238)
 * Avoid overflow when calculating max sstable size in LCS (CASSANDRA-9235)
 * Make sstable blacklisting work with compression (CASSANDRA-9138)
 * Do not attempt to rebuild indexes if no index accepts any column (CASSANDRA-9196)
 * Don't initiate snitch reconnection for dead states (CASSANDRA-7292)
 * Fix ArrayIndexOutOfBoundsException in CQLSSTableWriter (CASSANDRA-8978)
 * Add shutdown gossip state to prevent timeouts during rolling restarts (CASSANDRA-8336)
 * Fix running with java.net.preferIPv6Addresses=true (CASSANDRA-9137)
 * Fix failed bootstrap/replace attempts being persisted in system.peers (CASSANDRA-9180)
 * Flush system.IndexInfo after marking index built (CASSANDRA-9128)
 * Fix updates to min/max_compaction_threshold through cassandra-cli
   (CASSANDRA-8102)
 * Don't include tmp files when doing offline relevel (CASSANDRA-9088)
 * Use the proper CAS WriteType when finishing a previous round during Paxos
   preparation (CASSANDRA-8672)
 * Avoid race in cancelling compactions (CASSANDRA-9070)
 * More aggressive check for expired sstables in DTCS (CASSANDRA-8359)
 * Fix ignored index_interval change in ALTER TABLE statements (CASSANDRA-7976)
 * Do more aggressive compaction in old time windows in DTCS (CASSANDRA-8360)
 * java.lang.AssertionError when reading saved cache (CASSANDRA-8740)
 * "disk full" when running cleanup (CASSANDRA-9036)
 * Lower logging level from ERROR to DEBUG when a scheduled schema pull
   cannot be completed due to a node being down (CASSANDRA-9032)
 * Fix MOVED_NODE client event (CASSANDRA-8516)
 * Allow overriding MAX_OUTSTANDING_REPLAY_COUNT (CASSANDRA-7533)
 * Fix malformed JMX ObjectName containing IPv6 addresses (CASSANDRA-9027)
 * (cqlsh) Allow increasing CSV field size limit through
   cqlshrc config option (CASSANDRA-8934)
 * Stop logging range tombstones when exceeding the threshold
   (CASSANDRA-8559)
 * Fix NullPointerException when nodetool getendpoints is run
   against invalid keyspaces or tables (CASSANDRA-8950)
 * Allow specifying the tmp dir (CASSANDRA-7712)
 * Improve compaction estimated tasks estimation (CASSANDRA-8904)
 * Fix duplicate up/down messages sent to native clients (CASSANDRA-7816)
 * Expose commit log archive status via JMX (CASSANDRA-8734)
 * Provide better exceptions for invalid replication strategy parameters
   (CASSANDRA-8909)
 * Fix regression in mixed single and multi-column relation support for
   SELECT statements (CASSANDRA-8613)
 * Add ability to limit number of native connections (CASSANDRA-8086)
 * Fix CQLSSTableWriter throwing exception and spawning threads
   (CASSANDRA-8808)
 * Fix MT mismatch between empty and GC-able data (CASSANDRA-8979)
 * Fix incorrect validation when snapshotting single table (CASSANDRA-8056)
 * Add offline tool to relevel sstables (CASSANDRA-8301)
 * Preserve stream ID for more protocol errors (CASSANDRA-8848)
 * Fix combining token() function with multi-column relations on
   clustering columns (CASSANDRA-8797)
 * Make CFS.markReferenced() resistant to bad refcounting (CASSANDRA-8829)
 * Fix StreamTransferTask abort/complete bad refcounting (CASSANDRA-8815)
 * Fix AssertionError when querying a DESC clustering ordered
   table with ASC ordering and paging (CASSANDRA-8767)
 * AssertionError: "Memory was freed" when running cleanup (CASSANDRA-8716)
 * Make it possible to set max_sstable_age to fractional days (CASSANDRA-8406)
 * Fix some multi-column relations with indexes on some clustering
   columns (CASSANDRA-8275)
 * Fix memory leak in SSTableSimple*Writer and SSTableReader.validate()
   (CASSANDRA-8748)
 * Throw OOM if allocating memory fails to return a valid pointer (CASSANDRA-8726)
 * Fix SSTableSimpleUnsortedWriter ConcurrentModificationException (CASSANDRA-8619)
 * 'nodetool info' prints exception against older node (CASSANDRA-8796)
 * Ensure SSTableSimpleUnsortedWriter.close() terminates if
   disk writer has crashed (CASSANDRA-8807)


2.1.4
 * Bind JMX to localhost unless explicitly configured otherwise (CASSANDRA-9085)


2.1.3
 * Fix HSHA/offheap_objects corruption (CASSANDRA-8719)
 * Upgrade libthrift to 0.9.2 (CASSANDRA-8685)
 * Don't use the shared ref in sstableloader (CASSANDRA-8704)
 * Purge internal prepared statements if related tables or
   keyspaces are dropped (CASSANDRA-8693)
 * (cqlsh) Handle unicode BOM at start of files (CASSANDRA-8638)
 * Stop compactions before exiting offline tools (CASSANDRA-8623)
 * Update tools/stress/README.txt to match current behaviour (CASSANDRA-7933)
 * Fix schema from Thrift conversion with empty metadata (CASSANDRA-8695)
 * Safer Resource Management (CASSANDRA-7705)
 * Make sure we compact highly overlapping cold sstables with
   STCS (CASSANDRA-8635)
 * rpc_interface and listen_interface generate NPE on startup when specified
   interface doesn't exist (CASSANDRA-8677)
 * Fix ArrayIndexOutOfBoundsException in nodetool cfhistograms (CASSANDRA-8514)
 * Switch from yammer metrics for nodetool cf/proxy histograms (CASSANDRA-8662)
 * Make sure we don't add tmplink files to the compaction
   strategy (CASSANDRA-8580)
 * (cqlsh) Handle maps with blob keys (CASSANDRA-8372)
 * (cqlsh) Handle DynamicCompositeType schemas correctly (CASSANDRA-8563)
 * Duplicate rows returned when in clause has repeated values (CASSANDRA-6706)
 * Add tooling to detect hot partitions (CASSANDRA-7974)
 * Fix cassandra-stress user-mode truncation of partition generation (CASSANDRA-8608)
 * Only stream from unrepaired sstables during inc repair (CASSANDRA-8267)
 * Don't allow starting multiple inc repairs on the same sstables (CASSANDRA-8316)
 * Invalidate prepared BATCH statements when related tables
   or keyspaces are dropped (CASSANDRA-8652)
 * Fix missing results in secondary index queries on collections
   with ALLOW FILTERING (CASSANDRA-8421)
 * Expose EstimatedHistogram metrics for range slices (CASSANDRA-8627)
 * (cqlsh) Escape clqshrc passwords properly (CASSANDRA-8618)
 * Fix NPE when passing wrong argument in ALTER TABLE statement (CASSANDRA-8355)
 * Pig: Refactor and deprecate CqlStorage (CASSANDRA-8599)
 * Don't reuse the same cleanup strategy for all sstables (CASSANDRA-8537)
 * Fix case-sensitivity of index name on CREATE and DROP INDEX
   statements (CASSANDRA-8365)
 * Better detection/logging for corruption in compressed sstables (CASSANDRA-8192)
 * Use the correct repairedAt value when closing writer (CASSANDRA-8570)
 * (cqlsh) Handle a schema mismatch being detected on startup (CASSANDRA-8512)
 * Properly calculate expected write size during compaction (CASSANDRA-8532)
 * Invalidate affected prepared statements when a table's columns
   are altered (CASSANDRA-7910)
 * Stress - user defined writes should populate sequentally (CASSANDRA-8524)
 * Fix regression in SSTableRewriter causing some rows to become unreadable
   during compaction (CASSANDRA-8429)
 * Run major compactions for repaired/unrepaired in parallel (CASSANDRA-8510)
 * (cqlsh) Fix compression options in DESCRIBE TABLE output when compression
   is disabled (CASSANDRA-8288)
 * (cqlsh) Fix DESCRIBE output after keyspaces are altered (CASSANDRA-7623)
 * Make sure we set lastCompactedKey correctly (CASSANDRA-8463)
 * (cqlsh) Fix output of CONSISTENCY command (CASSANDRA-8507)
 * (cqlsh) Fixed the handling of LIST statements (CASSANDRA-8370)
 * Make sstablescrub check leveled manifest again (CASSANDRA-8432)
 * Check first/last keys in sstable when giving out positions (CASSANDRA-8458)
 * Disable mmap on Windows (CASSANDRA-6993)
 * Add missing ConsistencyLevels to cassandra-stress (CASSANDRA-8253)
 * Add auth support to cassandra-stress (CASSANDRA-7985)
 * Fix ArrayIndexOutOfBoundsException when generating error message
   for some CQL syntax errors (CASSANDRA-8455)
 * Scale memtable slab allocation logarithmically (CASSANDRA-7882)
 * cassandra-stress simultaneous inserts over same seed (CASSANDRA-7964)
 * Reduce cassandra-stress sampling memory requirements (CASSANDRA-7926)
 * Ensure memtable flush cannot expire commit log entries from its future (CASSANDRA-8383)
 * Make read "defrag" async to reclaim memtables (CASSANDRA-8459)
 * Remove tmplink files for offline compactions (CASSANDRA-8321)
 * Reduce maxHintsInProgress (CASSANDRA-8415)
 * BTree updates may call provided update function twice (CASSANDRA-8018)
 * Release sstable references after anticompaction (CASSANDRA-8386)
 * Handle abort() in SSTableRewriter properly (CASSANDRA-8320)
 * Centralize shared executors (CASSANDRA-8055)
 * Fix filtering for CONTAINS (KEY) relations on frozen collection
   clustering columns when the query is restricted to a single
   partition (CASSANDRA-8203)
 * Do more aggressive entire-sstable TTL expiry checks (CASSANDRA-8243)
 * Add more log info if readMeter is null (CASSANDRA-8238)
 * add check of the system wall clock time at startup (CASSANDRA-8305)
 * Support for frozen collections (CASSANDRA-7859)
 * Fix overflow on histogram computation (CASSANDRA-8028)
 * Have paxos reuse the timestamp generation of normal queries (CASSANDRA-7801)
 * Fix incremental repair not remove parent session on remote (CASSANDRA-8291)
 * Improve JBOD disk utilization (CASSANDRA-7386)
 * Log failed host when preparing incremental repair (CASSANDRA-8228)
 * Force config client mode in CQLSSTableWriter (CASSANDRA-8281)
 * Fix sstableupgrade throws exception (CASSANDRA-8688)
 * Fix hang when repairing empty keyspace (CASSANDRA-8694)
Merged from 2.0:
 * Fix IllegalArgumentException in dynamic snitch (CASSANDRA-8448)
 * Add support for UPDATE ... IF EXISTS (CASSANDRA-8610)
 * Fix reversal of list prepends (CASSANDRA-8733)
 * Prevent non-zero default_time_to_live on tables with counters
   (CASSANDRA-8678)
 * Fix SSTableSimpleUnsortedWriter ConcurrentModificationException
   (CASSANDRA-8619)
 * Round up time deltas lower than 1ms in BulkLoader (CASSANDRA-8645)
 * Add batch remove iterator to ABSC (CASSANDRA-8414, 8666)
 * Round up time deltas lower than 1ms in BulkLoader (CASSANDRA-8645)
 * Fix isClientMode check in Keyspace (CASSANDRA-8687)
 * Use more efficient slice size for querying internal secondary
   index tables (CASSANDRA-8550)
 * Fix potentially returning deleted rows with range tombstone (CASSANDRA-8558)
 * Check for available disk space before starting a compaction (CASSANDRA-8562)
 * Fix DISTINCT queries with LIMITs or paging when some partitions
   contain only tombstones (CASSANDRA-8490)
 * Introduce background cache refreshing to permissions cache
   (CASSANDRA-8194)
 * Fix race condition in StreamTransferTask that could lead to
   infinite loops and premature sstable deletion (CASSANDRA-7704)
 * Add an extra version check to MigrationTask (CASSANDRA-8462)
 * Ensure SSTableWriter cleans up properly after failure (CASSANDRA-8499)
 * Increase bf true positive count on key cache hit (CASSANDRA-8525)
 * Move MeteredFlusher to its own thread (CASSANDRA-8485)
 * Fix non-distinct results in DISTNCT queries on static columns when
   paging is enabled (CASSANDRA-8087)
 * Move all hints related tasks to hints internal executor (CASSANDRA-8285)
 * Fix paging for multi-partition IN queries (CASSANDRA-8408)
 * Fix MOVED_NODE topology event never being emitted when a node
   moves its token (CASSANDRA-8373)
 * Fix validation of indexes in COMPACT tables (CASSANDRA-8156)
 * Avoid StackOverflowError when a large list of IN values
   is used for a clustering column (CASSANDRA-8410)
 * Fix NPE when writetime() or ttl() calls are wrapped by
   another function call (CASSANDRA-8451)
 * Fix NPE after dropping a keyspace (CASSANDRA-8332)
 * Fix error message on read repair timeouts (CASSANDRA-7947)
 * Default DTCS base_time_seconds changed to 60 (CASSANDRA-8417)
 * Refuse Paxos operation with more than one pending endpoint (CASSANDRA-8346, 8640)
 * Throw correct exception when trying to bind a keyspace or table
   name (CASSANDRA-6952)
 * Make HHOM.compact synchronized (CASSANDRA-8416)
 * cancel latency-sampling task when CF is dropped (CASSANDRA-8401)
 * don't block SocketThread for MessagingService (CASSANDRA-8188)
 * Increase quarantine delay on replacement (CASSANDRA-8260)
 * Expose off-heap memory usage stats (CASSANDRA-7897)
 * Ignore Paxos commits for truncated tables (CASSANDRA-7538)
 * Validate size of indexed column values (CASSANDRA-8280)
 * Make LCS split compaction results over all data directories (CASSANDRA-8329)
 * Fix some failing queries that use multi-column relations
   on COMPACT STORAGE tables (CASSANDRA-8264)
 * Fix InvalidRequestException with ORDER BY (CASSANDRA-8286)
 * Disable SSLv3 for POODLE (CASSANDRA-8265)
 * Fix millisecond timestamps in Tracing (CASSANDRA-8297)
 * Include keyspace name in error message when there are insufficient
   live nodes to stream from (CASSANDRA-8221)
 * Avoid overlap in L1 when L0 contains many nonoverlapping
   sstables (CASSANDRA-8211)
 * Improve PropertyFileSnitch logging (CASSANDRA-8183)
 * Add DC-aware sequential repair (CASSANDRA-8193)
 * Use live sstables in snapshot repair if possible (CASSANDRA-8312)
 * Fix hints serialized size calculation (CASSANDRA-8587)


2.1.2
 * (cqlsh) parse_for_table_meta errors out on queries with undefined
   grammars (CASSANDRA-8262)
 * (cqlsh) Fix SELECT ... TOKEN() function broken in C* 2.1.1 (CASSANDRA-8258)
 * Fix Cassandra crash when running on JDK8 update 40 (CASSANDRA-8209)
 * Optimize partitioner tokens (CASSANDRA-8230)
 * Improve compaction of repaired/unrepaired sstables (CASSANDRA-8004)
 * Make cache serializers pluggable (CASSANDRA-8096)
 * Fix issues with CONTAINS (KEY) queries on secondary indexes
   (CASSANDRA-8147)
 * Fix read-rate tracking of sstables for some queries (CASSANDRA-8239)
 * Fix default timestamp in QueryOptions (CASSANDRA-8246)
 * Set socket timeout when reading remote version (CASSANDRA-8188)
 * Refactor how we track live size (CASSANDRA-7852)
 * Make sure unfinished compaction files are removed (CASSANDRA-8124)
 * Fix shutdown when run as Windows service (CASSANDRA-8136)
 * Fix DESCRIBE TABLE with custom indexes (CASSANDRA-8031)
 * Fix race in RecoveryManagerTest (CASSANDRA-8176)
 * Avoid IllegalArgumentException while sorting sstables in
   IndexSummaryManager (CASSANDRA-8182)
 * Shutdown JVM on file descriptor exhaustion (CASSANDRA-7579)
 * Add 'die' policy for commit log and disk failure (CASSANDRA-7927)
 * Fix installing as service on Windows (CASSANDRA-8115)
 * Fix CREATE TABLE for CQL2 (CASSANDRA-8144)
 * Avoid boxing in ColumnStats min/max trackers (CASSANDRA-8109)
Merged from 2.0:
 * Correctly handle non-text column names in cql3 (CASSANDRA-8178)
 * Fix deletion for indexes on primary key columns (CASSANDRA-8206)
 * Add 'nodetool statusgossip' (CASSANDRA-8125)
 * Improve client notification that nodes are ready for requests (CASSANDRA-7510)
 * Handle negative timestamp in writetime method (CASSANDRA-8139)
 * Pig: Remove errant LIMIT clause in CqlNativeStorage (CASSANDRA-8166)
 * Throw ConfigurationException when hsha is used with the default
   rpc_max_threads setting of 'unlimited' (CASSANDRA-8116)
 * Allow concurrent writing of the same table in the same JVM using
   CQLSSTableWriter (CASSANDRA-7463)
 * Fix totalDiskSpaceUsed calculation (CASSANDRA-8205)


2.1.1
 * Fix spin loop in AtomicSortedColumns (CASSANDRA-7546)
 * Dont notify when replacing tmplink files (CASSANDRA-8157)
 * Fix validation with multiple CONTAINS clause (CASSANDRA-8131)
 * Fix validation of collections in TriggerExecutor (CASSANDRA-8146)
 * Fix IllegalArgumentException when a list of IN values containing tuples
   is passed as a single arg to a prepared statement with the v1 or v2
   protocol (CASSANDRA-8062)
 * Fix ClassCastException in DISTINCT query on static columns with
   query paging (CASSANDRA-8108)
 * Fix NPE on null nested UDT inside a set (CASSANDRA-8105)
 * Fix exception when querying secondary index on set items or map keys
   when some clustering columns are specified (CASSANDRA-8073)
 * Send proper error response when there is an error during native
   protocol message decode (CASSANDRA-8118)
 * Gossip should ignore generation numbers too far in the future (CASSANDRA-8113)
 * Fix NPE when creating a table with frozen sets, lists (CASSANDRA-8104)
 * Fix high memory use due to tracking reads on incrementally opened sstable
   readers (CASSANDRA-8066)
 * Fix EXECUTE request with skipMetadata=false returning no metadata
   (CASSANDRA-8054)
 * Allow concurrent use of CQLBulkOutputFormat (CASSANDRA-7776)
 * Shutdown JVM on OOM (CASSANDRA-7507)
 * Upgrade netty version and enable epoll event loop (CASSANDRA-7761)
 * Don't duplicate sstables smaller than split size when using
   the sstablesplitter tool (CASSANDRA-7616)
 * Avoid re-parsing already prepared statements (CASSANDRA-7923)
 * Fix some Thrift slice deletions and updates of COMPACT STORAGE
   tables with some clustering columns omitted (CASSANDRA-7990)
 * Fix filtering for CONTAINS on sets (CASSANDRA-8033)
 * Properly track added size (CASSANDRA-7239)
 * Allow compilation in java 8 (CASSANDRA-7208)
 * Fix Assertion error on RangeTombstoneList diff (CASSANDRA-8013)
 * Release references to overlapping sstables during compaction (CASSANDRA-7819)
 * Send notification when opening compaction results early (CASSANDRA-8034)
 * Make native server start block until properly bound (CASSANDRA-7885)
 * (cqlsh) Fix IPv6 support (CASSANDRA-7988)
 * Ignore fat clients when checking for endpoint collision (CASSANDRA-7939)
 * Make sstablerepairedset take a list of files (CASSANDRA-7995)
 * (cqlsh) Tab completeion for indexes on map keys (CASSANDRA-7972)
 * (cqlsh) Fix UDT field selection in select clause (CASSANDRA-7891)
 * Fix resource leak in event of corrupt sstable
 * (cqlsh) Add command line option for cqlshrc file path (CASSANDRA-7131)
 * Provide visibility into prepared statements churn (CASSANDRA-7921, CASSANDRA-7930)
 * Invalidate prepared statements when their keyspace or table is
   dropped (CASSANDRA-7566)
 * cassandra-stress: fix support for NetworkTopologyStrategy (CASSANDRA-7945)
 * Fix saving caches when a table is dropped (CASSANDRA-7784)
 * Add better error checking of new stress profile (CASSANDRA-7716)
 * Use ThreadLocalRandom and remove FBUtilities.threadLocalRandom (CASSANDRA-7934)
 * Prevent operator mistakes due to simultaneous bootstrap (CASSANDRA-7069)
 * cassandra-stress supports whitelist mode for node config (CASSANDRA-7658)
 * GCInspector more closely tracks GC; cassandra-stress and nodetool report it (CASSANDRA-7916)
 * nodetool won't output bogus ownership info without a keyspace (CASSANDRA-7173)
 * Add human readable option to nodetool commands (CASSANDRA-5433)
 * Don't try to set repairedAt on old sstables (CASSANDRA-7913)
 * Add metrics for tracking PreparedStatement use (CASSANDRA-7719)
 * (cqlsh) tab-completion for triggers (CASSANDRA-7824)
 * (cqlsh) Support for query paging (CASSANDRA-7514)
 * (cqlsh) Show progress of COPY operations (CASSANDRA-7789)
 * Add syntax to remove multiple elements from a map (CASSANDRA-6599)
 * Support non-equals conditions in lightweight transactions (CASSANDRA-6839)
 * Add IF [NOT] EXISTS to create/drop triggers (CASSANDRA-7606)
 * (cqlsh) Display the current logged-in user (CASSANDRA-7785)
 * (cqlsh) Don't ignore CTRL-C during COPY FROM execution (CASSANDRA-7815)
 * (cqlsh) Order UDTs according to cross-type dependencies in DESCRIBE
   output (CASSANDRA-7659)
 * (cqlsh) Fix handling of CAS statement results (CASSANDRA-7671)
 * (cqlsh) COPY TO/FROM improvements (CASSANDRA-7405)
 * Support list index operations with conditions (CASSANDRA-7499)
 * Add max live/tombstoned cells to nodetool cfstats output (CASSANDRA-7731)
 * Validate IPv6 wildcard addresses properly (CASSANDRA-7680)
 * (cqlsh) Error when tracing query (CASSANDRA-7613)
 * Avoid IOOBE when building SyntaxError message snippet (CASSANDRA-7569)
 * SSTableExport uses correct validator to create string representation of partition
   keys (CASSANDRA-7498)
 * Avoid NPEs when receiving type changes for an unknown keyspace (CASSANDRA-7689)
 * Add support for custom 2i validation (CASSANDRA-7575)
 * Pig support for hadoop CqlInputFormat (CASSANDRA-6454)
 * Add duration mode to cassandra-stress (CASSANDRA-7468)
 * Add listen_interface and rpc_interface options (CASSANDRA-7417)
 * Improve schema merge performance (CASSANDRA-7444)
 * Adjust MT depth based on # of partition validating (CASSANDRA-5263)
 * Optimise NativeCell comparisons (CASSANDRA-6755)
 * Configurable client timeout for cqlsh (CASSANDRA-7516)
 * Include snippet of CQL query near syntax error in messages (CASSANDRA-7111)
 * Make repair -pr work with -local (CASSANDRA-7450)
 * Fix error in sstableloader with -cph > 1 (CASSANDRA-8007)
 * Fix snapshot repair error on indexed tables (CASSANDRA-8020)
 * Do not exit nodetool repair when receiving JMX NOTIF_LOST (CASSANDRA-7909)
 * Stream to private IP when available (CASSANDRA-8084)
Merged from 2.0:
 * Reject conditions on DELETE unless full PK is given (CASSANDRA-6430)
 * Properly reject the token function DELETE (CASSANDRA-7747)
 * Force batchlog replay before decommissioning a node (CASSANDRA-7446)
 * Fix hint replay with many accumulated expired hints (CASSANDRA-6998)
 * Fix duplicate results in DISTINCT queries on static columns with query
   paging (CASSANDRA-8108)
 * Add DateTieredCompactionStrategy (CASSANDRA-6602)
 * Properly validate ascii and utf8 string literals in CQL queries (CASSANDRA-8101)
 * (cqlsh) Fix autocompletion for alter keyspace (CASSANDRA-8021)
 * Create backup directories for commitlog archiving during startup (CASSANDRA-8111)
 * Reduce totalBlockFor() for LOCAL_* consistency levels (CASSANDRA-8058)
 * Fix merging schemas with re-dropped keyspaces (CASSANDRA-7256)
 * Fix counters in supercolumns during live upgrades from 1.2 (CASSANDRA-7188)
 * Notify DT subscribers when a column family is truncated (CASSANDRA-8088)
 * Add sanity check of $JAVA on startup (CASSANDRA-7676)
 * Schedule fat client schema pull on join (CASSANDRA-7993)
 * Don't reset nodes' versions when closing IncomingTcpConnections
   (CASSANDRA-7734)
 * Record the real messaging version in all cases in OutboundTcpConnection
   (CASSANDRA-8057)
 * SSL does not work in cassandra-cli (CASSANDRA-7899)
 * Fix potential exception when using ReversedType in DynamicCompositeType
   (CASSANDRA-7898)
 * Better validation of collection values (CASSANDRA-7833)
 * Track min/max timestamps correctly (CASSANDRA-7969)
 * Fix possible overflow while sorting CL segments for replay (CASSANDRA-7992)
 * Increase nodetool Xmx (CASSANDRA-7956)
 * Archive any commitlog segments present at startup (CASSANDRA-6904)
 * CrcCheckChance should adjust based on live CFMetadata not
   sstable metadata (CASSANDRA-7978)
 * token() should only accept columns in the partitioning
   key order (CASSANDRA-6075)
 * Add method to invalidate permission cache via JMX (CASSANDRA-7977)
 * Allow propagating multiple gossip states atomically (CASSANDRA-6125)
 * Log exceptions related to unclean native protocol client disconnects
   at DEBUG or INFO (CASSANDRA-7849)
 * Allow permissions cache to be set via JMX (CASSANDRA-7698)
 * Include schema_triggers CF in readable system resources (CASSANDRA-7967)
 * Fix RowIndexEntry to report correct serializedSize (CASSANDRA-7948)
 * Make CQLSSTableWriter sync within partitions (CASSANDRA-7360)
 * Potentially use non-local replicas in CqlConfigHelper (CASSANDRA-7906)
 * Explicitly disallow mixing multi-column and single-column
   relations on clustering columns (CASSANDRA-7711)
 * Better error message when condition is set on PK column (CASSANDRA-7804)
 * Don't send schema change responses and events for no-op DDL
   statements (CASSANDRA-7600)
 * (Hadoop) fix cluster initialisation for a split fetching (CASSANDRA-7774)
 * Throw InvalidRequestException when queries contain relations on entire
   collection columns (CASSANDRA-7506)
 * (cqlsh) enable CTRL-R history search with libedit (CASSANDRA-7577)
 * (Hadoop) allow ACFRW to limit nodes to local DC (CASSANDRA-7252)
 * (cqlsh) cqlsh should automatically disable tracing when selecting
   from system_traces (CASSANDRA-7641)
 * (Hadoop) Add CqlOutputFormat (CASSANDRA-6927)
 * Don't depend on cassandra config for nodetool ring (CASSANDRA-7508)
 * (cqlsh) Fix failing cqlsh formatting tests (CASSANDRA-7703)
 * Fix IncompatibleClassChangeError from hadoop2 (CASSANDRA-7229)
 * Add 'nodetool sethintedhandoffthrottlekb' (CASSANDRA-7635)
 * (cqlsh) Add tab-completion for CREATE/DROP USER IF [NOT] EXISTS (CASSANDRA-7611)
 * Catch errors when the JVM pulls the rug out from GCInspector (CASSANDRA-5345)
 * cqlsh fails when version number parts are not int (CASSANDRA-7524)
 * Fix NPE when table dropped during streaming (CASSANDRA-7946)
 * Fix wrong progress when streaming uncompressed (CASSANDRA-7878)
 * Fix possible infinite loop in creating repair range (CASSANDRA-7983)
 * Fix unit in nodetool for streaming throughput (CASSANDRA-7375)
Merged from 1.2:
 * Don't index tombstones (CASSANDRA-7828)
 * Improve PasswordAuthenticator default super user setup (CASSANDRA-7788)


2.1.0
 * (cqlsh) Removed "ALTER TYPE <name> RENAME TO <name>" from tab-completion
   (CASSANDRA-7895)
 * Fixed IllegalStateException in anticompaction (CASSANDRA-7892)
 * cqlsh: DESCRIBE support for frozen UDTs, tuples (CASSANDRA-7863)
 * Avoid exposing internal classes over JMX (CASSANDRA-7879)
 * Add null check for keys when freezing collection (CASSANDRA-7869)
 * Improve stress workload realism (CASSANDRA-7519)
Merged from 2.0:
 * Configure system.paxos with LeveledCompactionStrategy (CASSANDRA-7753)
 * Fix ALTER clustering column type from DateType to TimestampType when
   using DESC clustering order (CASSANRDA-7797)
 * Throw EOFException if we run out of chunks in compressed datafile
   (CASSANDRA-7664)
 * Fix PRSI handling of CQL3 row markers for row cleanup (CASSANDRA-7787)
 * Fix dropping collection when it's the last regular column (CASSANDRA-7744)
 * Make StreamReceiveTask thread safe and gc friendly (CASSANDRA-7795)
 * Validate empty cell names from counter updates (CASSANDRA-7798)
Merged from 1.2:
 * Don't allow compacted sstables to be marked as compacting (CASSANDRA-7145)
 * Track expired tombstones (CASSANDRA-7810)


2.1.0-rc7
 * Add frozen keyword and require UDT to be frozen (CASSANDRA-7857)
 * Track added sstable size correctly (CASSANDRA-7239)
 * (cqlsh) Fix case insensitivity (CASSANDRA-7834)
 * Fix failure to stream ranges when moving (CASSANDRA-7836)
 * Correctly remove tmplink files (CASSANDRA-7803)
 * (cqlsh) Fix column name formatting for functions, CAS operations,
   and UDT field selections (CASSANDRA-7806)
 * (cqlsh) Fix COPY FROM handling of null/empty primary key
   values (CASSANDRA-7792)
 * Fix ordering of static cells (CASSANDRA-7763)
Merged from 2.0:
 * Forbid re-adding dropped counter columns (CASSANDRA-7831)
 * Fix CFMetaData#isThriftCompatible() for PK-only tables (CASSANDRA-7832)
 * Always reject inequality on the partition key without token()
   (CASSANDRA-7722)
 * Always send Paxos commit to all replicas (CASSANDRA-7479)
 * Make disruptor_thrift_server invocation pool configurable (CASSANDRA-7594)
 * Make repair no-op when RF=1 (CASSANDRA-7864)


2.1.0-rc6
 * Fix OOM issue from netty caching over time (CASSANDRA-7743)
 * json2sstable couldn't import JSON for CQL table (CASSANDRA-7477)
 * Invalidate all caches on table drop (CASSANDRA-7561)
 * Skip strict endpoint selection for ranges if RF == nodes (CASSANRA-7765)
 * Fix Thrift range filtering without 2ary index lookups (CASSANDRA-7741)
 * Add tracing entries about concurrent range requests (CASSANDRA-7599)
 * (cqlsh) Fix DESCRIBE for NTS keyspaces (CASSANDRA-7729)
 * Remove netty buffer ref-counting (CASSANDRA-7735)
 * Pass mutated cf to index updater for use by PRSI (CASSANDRA-7742)
 * Include stress yaml example in release and deb (CASSANDRA-7717)
 * workaround for netty issue causing corrupted data off the wire (CASSANDRA-7695)
 * cqlsh DESC CLUSTER fails retrieving ring information (CASSANDRA-7687)
 * Fix binding null values inside UDT (CASSANDRA-7685)
 * Fix UDT field selection with empty fields (CASSANDRA-7670)
 * Bogus deserialization of static cells from sstable (CASSANDRA-7684)
 * Fix NPE on compaction leftover cleanup for dropped table (CASSANDRA-7770)
Merged from 2.0:
 * Fix race condition in StreamTransferTask that could lead to
   infinite loops and premature sstable deletion (CASSANDRA-7704)
 * (cqlsh) Wait up to 10 sec for a tracing session (CASSANDRA-7222)
 * Fix NPE in FileCacheService.sizeInBytes (CASSANDRA-7756)
 * Remove duplicates from StorageService.getJoiningNodes (CASSANDRA-7478)
 * Clone token map outside of hot gossip loops (CASSANDRA-7758)
 * Fix MS expiring map timeout for Paxos messages (CASSANDRA-7752)
 * Do not flush on truncate if durable_writes is false (CASSANDRA-7750)
 * Give CRR a default input_cql Statement (CASSANDRA-7226)
 * Better error message when adding a collection with the same name
   than a previously dropped one (CASSANDRA-6276)
 * Fix validation when adding static columns (CASSANDRA-7730)
 * (Thrift) fix range deletion of supercolumns (CASSANDRA-7733)
 * Fix potential AssertionError in RangeTombstoneList (CASSANDRA-7700)
 * Validate arguments of blobAs* functions (CASSANDRA-7707)
 * Fix potential AssertionError with 2ndary indexes (CASSANDRA-6612)
 * Avoid logging CompactionInterrupted at ERROR (CASSANDRA-7694)
 * Minor leak in sstable2jon (CASSANDRA-7709)
 * Add cassandra.auto_bootstrap system property (CASSANDRA-7650)
 * Update java driver (for hadoop) (CASSANDRA-7618)
 * Remove CqlPagingRecordReader/CqlPagingInputFormat (CASSANDRA-7570)
 * Support connecting to ipv6 jmx with nodetool (CASSANDRA-7669)


2.1.0-rc5
 * Reject counters inside user types (CASSANDRA-7672)
 * Switch to notification-based GCInspector (CASSANDRA-7638)
 * (cqlsh) Handle nulls in UDTs and tuples correctly (CASSANDRA-7656)
 * Don't use strict consistency when replacing (CASSANDRA-7568)
 * Fix min/max cell name collection on 2.0 SSTables with range
   tombstones (CASSANDRA-7593)
 * Tolerate min/max cell names of different lengths (CASSANDRA-7651)
 * Filter cached results correctly (CASSANDRA-7636)
 * Fix tracing on the new SEPExecutor (CASSANDRA-7644)
 * Remove shuffle and taketoken (CASSANDRA-7601)
 * Clean up Windows batch scripts (CASSANDRA-7619)
 * Fix native protocol drop user type notification (CASSANDRA-7571)
 * Give read access to system.schema_usertypes to all authenticated users
   (CASSANDRA-7578)
 * (cqlsh) Fix cqlsh display when zero rows are returned (CASSANDRA-7580)
 * Get java version correctly when JAVA_TOOL_OPTIONS is set (CASSANDRA-7572)
 * Fix NPE when dropping index from non-existent keyspace, AssertionError when
   dropping non-existent index with IF EXISTS (CASSANDRA-7590)
 * Fix sstablelevelresetter hang (CASSANDRA-7614)
 * (cqlsh) Fix deserialization of blobs (CASSANDRA-7603)
 * Use "keyspace updated" schema change message for UDT changes in v1 and
   v2 protocols (CASSANDRA-7617)
 * Fix tracing of range slices and secondary index lookups that are local
   to the coordinator (CASSANDRA-7599)
 * Set -Dcassandra.storagedir for all tool shell scripts (CASSANDRA-7587)
 * Don't swap max/min col names when mutating sstable metadata (CASSANDRA-7596)
 * (cqlsh) Correctly handle paged result sets (CASSANDRA-7625)
 * (cqlsh) Improve waiting for a trace to complete (CASSANDRA-7626)
 * Fix tracing of concurrent range slices and 2ary index queries (CASSANDRA-7626)
 * Fix scrub against collection type (CASSANDRA-7665)
Merged from 2.0:
 * Set gc_grace_seconds to seven days for system schema tables (CASSANDRA-7668)
 * SimpleSeedProvider no longer caches seeds forever (CASSANDRA-7663)
 * Always flush on truncate (CASSANDRA-7511)
 * Fix ReversedType(DateType) mapping to native protocol (CASSANDRA-7576)
 * Always merge ranges owned by a single node (CASSANDRA-6930)
 * Track max/min timestamps for range tombstones (CASSANDRA-7647)
 * Fix NPE when listing saved caches dir (CASSANDRA-7632)


2.1.0-rc4
 * Fix word count hadoop example (CASSANDRA-7200)
 * Updated memtable_cleanup_threshold and memtable_flush_writers defaults
   (CASSANDRA-7551)
 * (Windows) fix startup when WMI memory query fails (CASSANDRA-7505)
 * Anti-compaction proceeds if any part of the repair failed (CASSANDRA-7521)
 * Add missing table name to DROP INDEX responses and notifications (CASSANDRA-7539)
 * Bump CQL version to 3.2.0 and update CQL documentation (CASSANDRA-7527)
 * Fix configuration error message when running nodetool ring (CASSANDRA-7508)
 * Support conditional updates, tuple type, and the v3 protocol in cqlsh (CASSANDRA-7509)
 * Handle queries on multiple secondary index types (CASSANDRA-7525)
 * Fix cqlsh authentication with v3 native protocol (CASSANDRA-7564)
 * Fix NPE when unknown prepared statement ID is used (CASSANDRA-7454)
Merged from 2.0:
 * (Windows) force range-based repair to non-sequential mode (CASSANDRA-7541)
 * Fix range merging when DES scores are zero (CASSANDRA-7535)
 * Warn when SSL certificates have expired (CASSANDRA-7528)
 * Fix error when doing reversed queries with static columns (CASSANDRA-7490)
Merged from 1.2:
 * Set correct stream ID on responses when non-Exception Throwables
   are thrown while handling native protocol messages (CASSANDRA-7470)


2.1.0-rc3
 * Consider expiry when reconciling otherwise equal cells (CASSANDRA-7403)
 * Introduce CQL support for stress tool (CASSANDRA-6146)
 * Fix ClassCastException processing expired messages (CASSANDRA-7496)
 * Fix prepared marker for collections inside UDT (CASSANDRA-7472)
 * Remove left-over populate_io_cache_on_flush and replicate_on_write
   uses (CASSANDRA-7493)
 * (Windows) handle spaces in path names (CASSANDRA-7451)
 * Ensure writes have completed after dropping a table, before recycling
   commit log segments (CASSANDRA-7437)
 * Remove left-over rows_per_partition_to_cache (CASSANDRA-7493)
 * Fix error when CONTAINS is used with a bind marker (CASSANDRA-7502)
 * Properly reject unknown UDT field (CASSANDRA-7484)
Merged from 2.0:
 * Fix CC#collectTimeOrderedData() tombstone optimisations (CASSANDRA-7394)
 * Support DISTINCT for static columns and fix behaviour when DISTINC is
   not use (CASSANDRA-7305).
 * Workaround JVM NPE on JMX bind failure (CASSANDRA-7254)
 * Fix race in FileCacheService RemovalListener (CASSANDRA-7278)
 * Fix inconsistent use of consistencyForCommit that allowed LOCAL_QUORUM
   operations to incorrect become full QUORUM (CASSANDRA-7345)
 * Properly handle unrecognized opcodes and flags (CASSANDRA-7440)
 * (Hadoop) close CqlRecordWriter clients when finished (CASSANDRA-7459)
 * Commit disk failure policy (CASSANDRA-7429)
 * Make sure high level sstables get compacted (CASSANDRA-7414)
 * Fix AssertionError when using empty clustering columns and static columns
   (CASSANDRA-7455)
 * Add option to disable STCS in L0 (CASSANDRA-6621)
 * Upgrade to snappy-java 1.0.5.2 (CASSANDRA-7476)


2.1.0-rc2
 * Fix heap size calculation for CompoundSparseCellName and
   CompoundSparseCellName.WithCollection (CASSANDRA-7421)
 * Allow counter mutations in UNLOGGED batches (CASSANDRA-7351)
 * Modify reconcile logic to always pick a tombstone over a counter cell
   (CASSANDRA-7346)
 * Avoid incremental compaction on Windows (CASSANDRA-7365)
 * Fix exception when querying a composite-keyed table with a collection index
   (CASSANDRA-7372)
 * Use node's host id in place of counter ids (CASSANDRA-7366)
 * Fix error when doing reversed queries with static columns (CASSANDRA-7490)
 * Backport CASSANDRA-6747 (CASSANDRA-7560)
 * Track max/min timestamps for range tombstones (CASSANDRA-7647)
 * Fix NPE when listing saved caches dir (CASSANDRA-7632)
 * Fix sstableloader unable to connect encrypted node (CASSANDRA-7585)
Merged from 1.2:
 * Clone token map outside of hot gossip loops (CASSANDRA-7758)
 * Add stop method to EmbeddedCassandraService (CASSANDRA-7595)
 * Support connecting to ipv6 jmx with nodetool (CASSANDRA-7669)
 * Set gc_grace_seconds to seven days for system schema tables (CASSANDRA-7668)
 * SimpleSeedProvider no longer caches seeds forever (CASSANDRA-7663)
 * Set correct stream ID on responses when non-Exception Throwables
   are thrown while handling native protocol messages (CASSANDRA-7470)
 * Fix row size miscalculation in LazilyCompactedRow (CASSANDRA-7543)
 * Fix race in background compaction check (CASSANDRA-7745)
 * Don't clear out range tombstones during compaction (CASSANDRA-7808)


2.1.0-rc1
 * Revert flush directory (CASSANDRA-6357)
 * More efficient executor service for fast operations (CASSANDRA-4718)
 * Move less common tools into a new cassandra-tools package (CASSANDRA-7160)
 * Support more concurrent requests in native protocol (CASSANDRA-7231)
 * Add tab-completion to debian nodetool packaging (CASSANDRA-6421)
 * Change concurrent_compactors defaults (CASSANDRA-7139)
 * Add PowerShell Windows launch scripts (CASSANDRA-7001)
 * Make commitlog archive+restore more robust (CASSANDRA-6974)
 * Fix marking commitlogsegments clean (CASSANDRA-6959)
 * Add snapshot "manifest" describing files included (CASSANDRA-6326)
 * Parallel streaming for sstableloader (CASSANDRA-3668)
 * Fix bugs in supercolumns handling (CASSANDRA-7138)
 * Fix ClassClassException on composite dense tables (CASSANDRA-7112)
 * Cleanup and optimize collation and slice iterators (CASSANDRA-7107)
 * Upgrade NBHM lib (CASSANDRA-7128)
 * Optimize netty server (CASSANDRA-6861)
 * Fix repair hang when given CF does not exist (CASSANDRA-7189)
 * Allow c* to be shutdown in an embedded mode (CASSANDRA-5635)
 * Add server side batching to native transport (CASSANDRA-5663)
 * Make batchlog replay asynchronous (CASSANDRA-6134)
 * remove unused classes (CASSANDRA-7197)
 * Limit user types to the keyspace they are defined in (CASSANDRA-6643)
 * Add validate method to CollectionType (CASSANDRA-7208)
 * New serialization format for UDT values (CASSANDRA-7209, CASSANDRA-7261)
 * Fix nodetool netstats (CASSANDRA-7270)
 * Fix potential ClassCastException in HintedHandoffManager (CASSANDRA-7284)
 * Use prepared statements internally (CASSANDRA-6975)
 * Fix broken paging state with prepared statement (CASSANDRA-7120)
 * Fix IllegalArgumentException in CqlStorage (CASSANDRA-7287)
 * Allow nulls/non-existant fields in UDT (CASSANDRA-7206)
 * Add Thrift MultiSliceRequest (CASSANDRA-6757, CASSANDRA-7027)
 * Handle overlapping MultiSlices (CASSANDRA-7279)
 * Fix DataOutputTest on Windows (CASSANDRA-7265)
 * Embedded sets in user defined data-types are not updating (CASSANDRA-7267)
 * Add tuple type to CQL/native protocol (CASSANDRA-7248)
 * Fix CqlPagingRecordReader on tables with few rows (CASSANDRA-7322)
Merged from 2.0:
 * Copy compaction options to make sure they are reloaded (CASSANDRA-7290)
 * Add option to do more aggressive tombstone compactions (CASSANDRA-6563)
 * Don't try to compact already-compacting files in HHOM (CASSANDRA-7288)
 * Always reallocate buffers in HSHA (CASSANDRA-6285)
 * (Hadoop) support authentication in CqlRecordReader (CASSANDRA-7221)
 * (Hadoop) Close java driver Cluster in CQLRR.close (CASSANDRA-7228)
 * Warn when 'USING TIMESTAMP' is used on a CAS BATCH (CASSANDRA-7067)
 * return all cpu values from BackgroundActivityMonitor.readAndCompute (CASSANDRA-7183)
 * Correctly delete scheduled range xfers (CASSANDRA-7143)
 * return all cpu values from BackgroundActivityMonitor.readAndCompute (CASSANDRA-7183)
 * reduce garbage creation in calculatePendingRanges (CASSANDRA-7191)
 * fix c* launch issues on Russian os's due to output of linux 'free' cmd (CASSANDRA-6162)
 * Fix disabling autocompaction (CASSANDRA-7187)
 * Fix potential NumberFormatException when deserializing IntegerType (CASSANDRA-7088)
 * cqlsh can't tab-complete disabling compaction (CASSANDRA-7185)
 * cqlsh: Accept and execute CQL statement(s) from command-line parameter (CASSANDRA-7172)
 * Fix IllegalStateException in CqlPagingRecordReader (CASSANDRA-7198)
 * Fix the InvertedIndex trigger example (CASSANDRA-7211)
 * Add --resolve-ip option to 'nodetool ring' (CASSANDRA-7210)
 * reduce garbage on codec flag deserialization (CASSANDRA-7244)
 * Fix duplicated error messages on directory creation error at startup (CASSANDRA-5818)
 * Proper null handle for IF with map element access (CASSANDRA-7155)
 * Improve compaction visibility (CASSANDRA-7242)
 * Correctly delete scheduled range xfers (CASSANDRA-7143)
 * Make batchlog replica selection rack-aware (CASSANDRA-6551)
 * Fix CFMetaData#getColumnDefinitionFromColumnName() (CASSANDRA-7074)
 * Fix writetime/ttl functions for static columns (CASSANDRA-7081)
 * Suggest CTRL-C or semicolon after three blank lines in cqlsh (CASSANDRA-7142)
 * Fix 2ndary index queries with DESC clustering order (CASSANDRA-6950)
 * Invalid key cache entries on DROP (CASSANDRA-6525)
 * Fix flapping RecoveryManagerTest (CASSANDRA-7084)
 * Add missing iso8601 patterns for date strings (CASSANDRA-6973)
 * Support selecting multiple rows in a partition using IN (CASSANDRA-6875)
 * Add authentication support to shuffle (CASSANDRA-6484)
 * Swap local and global default read repair chances (CASSANDRA-7320)
 * Add conditional CREATE/DROP USER support (CASSANDRA-7264)
 * Cqlsh counts non-empty lines for "Blank lines" warning (CASSANDRA-7325)
Merged from 1.2:
 * Add Cloudstack snitch (CASSANDRA-7147)
 * Update system.peers correctly when relocating tokens (CASSANDRA-7126)
 * Add Google Compute Engine snitch (CASSANDRA-7132)
 * remove duplicate query for local tokens (CASSANDRA-7182)
 * exit CQLSH with error status code if script fails (CASSANDRA-6344)
 * Fix bug with some IN queries missig results (CASSANDRA-7105)
 * Fix availability validation for LOCAL_ONE CL (CASSANDRA-7319)
 * Hint streaming can cause decommission to fail (CASSANDRA-7219)


2.1.0-beta2
 * Increase default CL space to 8GB (CASSANDRA-7031)
 * Add range tombstones to read repair digests (CASSANDRA-6863)
 * Fix BTree.clear for large updates (CASSANDRA-6943)
 * Fail write instead of logging a warning when unable to append to CL
   (CASSANDRA-6764)
 * Eliminate possibility of CL segment appearing twice in active list
   (CASSANDRA-6557)
 * Apply DONTNEED fadvise to commitlog segments (CASSANDRA-6759)
 * Switch CRC component to Adler and include it for compressed sstables
   (CASSANDRA-4165)
 * Allow cassandra-stress to set compaction strategy options (CASSANDRA-6451)
 * Add broadcast_rpc_address option to cassandra.yaml (CASSANDRA-5899)
 * Auto reload GossipingPropertyFileSnitch config (CASSANDRA-5897)
 * Fix overflow of memtable_total_space_in_mb (CASSANDRA-6573)
 * Fix ABTC NPE and apply update function correctly (CASSANDRA-6692)
 * Allow nodetool to use a file or prompt for password (CASSANDRA-6660)
 * Fix AIOOBE when concurrently accessing ABSC (CASSANDRA-6742)
 * Fix assertion error in ALTER TYPE RENAME (CASSANDRA-6705)
 * Scrub should not always clear out repaired status (CASSANDRA-5351)
 * Improve handling of range tombstone for wide partitions (CASSANDRA-6446)
 * Fix ClassCastException for compact table with composites (CASSANDRA-6738)
 * Fix potentially repairing with wrong nodes (CASSANDRA-6808)
 * Change caching option syntax (CASSANDRA-6745)
 * Fix stress to do proper counter reads (CASSANDRA-6835)
 * Fix help message for stress counter_write (CASSANDRA-6824)
 * Fix stress smart Thrift client to pick servers correctly (CASSANDRA-6848)
 * Add logging levels (minimal, normal or verbose) to stress tool (CASSANDRA-6849)
 * Fix race condition in Batch CLE (CASSANDRA-6860)
 * Improve cleanup/scrub/upgradesstables failure handling (CASSANDRA-6774)
 * ByteBuffer write() methods for serializing sstables (CASSANDRA-6781)
 * Proper compare function for CollectionType (CASSANDRA-6783)
 * Update native server to Netty 4 (CASSANDRA-6236)
 * Fix off-by-one error in stress (CASSANDRA-6883)
 * Make OpOrder AutoCloseable (CASSANDRA-6901)
 * Remove sync repair JMX interface (CASSANDRA-6900)
 * Add multiple memory allocation options for memtables (CASSANDRA-6689, 6694)
 * Remove adjusted op rate from stress output (CASSANDRA-6921)
 * Add optimized CF.hasColumns() implementations (CASSANDRA-6941)
 * Serialize batchlog mutations with the version of the target node
   (CASSANDRA-6931)
 * Optimize CounterColumn#reconcile() (CASSANDRA-6953)
 * Properly remove 1.2 sstable support in 2.1 (CASSANDRA-6869)
 * Lock counter cells, not partitions (CASSANDRA-6880)
 * Track presence of legacy counter shards in sstables (CASSANDRA-6888)
 * Ensure safe resource cleanup when replacing sstables (CASSANDRA-6912)
 * Add failure handler to async callback (CASSANDRA-6747)
 * Fix AE when closing SSTable without releasing reference (CASSANDRA-7000)
 * Clean up IndexInfo on keyspace/table drops (CASSANDRA-6924)
 * Only snapshot relative SSTables when sequential repair (CASSANDRA-7024)
 * Require nodetool rebuild_index to specify index names (CASSANDRA-7038)
 * fix cassandra stress errors on reads with native protocol (CASSANDRA-7033)
 * Use OpOrder to guard sstable references for reads (CASSANDRA-6919)
 * Preemptive opening of compaction result (CASSANDRA-6916)
 * Multi-threaded scrub/cleanup/upgradesstables (CASSANDRA-5547)
 * Optimize cellname comparison (CASSANDRA-6934)
 * Native protocol v3 (CASSANDRA-6855)
 * Optimize Cell liveness checks and clean up Cell (CASSANDRA-7119)
 * Support consistent range movements (CASSANDRA-2434)
 * Display min timestamp in sstablemetadata viewer (CASSANDRA-6767)
Merged from 2.0:
 * Avoid race-prone second "scrub" of system keyspace (CASSANDRA-6797)
 * Pool CqlRecordWriter clients by inetaddress rather than Range
   (CASSANDRA-6665)
 * Fix compaction_history timestamps (CASSANDRA-6784)
 * Compare scores of full replica ordering in DES (CASSANDRA-6683)
 * fix CME in SessionInfo updateProgress affecting netstats (CASSANDRA-6577)
 * Allow repairing between specific replicas (CASSANDRA-6440)
 * Allow per-dc enabling of hints (CASSANDRA-6157)
 * Add compatibility for Hadoop 0.2.x (CASSANDRA-5201)
 * Fix EstimatedHistogram races (CASSANDRA-6682)
 * Failure detector correctly converts initial value to nanos (CASSANDRA-6658)
 * Add nodetool taketoken to relocate vnodes (CASSANDRA-4445)
 * Expose bulk loading progress over JMX (CASSANDRA-4757)
 * Correctly handle null with IF conditions and TTL (CASSANDRA-6623)
 * Account for range/row tombstones in tombstone drop
   time histogram (CASSANDRA-6522)
 * Stop CommitLogSegment.close() from calling sync() (CASSANDRA-6652)
 * Make commitlog failure handling configurable (CASSANDRA-6364)
 * Avoid overlaps in LCS (CASSANDRA-6688)
 * Improve support for paginating over composites (CASSANDRA-4851)
 * Fix count(*) queries in a mixed cluster (CASSANDRA-6707)
 * Improve repair tasks(snapshot, differencing) concurrency (CASSANDRA-6566)
 * Fix replaying pre-2.0 commit logs (CASSANDRA-6714)
 * Add static columns to CQL3 (CASSANDRA-6561)
 * Optimize single partition batch statements (CASSANDRA-6737)
 * Disallow post-query re-ordering when paging (CASSANDRA-6722)
 * Fix potential paging bug with deleted columns (CASSANDRA-6748)
 * Fix NPE on BulkLoader caused by losing StreamEvent (CASSANDRA-6636)
 * Fix truncating compression metadata (CASSANDRA-6791)
 * Add CMSClassUnloadingEnabled JVM option (CASSANDRA-6541)
 * Catch memtable flush exceptions during shutdown (CASSANDRA-6735)
 * Fix upgradesstables NPE for non-CF-based indexes (CASSANDRA-6645)
 * Fix UPDATE updating PRIMARY KEY columns implicitly (CASSANDRA-6782)
 * Fix IllegalArgumentException when updating from 1.2 with SuperColumns
   (CASSANDRA-6733)
 * FBUtilities.singleton() should use the CF comparator (CASSANDRA-6778)
 * Fix CQLSStableWriter.addRow(Map<String, Object>) (CASSANDRA-6526)
 * Fix HSHA server introducing corrupt data (CASSANDRA-6285)
 * Fix CAS conditions for COMPACT STORAGE tables (CASSANDRA-6813)
 * Starting threads in OutboundTcpConnectionPool constructor causes race conditions (CASSANDRA-7177)
 * Allow overriding cassandra-rackdc.properties file (CASSANDRA-7072)
 * Set JMX RMI port to 7199 (CASSANDRA-7087)
 * Use LOCAL_QUORUM for data reads at LOCAL_SERIAL (CASSANDRA-6939)
 * Log a warning for large batches (CASSANDRA-6487)
 * Put nodes in hibernate when join_ring is false (CASSANDRA-6961)
 * Avoid early loading of non-system keyspaces before compaction-leftovers
   cleanup at startup (CASSANDRA-6913)
 * Restrict Windows to parallel repairs (CASSANDRA-6907)
 * (Hadoop) Allow manually specifying start/end tokens in CFIF (CASSANDRA-6436)
 * Fix NPE in MeteredFlusher (CASSANDRA-6820)
 * Fix race processing range scan responses (CASSANDRA-6820)
 * Allow deleting snapshots from dropped keyspaces (CASSANDRA-6821)
 * Add uuid() function (CASSANDRA-6473)
 * Omit tombstones from schema digests (CASSANDRA-6862)
 * Include correct consistencyLevel in LWT timeout (CASSANDRA-6884)
 * Lower chances for losing new SSTables during nodetool refresh and
   ColumnFamilyStore.loadNewSSTables (CASSANDRA-6514)
 * Add support for DELETE ... IF EXISTS to CQL3 (CASSANDRA-5708)
 * Update hadoop_cql3_word_count example (CASSANDRA-6793)
 * Fix handling of RejectedExecution in sync Thrift server (CASSANDRA-6788)
 * Log more information when exceeding tombstone_warn_threshold (CASSANDRA-6865)
 * Fix truncate to not abort due to unreachable fat clients (CASSANDRA-6864)
 * Fix schema concurrency exceptions (CASSANDRA-6841)
 * Fix leaking validator FH in StreamWriter (CASSANDRA-6832)
 * Fix saving triggers to schema (CASSANDRA-6789)
 * Fix trigger mutations when base mutation list is immutable (CASSANDRA-6790)
 * Fix accounting in FileCacheService to allow re-using RAR (CASSANDRA-6838)
 * Fix static counter columns (CASSANDRA-6827)
 * Restore expiring->deleted (cell) compaction optimization (CASSANDRA-6844)
 * Fix CompactionManager.needsCleanup (CASSANDRA-6845)
 * Correctly compare BooleanType values other than 0 and 1 (CASSANDRA-6779)
 * Read message id as string from earlier versions (CASSANDRA-6840)
 * Properly use the Paxos consistency for (non-protocol) batch (CASSANDRA-6837)
 * Add paranoid disk failure option (CASSANDRA-6646)
 * Improve PerRowSecondaryIndex performance (CASSANDRA-6876)
 * Extend triggers to support CAS updates (CASSANDRA-6882)
 * Static columns with IF NOT EXISTS don't always work as expected (CASSANDRA-6873)
 * Fix paging with SELECT DISTINCT (CASSANDRA-6857)
 * Fix UnsupportedOperationException on CAS timeout (CASSANDRA-6923)
 * Improve MeteredFlusher handling of MF-unaffected column families
   (CASSANDRA-6867)
 * Add CqlRecordReader using native pagination (CASSANDRA-6311)
 * Add QueryHandler interface (CASSANDRA-6659)
 * Track liveRatio per-memtable, not per-CF (CASSANDRA-6945)
 * Make sure upgradesstables keeps sstable level (CASSANDRA-6958)
 * Fix LIMIT with static columns (CASSANDRA-6956)
 * Fix clash with CQL column name in thrift validation (CASSANDRA-6892)
 * Fix error with super columns in mixed 1.2-2.0 clusters (CASSANDRA-6966)
 * Fix bad skip of sstables on slice query with composite start/finish (CASSANDRA-6825)
 * Fix unintended update with conditional statement (CASSANDRA-6893)
 * Fix map element access in IF (CASSANDRA-6914)
 * Avoid costly range calculations for range queries on system keyspaces
   (CASSANDRA-6906)
 * Fix SSTable not released if stream session fails (CASSANDRA-6818)
 * Avoid build failure due to ANTLR timeout (CASSANDRA-6991)
 * Queries on compact tables can return more rows that requested (CASSANDRA-7052)
 * USING TIMESTAMP for batches does not work (CASSANDRA-7053)
 * Fix performance regression from CASSANDRA-5614 (CASSANDRA-6949)
 * Ensure that batchlog and hint timeouts do not produce hints (CASSANDRA-7058)
 * Merge groupable mutations in TriggerExecutor#execute() (CASSANDRA-7047)
 * Plug holes in resource release when wiring up StreamSession (CASSANDRA-7073)
 * Re-add parameter columns to tracing session (CASSANDRA-6942)
 * Preserves CQL metadata when updating table from thrift (CASSANDRA-6831)
Merged from 1.2:
 * Fix nodetool display with vnodes (CASSANDRA-7082)
 * Add UNLOGGED, COUNTER options to BATCH documentation (CASSANDRA-6816)
 * add extra SSL cipher suites (CASSANDRA-6613)
 * fix nodetool getsstables for blob PK (CASSANDRA-6803)
 * Fix BatchlogManager#deleteBatch() use of millisecond timestamps
   (CASSANDRA-6822)
 * Continue assassinating even if the endpoint vanishes (CASSANDRA-6787)
 * Schedule schema pulls on change (CASSANDRA-6971)
 * Non-droppable verbs shouldn't be dropped from OTC (CASSANDRA-6980)
 * Shutdown batchlog executor in SS#drain() (CASSANDRA-7025)
 * Fix batchlog to account for CF truncation records (CASSANDRA-6999)
 * Fix CQLSH parsing of functions and BLOB literals (CASSANDRA-7018)
 * Properly load trustore in the native protocol (CASSANDRA-6847)
 * Always clean up references in SerializingCache (CASSANDRA-6994)
 * Don't shut MessagingService down when replacing a node (CASSANDRA-6476)
 * fix npe when doing -Dcassandra.fd_initial_value_ms (CASSANDRA-6751)


2.1.0-beta1
 * Add flush directory distinct from compaction directories (CASSANDRA-6357)
 * Require JNA by default (CASSANDRA-6575)
 * add listsnapshots command to nodetool (CASSANDRA-5742)
 * Introduce AtomicBTreeColumns (CASSANDRA-6271, 6692)
 * Multithreaded commitlog (CASSANDRA-3578)
 * allocate fixed index summary memory pool and resample cold index summaries
   to use less memory (CASSANDRA-5519)
 * Removed multithreaded compaction (CASSANDRA-6142)
 * Parallelize fetching rows for low-cardinality indexes (CASSANDRA-1337)
 * change logging from log4j to logback (CASSANDRA-5883)
 * switch to LZ4 compression for internode communication (CASSANDRA-5887)
 * Stop using Thrift-generated Index* classes internally (CASSANDRA-5971)
 * Remove 1.2 network compatibility code (CASSANDRA-5960)
 * Remove leveled json manifest migration code (CASSANDRA-5996)
 * Remove CFDefinition (CASSANDRA-6253)
 * Use AtomicIntegerFieldUpdater in RefCountedMemory (CASSANDRA-6278)
 * User-defined types for CQL3 (CASSANDRA-5590)
 * Use of o.a.c.metrics in nodetool (CASSANDRA-5871, 6406)
 * Batch read from OTC's queue and cleanup (CASSANDRA-1632)
 * Secondary index support for collections (CASSANDRA-4511, 6383)
 * SSTable metadata(Stats.db) format change (CASSANDRA-6356)
 * Push composites support in the storage engine
   (CASSANDRA-5417, CASSANDRA-6520)
 * Add snapshot space used to cfstats (CASSANDRA-6231)
 * Add cardinality estimator for key count estimation (CASSANDRA-5906)
 * CF id is changed to be non-deterministic. Data dir/key cache are created
   uniquely for CF id (CASSANDRA-5202)
 * New counters implementation (CASSANDRA-6504)
 * Replace UnsortedColumns, EmptyColumns, TreeMapBackedSortedColumns with new
   ArrayBackedSortedColumns (CASSANDRA-6630, CASSANDRA-6662, CASSANDRA-6690)
 * Add option to use row cache with a given amount of rows (CASSANDRA-5357)
 * Avoid repairing already repaired data (CASSANDRA-5351)
 * Reject counter updates with USING TTL/TIMESTAMP (CASSANDRA-6649)
 * Replace index_interval with min/max_index_interval (CASSANDRA-6379)
 * Lift limitation that order by columns must be selected for IN queries (CASSANDRA-4911)


2.0.5
 * Reduce garbage generated by bloom filter lookups (CASSANDRA-6609)
 * Add ks.cf names to tombstone logging (CASSANDRA-6597)
 * Use LOCAL_QUORUM for LWT operations at LOCAL_SERIAL (CASSANDRA-6495)
 * Wait for gossip to settle before accepting client connections (CASSANDRA-4288)
 * Delete unfinished compaction incrementally (CASSANDRA-6086)
 * Allow specifying custom secondary index options in CQL3 (CASSANDRA-6480)
 * Improve replica pinning for cache efficiency in DES (CASSANDRA-6485)
 * Fix LOCAL_SERIAL from thrift (CASSANDRA-6584)
 * Don't special case received counts in CAS timeout exceptions (CASSANDRA-6595)
 * Add support for 2.1 global counter shards (CASSANDRA-6505)
 * Fix NPE when streaming connection is not yet established (CASSANDRA-6210)
 * Avoid rare duplicate read repair triggering (CASSANDRA-6606)
 * Fix paging discardFirst (CASSANDRA-6555)
 * Fix ArrayIndexOutOfBoundsException in 2ndary index query (CASSANDRA-6470)
 * Release sstables upon rebuilding 2i (CASSANDRA-6635)
 * Add AbstractCompactionStrategy.startup() method (CASSANDRA-6637)
 * SSTableScanner may skip rows during cleanup (CASSANDRA-6638)
 * sstables from stalled repair sessions can resurrect deleted data (CASSANDRA-6503)
 * Switch stress to use ITransportFactory (CASSANDRA-6641)
 * Fix IllegalArgumentException during prepare (CASSANDRA-6592)
 * Fix possible loss of 2ndary index entries during compaction (CASSANDRA-6517)
 * Fix direct Memory on architectures that do not support unaligned long access
   (CASSANDRA-6628)
 * Let scrub optionally skip broken counter partitions (CASSANDRA-5930)
Merged from 1.2:
 * fsync compression metadata (CASSANDRA-6531)
 * Validate CF existence on execution for prepared statement (CASSANDRA-6535)
 * Add ability to throttle batchlog replay (CASSANDRA-6550)
 * Fix executing LOCAL_QUORUM with SimpleStrategy (CASSANDRA-6545)
 * Avoid StackOverflow when using large IN queries (CASSANDRA-6567)
 * Nodetool upgradesstables includes secondary indexes (CASSANDRA-6598)
 * Paginate batchlog replay (CASSANDRA-6569)
 * skip blocking on streaming during drain (CASSANDRA-6603)
 * Improve error message when schema doesn't match loaded sstable (CASSANDRA-6262)
 * Add properties to adjust FD initial value and max interval (CASSANDRA-4375)
 * Fix preparing with batch and delete from collection (CASSANDRA-6607)
 * Fix ABSC reverse iterator's remove() method (CASSANDRA-6629)
 * Handle host ID conflicts properly (CASSANDRA-6615)
 * Move handling of migration event source to solve bootstrap race. (CASSANDRA-6648)
 * Make sure compaction throughput value doesn't overflow with int math (CASSANDRA-6647)


2.0.4
 * Allow removing snapshots of no-longer-existing CFs (CASSANDRA-6418)
 * add StorageService.stopDaemon() (CASSANDRA-4268)
 * add IRE for invalid CF supplied to get_count (CASSANDRA-5701)
 * add client encryption support to sstableloader (CASSANDRA-6378)
 * Fix accept() loop for SSL sockets post-shutdown (CASSANDRA-6468)
 * Fix size-tiered compaction in LCS L0 (CASSANDRA-6496)
 * Fix assertion failure in filterColdSSTables (CASSANDRA-6483)
 * Fix row tombstones in larger-than-memory compactions (CASSANDRA-6008)
 * Fix cleanup ClassCastException (CASSANDRA-6462)
 * Reduce gossip memory use by interning VersionedValue strings (CASSANDRA-6410)
 * Allow specifying datacenters to participate in a repair (CASSANDRA-6218)
 * Fix divide-by-zero in PCI (CASSANDRA-6403)
 * Fix setting last compacted key in the wrong level for LCS (CASSANDRA-6284)
 * Add millisecond precision formats to the timestamp parser (CASSANDRA-6395)
 * Expose a total memtable size metric for a CF (CASSANDRA-6391)
 * cqlsh: handle symlinks properly (CASSANDRA-6425)
 * Fix potential infinite loop when paging query with IN (CASSANDRA-6464)
 * Fix assertion error in AbstractQueryPager.discardFirst (CASSANDRA-6447)
 * Fix streaming older SSTable yields unnecessary tombstones (CASSANDRA-6527)
Merged from 1.2:
 * Improved error message on bad properties in DDL queries (CASSANDRA-6453)
 * Randomize batchlog candidates selection (CASSANDRA-6481)
 * Fix thundering herd on endpoint cache invalidation (CASSANDRA-6345, 6485)
 * Improve batchlog write performance with vnodes (CASSANDRA-6488)
 * cqlsh: quote single quotes in strings inside collections (CASSANDRA-6172)
 * Improve gossip performance for typical messages (CASSANDRA-6409)
 * Throw IRE if a prepared statement has more markers than supported
   (CASSANDRA-5598)
 * Expose Thread metrics for the native protocol server (CASSANDRA-6234)
 * Change snapshot response message verb to INTERNAL to avoid dropping it
   (CASSANDRA-6415)
 * Warn when collection read has > 65K elements (CASSANDRA-5428)
 * Fix cache persistence when both row and key cache are enabled
   (CASSANDRA-6413)
 * (Hadoop) add describe_local_ring (CASSANDRA-6268)
 * Fix handling of concurrent directory creation failure (CASSANDRA-6459)
 * Allow executing CREATE statements multiple times (CASSANDRA-6471)
 * Don't send confusing info with timeouts (CASSANDRA-6491)
 * Don't resubmit counter mutation runnables internally (CASSANDRA-6427)
 * Don't drop local mutations without a hint (CASSANDRA-6510)
 * Don't allow null max_hint_window_in_ms (CASSANDRA-6419)
 * Validate SliceRange start and finish lengths (CASSANDRA-6521)


2.0.3
 * Fix FD leak on slice read path (CASSANDRA-6275)
 * Cancel read meter task when closing SSTR (CASSANDRA-6358)
 * free off-heap IndexSummary during bulk (CASSANDRA-6359)
 * Recover from IOException in accept() thread (CASSANDRA-6349)
 * Improve Gossip tolerance of abnormally slow tasks (CASSANDRA-6338)
 * Fix trying to hint timed out counter writes (CASSANDRA-6322)
 * Allow restoring specific columnfamilies from archived CL (CASSANDRA-4809)
 * Avoid flushing compaction_history after each operation (CASSANDRA-6287)
 * Fix repair assertion error when tombstones expire (CASSANDRA-6277)
 * Skip loading corrupt key cache (CASSANDRA-6260)
 * Fixes for compacting larger-than-memory rows (CASSANDRA-6274)
 * Compact hottest sstables first and optionally omit coldest from
   compaction entirely (CASSANDRA-6109)
 * Fix modifying column_metadata from thrift (CASSANDRA-6182)
 * cqlsh: fix LIST USERS output (CASSANDRA-6242)
 * Add IRequestSink interface (CASSANDRA-6248)
 * Update memtable size while flushing (CASSANDRA-6249)
 * Provide hooks around CQL2/CQL3 statement execution (CASSANDRA-6252)
 * Require Permission.SELECT for CAS updates (CASSANDRA-6247)
 * New CQL-aware SSTableWriter (CASSANDRA-5894)
 * Reject CAS operation when the protocol v1 is used (CASSANDRA-6270)
 * Correctly throw error when frame too large (CASSANDRA-5981)
 * Fix serialization bug in PagedRange with 2ndary indexes (CASSANDRA-6299)
 * Fix CQL3 table validation in Thrift (CASSANDRA-6140)
 * Fix bug missing results with IN clauses (CASSANDRA-6327)
 * Fix paging with reversed slices (CASSANDRA-6343)
 * Set minTimestamp correctly to be able to drop expired sstables (CASSANDRA-6337)
 * Support NaN and Infinity as float literals (CASSANDRA-6003)
 * Remove RF from nodetool ring output (CASSANDRA-6289)
 * Fix attempting to flush empty rows (CASSANDRA-6374)
 * Fix potential out of bounds exception when paging (CASSANDRA-6333)
Merged from 1.2:
 * Optimize FD phi calculation (CASSANDRA-6386)
 * Improve initial FD phi estimate when starting up (CASSANDRA-6385)
 * Don't list CQL3 table in CLI describe even if named explicitely
   (CASSANDRA-5750)
 * Invalidate row cache when dropping CF (CASSANDRA-6351)
 * add non-jamm path for cached statements (CASSANDRA-6293)
 * add windows bat files for shell commands (CASSANDRA-6145)
 * Require logging in for Thrift CQL2/3 statement preparation (CASSANDRA-6254)
 * restrict max_num_tokens to 1536 (CASSANDRA-6267)
 * Nodetool gets default JMX port from cassandra-env.sh (CASSANDRA-6273)
 * make calculatePendingRanges asynchronous (CASSANDRA-6244)
 * Remove blocking flushes in gossip thread (CASSANDRA-6297)
 * Fix potential socket leak in connectionpool creation (CASSANDRA-6308)
 * Allow LOCAL_ONE/LOCAL_QUORUM to work with SimpleStrategy (CASSANDRA-6238)
 * cqlsh: handle 'null' as session duration (CASSANDRA-6317)
 * Fix json2sstable handling of range tombstones (CASSANDRA-6316)
 * Fix missing one row in reverse query (CASSANDRA-6330)
 * Fix reading expired row value from row cache (CASSANDRA-6325)
 * Fix AssertionError when doing set element deletion (CASSANDRA-6341)
 * Make CL code for the native protocol match the one in C* 2.0
   (CASSANDRA-6347)
 * Disallow altering CQL3 table from thrift (CASSANDRA-6370)
 * Fix size computation of prepared statement (CASSANDRA-6369)


2.0.2
 * Update FailureDetector to use nanontime (CASSANDRA-4925)
 * Fix FileCacheService regressions (CASSANDRA-6149)
 * Never return WriteTimeout for CL.ANY (CASSANDRA-6132)
 * Fix race conditions in bulk loader (CASSANDRA-6129)
 * Add configurable metrics reporting (CASSANDRA-4430)
 * drop queries exceeding a configurable number of tombstones (CASSANDRA-6117)
 * Track and persist sstable read activity (CASSANDRA-5515)
 * Fixes for speculative retry (CASSANDRA-5932, CASSANDRA-6194)
 * Improve memory usage of metadata min/max column names (CASSANDRA-6077)
 * Fix thrift validation refusing row markers on CQL3 tables (CASSANDRA-6081)
 * Fix insertion of collections with CAS (CASSANDRA-6069)
 * Correctly send metadata on SELECT COUNT (CASSANDRA-6080)
 * Track clients' remote addresses in ClientState (CASSANDRA-6070)
 * Create snapshot dir if it does not exist when migrating
   leveled manifest (CASSANDRA-6093)
 * make sequential nodetool repair the default (CASSANDRA-5950)
 * Add more hooks for compaction strategy implementations (CASSANDRA-6111)
 * Fix potential NPE on composite 2ndary indexes (CASSANDRA-6098)
 * Delete can potentially be skipped in batch (CASSANDRA-6115)
 * Allow alter keyspace on system_traces (CASSANDRA-6016)
 * Disallow empty column names in cql (CASSANDRA-6136)
 * Use Java7 file-handling APIs and fix file moving on Windows (CASSANDRA-5383)
 * Save compaction history to system keyspace (CASSANDRA-5078)
 * Fix NPE if StorageService.getOperationMode() is executed before full startup (CASSANDRA-6166)
 * CQL3: support pre-epoch longs for TimestampType (CASSANDRA-6212)
 * Add reloadtriggers command to nodetool (CASSANDRA-4949)
 * cqlsh: ignore empty 'value alias' in DESCRIBE (CASSANDRA-6139)
 * Fix sstable loader (CASSANDRA-6205)
 * Reject bootstrapping if the node already exists in gossip (CASSANDRA-5571)
 * Fix NPE while loading paxos state (CASSANDRA-6211)
 * cqlsh: add SHOW SESSION <tracing-session> command (CASSANDRA-6228)
Merged from 1.2:
 * (Hadoop) Require CFRR batchSize to be at least 2 (CASSANDRA-6114)
 * Add a warning for small LCS sstable size (CASSANDRA-6191)
 * Add ability to list specific KS/CF combinations in nodetool cfstats (CASSANDRA-4191)
 * Mark CF clean if a mutation raced the drop and got it marked dirty (CASSANDRA-5946)
 * Add a LOCAL_ONE consistency level (CASSANDRA-6202)
 * Limit CQL prepared statement cache by size instead of count (CASSANDRA-6107)
 * Tracing should log write failure rather than raw exceptions (CASSANDRA-6133)
 * lock access to TM.endpointToHostIdMap (CASSANDRA-6103)
 * Allow estimated memtable size to exceed slab allocator size (CASSANDRA-6078)
 * Start MeteredFlusher earlier to prevent OOM during CL replay (CASSANDRA-6087)
 * Avoid sending Truncate command to fat clients (CASSANDRA-6088)
 * Allow where clause conditions to be in parenthesis (CASSANDRA-6037)
 * Do not open non-ssl storage port if encryption option is all (CASSANDRA-3916)
 * Move batchlog replay to its own executor (CASSANDRA-6079)
 * Add tombstone debug threshold and histogram (CASSANDRA-6042, 6057)
 * Enable tcp keepalive on incoming connections (CASSANDRA-4053)
 * Fix fat client schema pull NPE (CASSANDRA-6089)
 * Fix memtable flushing for indexed tables (CASSANDRA-6112)
 * Fix skipping columns with multiple slices (CASSANDRA-6119)
 * Expose connected thrift + native client counts (CASSANDRA-5084)
 * Optimize auth setup (CASSANDRA-6122)
 * Trace index selection (CASSANDRA-6001)
 * Update sstablesPerReadHistogram to use biased sampling (CASSANDRA-6164)
 * Log UnknownColumnfamilyException when closing socket (CASSANDRA-5725)
 * Properly error out on CREATE INDEX for counters table (CASSANDRA-6160)
 * Handle JMX notification failure for repair (CASSANDRA-6097)
 * (Hadoop) Fetch no more than 128 splits in parallel (CASSANDRA-6169)
 * stress: add username/password authentication support (CASSANDRA-6068)
 * Fix indexed queries with row cache enabled on parent table (CASSANDRA-5732)
 * Fix compaction race during columnfamily drop (CASSANDRA-5957)
 * Fix validation of empty column names for compact tables (CASSANDRA-6152)
 * Skip replaying mutations that pass CRC but fail to deserialize (CASSANDRA-6183)
 * Rework token replacement to use replace_address (CASSANDRA-5916)
 * Fix altering column types (CASSANDRA-6185)
 * cqlsh: fix CREATE/ALTER WITH completion (CASSANDRA-6196)
 * add windows bat files for shell commands (CASSANDRA-6145)
 * Fix potential stack overflow during range tombstones insertion (CASSANDRA-6181)
 * (Hadoop) Make LOCAL_ONE the default consistency level (CASSANDRA-6214)


2.0.1
 * Fix bug that could allow reading deleted data temporarily (CASSANDRA-6025)
 * Improve memory use defaults (CASSANDRA-6059)
 * Make ThriftServer more easlly extensible (CASSANDRA-6058)
 * Remove Hadoop dependency from ITransportFactory (CASSANDRA-6062)
 * add file_cache_size_in_mb setting (CASSANDRA-5661)
 * Improve error message when yaml contains invalid properties (CASSANDRA-5958)
 * Improve leveled compaction's ability to find non-overlapping L0 compactions
   to work on concurrently (CASSANDRA-5921)
 * Notify indexer of columns shadowed by range tombstones (CASSANDRA-5614)
 * Log Merkle tree stats (CASSANDRA-2698)
 * Switch from crc32 to adler32 for compressed sstable checksums (CASSANDRA-5862)
 * Improve offheap memcpy performance (CASSANDRA-5884)
 * Use a range aware scanner for cleanup (CASSANDRA-2524)
 * Cleanup doesn't need to inspect sstables that contain only local data
   (CASSANDRA-5722)
 * Add ability for CQL3 to list partition keys (CASSANDRA-4536)
 * Improve native protocol serialization (CASSANDRA-5664)
 * Upgrade Thrift to 0.9.1 (CASSANDRA-5923)
 * Require superuser status for adding triggers (CASSANDRA-5963)
 * Make standalone scrubber handle old and new style leveled manifest
   (CASSANDRA-6005)
 * Fix paxos bugs (CASSANDRA-6012, 6013, 6023)
 * Fix paged ranges with multiple replicas (CASSANDRA-6004)
 * Fix potential AssertionError during tracing (CASSANDRA-6041)
 * Fix NPE in sstablesplit (CASSANDRA-6027)
 * Migrate pre-2.0 key/value/column aliases to system.schema_columns
   (CASSANDRA-6009)
 * Paging filter empty rows too agressively (CASSANDRA-6040)
 * Support variadic parameters for IN clauses (CASSANDRA-4210)
 * cqlsh: return the result of CAS writes (CASSANDRA-5796)
 * Fix validation of IN clauses with 2ndary indexes (CASSANDRA-6050)
 * Support named bind variables in CQL (CASSANDRA-6033)
Merged from 1.2:
 * Allow cache-keys-to-save to be set at runtime (CASSANDRA-5980)
 * Avoid second-guessing out-of-space state (CASSANDRA-5605)
 * Tuning knobs for dealing with large blobs and many CFs (CASSANDRA-5982)
 * (Hadoop) Fix CQLRW for thrift tables (CASSANDRA-6002)
 * Fix possible divide-by-zero in HHOM (CASSANDRA-5990)
 * Allow local batchlog writes for CL.ANY (CASSANDRA-5967)
 * Upgrade metrics-core to version 2.2.0 (CASSANDRA-5947)
 * Fix CqlRecordWriter with composite keys (CASSANDRA-5949)
 * Add snitch, schema version, cluster, partitioner to JMX (CASSANDRA-5881)
 * Allow disabling SlabAllocator (CASSANDRA-5935)
 * Make user-defined compaction JMX blocking (CASSANDRA-4952)
 * Fix streaming does not transfer wrapped range (CASSANDRA-5948)
 * Fix loading index summary containing empty key (CASSANDRA-5965)
 * Correctly handle limits in CompositesSearcher (CASSANDRA-5975)
 * Pig: handle CQL collections (CASSANDRA-5867)
 * Pass the updated cf to the PRSI index() method (CASSANDRA-5999)
 * Allow empty CQL3 batches (as no-op) (CASSANDRA-5994)
 * Support null in CQL3 functions (CASSANDRA-5910)
 * Replace the deprecated MapMaker with CacheLoader (CASSANDRA-6007)
 * Add SSTableDeletingNotification to DataTracker (CASSANDRA-6010)
 * Fix snapshots in use get deleted during snapshot repair (CASSANDRA-6011)
 * Move hints and exception count to o.a.c.metrics (CASSANDRA-6017)
 * Fix memory leak in snapshot repair (CASSANDRA-6047)
 * Fix sstable2sjon for CQL3 tables (CASSANDRA-5852)


2.0.0
 * Fix thrift validation when inserting into CQL3 tables (CASSANDRA-5138)
 * Fix periodic memtable flushing behavior with clean memtables (CASSANDRA-5931)
 * Fix dateOf() function for pre-2.0 timestamp columns (CASSANDRA-5928)
 * Fix SSTable unintentionally loads BF when opened for batch (CASSANDRA-5938)
 * Add stream session progress to JMX (CASSANDRA-4757)
 * Fix NPE during CAS operation (CASSANDRA-5925)
Merged from 1.2:
 * Fix getBloomFilterDiskSpaceUsed for AlwaysPresentFilter (CASSANDRA-5900)
 * Don't announce schema version until we've loaded the changes locally
   (CASSANDRA-5904)
 * Fix to support off heap bloom filters size greater than 2 GB (CASSANDRA-5903)
 * Properly handle parsing huge map and set literals (CASSANDRA-5893)


2.0.0-rc2
 * enable vnodes by default (CASSANDRA-5869)
 * fix CAS contention timeout (CASSANDRA-5830)
 * fix HsHa to respect max frame size (CASSANDRA-4573)
 * Fix (some) 2i on composite components omissions (CASSANDRA-5851)
 * cqlsh: add DESCRIBE FULL SCHEMA variant (CASSANDRA-5880)
Merged from 1.2:
 * Correctly validate sparse composite cells in scrub (CASSANDRA-5855)
 * Add KeyCacheHitRate metric to CF metrics (CASSANDRA-5868)
 * cqlsh: add support for multiline comments (CASSANDRA-5798)
 * Handle CQL3 SELECT duplicate IN restrictions on clustering columns
   (CASSANDRA-5856)


2.0.0-rc1
 * improve DecimalSerializer performance (CASSANDRA-5837)
 * fix potential spurious wakeup in AsyncOneResponse (CASSANDRA-5690)
 * fix schema-related trigger issues (CASSANDRA-5774)
 * Better validation when accessing CQL3 table from thrift (CASSANDRA-5138)
 * Fix assertion error during repair (CASSANDRA-5801)
 * Fix range tombstone bug (CASSANDRA-5805)
 * DC-local CAS (CASSANDRA-5797)
 * Add a native_protocol_version column to the system.local table (CASSANRDA-5819)
 * Use index_interval from cassandra.yaml when upgraded (CASSANDRA-5822)
 * Fix buffer underflow on socket close (CASSANDRA-5792)
Merged from 1.2:
 * Fix reading DeletionTime from 1.1-format sstables (CASSANDRA-5814)
 * cqlsh: add collections support to COPY (CASSANDRA-5698)
 * retry important messages for any IOException (CASSANDRA-5804)
 * Allow empty IN relations in SELECT/UPDATE/DELETE statements (CASSANDRA-5626)
 * cqlsh: fix crashing on Windows due to libedit detection (CASSANDRA-5812)
 * fix bulk-loading compressed sstables (CASSANDRA-5820)
 * (Hadoop) fix quoting in CqlPagingRecordReader and CqlRecordWriter
   (CASSANDRA-5824)
 * update default LCS sstable size to 160MB (CASSANDRA-5727)
 * Allow compacting 2Is via nodetool (CASSANDRA-5670)
 * Hex-encode non-String keys in OPP (CASSANDRA-5793)
 * nodetool history logging (CASSANDRA-5823)
 * (Hadoop) fix support for Thrift tables in CqlPagingRecordReader
   (CASSANDRA-5752)
 * add "all time blocked" to StatusLogger output (CASSANDRA-5825)
 * Future-proof inter-major-version schema migrations (CASSANDRA-5845)
 * (Hadoop) add CqlPagingRecordReader support for ReversedType in Thrift table
   (CASSANDRA-5718)
 * Add -no-snapshot option to scrub (CASSANDRA-5891)
 * Fix to support off heap bloom filters size greater than 2 GB (CASSANDRA-5903)
 * Properly handle parsing huge map and set literals (CASSANDRA-5893)
 * Fix LCS L0 compaction may overlap in L1 (CASSANDRA-5907)
 * New sstablesplit tool to split large sstables offline (CASSANDRA-4766)
 * Fix potential deadlock in native protocol server (CASSANDRA-5926)
 * Disallow incompatible type change in CQL3 (CASSANDRA-5882)
Merged from 1.1:
 * Correctly validate sparse composite cells in scrub (CASSANDRA-5855)


2.0.0-beta2
 * Replace countPendingHints with Hints Created metric (CASSANDRA-5746)
 * Allow nodetool with no args, and with help to run without a server (CASSANDRA-5734)
 * Cleanup AbstractType/TypeSerializer classes (CASSANDRA-5744)
 * Remove unimplemented cli option schema-mwt (CASSANDRA-5754)
 * Support range tombstones in thrift (CASSANDRA-5435)
 * Normalize table-manipulating CQL3 statements' class names (CASSANDRA-5759)
 * cqlsh: add missing table options to DESCRIBE output (CASSANDRA-5749)
 * Fix assertion error during repair (CASSANDRA-5757)
 * Fix bulkloader (CASSANDRA-5542)
 * Add LZ4 compression to the native protocol (CASSANDRA-5765)
 * Fix bugs in the native protocol v2 (CASSANDRA-5770)
 * CAS on 'primary key only' table (CASSANDRA-5715)
 * Support streaming SSTables of old versions (CASSANDRA-5772)
 * Always respect protocol version in native protocol (CASSANDRA-5778)
 * Fix ConcurrentModificationException during streaming (CASSANDRA-5782)
 * Update deletion timestamp in Commit#updatesWithPaxosTime (CASSANDRA-5787)
 * Thrift cas() method crashes if input columns are not sorted (CASSANDRA-5786)
 * Order columns names correctly when querying for CAS (CASSANDRA-5788)
 * Fix streaming retry (CASSANDRA-5775)
Merged from 1.2:
 * if no seeds can be a reached a node won't start in a ring by itself (CASSANDRA-5768)
 * add cassandra.unsafesystem property (CASSANDRA-5704)
 * (Hadoop) quote identifiers in CqlPagingRecordReader (CASSANDRA-5763)
 * Add replace_node functionality for vnodes (CASSANDRA-5337)
 * Add timeout events to query traces (CASSANDRA-5520)
 * Fix serialization of the LEFT gossip value (CASSANDRA-5696)
 * Pig: support for cql3 tables (CASSANDRA-5234)
 * Fix skipping range tombstones with reverse queries (CASSANDRA-5712)
 * Expire entries out of ThriftSessionManager (CASSANDRA-5719)
 * Don't keep ancestor information in memory (CASSANDRA-5342)
 * Expose native protocol server status in nodetool info (CASSANDRA-5735)
 * Fix pathetic performance of range tombstones (CASSANDRA-5677)
 * Fix querying with an empty (impossible) range (CASSANDRA-5573)
 * cqlsh: handle CUSTOM 2i in DESCRIBE output (CASSANDRA-5760)
 * Fix minor bug in Range.intersects(Bound) (CASSANDRA-5771)
 * cqlsh: handle disabled compression in DESCRIBE output (CASSANDRA-5766)
 * Ensure all UP events are notified on the native protocol (CASSANDRA-5769)
 * Fix formatting of sstable2json with multiple -k arguments (CASSANDRA-5781)
 * Don't rely on row marker for queries in general to hide lost markers
   after TTL expires (CASSANDRA-5762)
 * Sort nodetool help output (CASSANDRA-5776)
 * Fix column expiring during 2 phases compaction (CASSANDRA-5799)
 * now() is being rejected in INSERTs when inside collections (CASSANDRA-5795)


2.0.0-beta1
 * Add support for indexing clustered columns (CASSANDRA-5125)
 * Removed on-heap row cache (CASSANDRA-5348)
 * use nanotime consistently for node-local timeouts (CASSANDRA-5581)
 * Avoid unnecessary second pass on name-based queries (CASSANDRA-5577)
 * Experimental triggers (CASSANDRA-1311)
 * JEMalloc support for off-heap allocation (CASSANDRA-3997)
 * Single-pass compaction (CASSANDRA-4180)
 * Removed token range bisection (CASSANDRA-5518)
 * Removed compatibility with pre-1.2.5 sstables and network messages
   (CASSANDRA-5511)
 * removed PBSPredictor (CASSANDRA-5455)
 * CAS support (CASSANDRA-5062, 5441, 5442, 5443, 5619, 5667)
 * Leveled compaction performs size-tiered compactions in L0
   (CASSANDRA-5371, 5439)
 * Add yaml network topology snitch for mixed ec2/other envs (CASSANDRA-5339)
 * Log when a node is down longer than the hint window (CASSANDRA-4554)
 * Optimize tombstone creation for ExpiringColumns (CASSANDRA-4917)
 * Improve LeveledScanner work estimation (CASSANDRA-5250, 5407)
 * Replace compaction lock with runWithCompactionsDisabled (CASSANDRA-3430)
 * Change Message IDs to ints (CASSANDRA-5307)
 * Move sstable level information into the Stats component, removing the
   need for a separate Manifest file (CASSANDRA-4872)
 * avoid serializing to byte[] on commitlog append (CASSANDRA-5199)
 * make index_interval configurable per columnfamily (CASSANDRA-3961, CASSANDRA-5650)
 * add default_time_to_live (CASSANDRA-3974)
 * add memtable_flush_period_in_ms (CASSANDRA-4237)
 * replace supercolumns internally by composites (CASSANDRA-3237, 5123)
 * upgrade thrift to 0.9.0 (CASSANDRA-3719)
 * drop unnecessary keyspace parameter from user-defined compaction API
   (CASSANDRA-5139)
 * more robust solution to incomplete compactions + counters (CASSANDRA-5151)
 * Change order of directory searching for c*.in.sh (CASSANDRA-3983)
 * Add tool to reset SSTable compaction level for LCS (CASSANDRA-5271)
 * Allow custom configuration loader (CASSANDRA-5045)
 * Remove memory emergency pressure valve logic (CASSANDRA-3534)
 * Reduce request latency with eager retry (CASSANDRA-4705)
 * cqlsh: Remove ASSUME command (CASSANDRA-5331)
 * Rebuild BF when loading sstables if bloom_filter_fp_chance
   has changed since compaction (CASSANDRA-5015)
 * remove row-level bloom filters (CASSANDRA-4885)
 * Change Kernel Page Cache skipping into row preheating (disabled by default)
   (CASSANDRA-4937)
 * Improve repair by deciding on a gcBefore before sending
   out TreeRequests (CASSANDRA-4932)
 * Add an official way to disable compactions (CASSANDRA-5074)
 * Reenable ALTER TABLE DROP with new semantics (CASSANDRA-3919)
 * Add binary protocol versioning (CASSANDRA-5436)
 * Swap THshaServer for TThreadedSelectorServer (CASSANDRA-5530)
 * Add alias support to SELECT statement (CASSANDRA-5075)
 * Don't create empty RowMutations in CommitLogReplayer (CASSANDRA-5541)
 * Use range tombstones when dropping cfs/columns from schema (CASSANDRA-5579)
 * cqlsh: drop CQL2/CQL3-beta support (CASSANDRA-5585)
 * Track max/min column names in sstables to be able to optimize slice
   queries (CASSANDRA-5514, CASSANDRA-5595, CASSANDRA-5600)
 * Binary protocol: allow batching already prepared statements (CASSANDRA-4693)
 * Allow preparing timestamp, ttl and limit in CQL3 queries (CASSANDRA-4450)
 * Support native link w/o JNA in Java7 (CASSANDRA-3734)
 * Use SASL authentication in binary protocol v2 (CASSANDRA-5545)
 * Replace Thrift HsHa with LMAX Disruptor based implementation (CASSANDRA-5582)
 * cqlsh: Add row count to SELECT output (CASSANDRA-5636)
 * Include a timestamp with all read commands to determine column expiration
   (CASSANDRA-5149)
 * Streaming 2.0 (CASSANDRA-5286, 5699)
 * Conditional create/drop ks/table/index statements in CQL3 (CASSANDRA-2737)
 * more pre-table creation property validation (CASSANDRA-5693)
 * Redesign repair messages (CASSANDRA-5426)
 * Fix ALTER RENAME post-5125 (CASSANDRA-5702)
 * Disallow renaming a 2ndary indexed column (CASSANDRA-5705)
 * Rename Table to Keyspace (CASSANDRA-5613)
 * Ensure changing column_index_size_in_kb on different nodes don't corrupt the
   sstable (CASSANDRA-5454)
 * Move resultset type information into prepare, not execute (CASSANDRA-5649)
 * Auto paging in binary protocol (CASSANDRA-4415, 5714)
 * Don't tie client side use of AbstractType to JDBC (CASSANDRA-4495)
 * Adds new TimestampType to replace DateType (CASSANDRA-5723, CASSANDRA-5729)
Merged from 1.2:
 * make starting native protocol server idempotent (CASSANDRA-5728)
 * Fix loading key cache when a saved entry is no longer valid (CASSANDRA-5706)
 * Fix serialization of the LEFT gossip value (CASSANDRA-5696)
 * cqlsh: Don't show 'null' in place of empty values (CASSANDRA-5675)
 * Race condition in detecting version on a mixed 1.1/1.2 cluster
   (CASSANDRA-5692)
 * Fix skipping range tombstones with reverse queries (CASSANDRA-5712)
 * Expire entries out of ThriftSessionManager (CASSANRDA-5719)
 * Don't keep ancestor information in memory (CASSANDRA-5342)
 * cqlsh: fix handling of semicolons inside BATCH queries (CASSANDRA-5697)


1.2.6
 * Fix tracing when operation completes before all responses arrive
   (CASSANDRA-5668)
 * Fix cross-DC mutation forwarding (CASSANDRA-5632)
 * Reduce SSTableLoader memory usage (CASSANDRA-5555)
 * Scale hinted_handoff_throttle_in_kb to cluster size (CASSANDRA-5272)
 * (Hadoop) Add CQL3 input/output formats (CASSANDRA-4421, 5622)
 * (Hadoop) Fix InputKeyRange in CFIF (CASSANDRA-5536)
 * Fix dealing with ridiculously large max sstable sizes in LCS (CASSANDRA-5589)
 * Ignore pre-truncate hints (CASSANDRA-4655)
 * Move System.exit on OOM into a separate thread (CASSANDRA-5273)
 * Write row markers when serializing schema (CASSANDRA-5572)
 * Check only SSTables for the requested range when streaming (CASSANDRA-5569)
 * Improve batchlog replay behavior and hint ttl handling (CASSANDRA-5314)
 * Exclude localTimestamp from validation for tombstones (CASSANDRA-5398)
 * cqlsh: add custom prompt support (CASSANDRA-5539)
 * Reuse prepared statements in hot auth queries (CASSANDRA-5594)
 * cqlsh: add vertical output option (see EXPAND) (CASSANDRA-5597)
 * Add a rate limit option to stress (CASSANDRA-5004)
 * have BulkLoader ignore snapshots directories (CASSANDRA-5587)
 * fix SnitchProperties logging context (CASSANDRA-5602)
 * Expose whether jna is enabled and memory is locked via JMX (CASSANDRA-5508)
 * cqlsh: fix COPY FROM with ReversedType (CASSANDRA-5610)
 * Allow creating CUSTOM indexes on collections (CASSANDRA-5615)
 * Evaluate now() function at execution time (CASSANDRA-5616)
 * Expose detailed read repair metrics (CASSANDRA-5618)
 * Correct blob literal + ReversedType parsing (CASSANDRA-5629)
 * Allow GPFS to prefer the internal IP like EC2MRS (CASSANDRA-5630)
 * fix help text for -tspw cassandra-cli (CASSANDRA-5643)
 * don't throw away initial causes exceptions for internode encryption issues
   (CASSANDRA-5644)
 * Fix message spelling errors for cql select statements (CASSANDRA-5647)
 * Suppress custom exceptions thru jmx (CASSANDRA-5652)
 * Update CREATE CUSTOM INDEX syntax (CASSANDRA-5639)
 * Fix PermissionDetails.equals() method (CASSANDRA-5655)
 * Never allow partition key ranges in CQL3 without token() (CASSANDRA-5666)
 * Gossiper incorrectly drops AppState for an upgrading node (CASSANDRA-5660)
 * Connection thrashing during multi-region ec2 during upgrade, due to
   messaging version (CASSANDRA-5669)
 * Avoid over reconnecting in EC2MRS (CASSANDRA-5678)
 * Fix ReadResponseSerializer.serializedSize() for digest reads (CASSANDRA-5476)
 * allow sstable2json on 2i CFs (CASSANDRA-5694)
Merged from 1.1:
 * Remove buggy thrift max message length option (CASSANDRA-5529)
 * Fix NPE in Pig's widerow mode (CASSANDRA-5488)
 * Add split size parameter to Pig and disable split combination (CASSANDRA-5544)


1.2.5
 * make BytesToken.toString only return hex bytes (CASSANDRA-5566)
 * Ensure that submitBackground enqueues at least one task (CASSANDRA-5554)
 * fix 2i updates with identical values and timestamps (CASSANDRA-5540)
 * fix compaction throttling bursty-ness (CASSANDRA-4316)
 * reduce memory consumption of IndexSummary (CASSANDRA-5506)
 * remove per-row column name bloom filters (CASSANDRA-5492)
 * Include fatal errors in trace events (CASSANDRA-5447)
 * Ensure that PerRowSecondaryIndex is notified of row-level deletes
   (CASSANDRA-5445)
 * Allow empty blob literals in CQL3 (CASSANDRA-5452)
 * Fix streaming RangeTombstones at column index boundary (CASSANDRA-5418)
 * Fix preparing statements when current keyspace is not set (CASSANDRA-5468)
 * Fix SemanticVersion.isSupportedBy minor/patch handling (CASSANDRA-5496)
 * Don't provide oldCfId for post-1.1 system cfs (CASSANDRA-5490)
 * Fix primary range ignores replication strategy (CASSANDRA-5424)
 * Fix shutdown of binary protocol server (CASSANDRA-5507)
 * Fix repair -snapshot not working (CASSANDRA-5512)
 * Set isRunning flag later in binary protocol server (CASSANDRA-5467)
 * Fix use of CQL3 functions with descending clustering order (CASSANDRA-5472)
 * Disallow renaming columns one at a time for thrift table in CQL3
   (CASSANDRA-5531)
 * cqlsh: add CLUSTERING ORDER BY support to DESCRIBE (CASSANDRA-5528)
 * Add custom secondary index support to CQL3 (CASSANDRA-5484)
 * Fix repair hanging silently on unexpected error (CASSANDRA-5229)
 * Fix Ec2Snitch regression introduced by CASSANDRA-5171 (CASSANDRA-5432)
 * Add nodetool enablebackup/disablebackup (CASSANDRA-5556)
 * cqlsh: fix DESCRIBE after case insensitive USE (CASSANDRA-5567)
Merged from 1.1
 * Add retry mechanism to OTC for non-droppable_verbs (CASSANDRA-5393)
 * Use allocator information to improve memtable memory usage estimate
   (CASSANDRA-5497)
 * Fix trying to load deleted row into row cache on startup (CASSANDRA-4463)
 * fsync leveled manifest to avoid corruption (CASSANDRA-5535)
 * Fix Bound intersection computation (CASSANDRA-5551)
 * sstablescrub now respects max memory size in cassandra.in.sh (CASSANDRA-5562)


1.2.4
 * Ensure that PerRowSecondaryIndex updates see the most recent values
   (CASSANDRA-5397)
 * avoid duplicate index entries ind PrecompactedRow and
   ParallelCompactionIterable (CASSANDRA-5395)
 * remove the index entry on oldColumn when new column is a tombstone
   (CASSANDRA-5395)
 * Change default stream throughput from 400 to 200 mbps (CASSANDRA-5036)
 * Gossiper logs DOWN for symmetry with UP (CASSANDRA-5187)
 * Fix mixing prepared statements between keyspaces (CASSANDRA-5352)
 * Fix consistency level during bootstrap - strike 3 (CASSANDRA-5354)
 * Fix transposed arguments in AlreadyExistsException (CASSANDRA-5362)
 * Improve asynchronous hint delivery (CASSANDRA-5179)
 * Fix Guava dependency version (12.0 -> 13.0.1) for Maven (CASSANDRA-5364)
 * Validate that provided CQL3 collection value are < 64K (CASSANDRA-5355)
 * Make upgradeSSTable skip current version sstables by default (CASSANDRA-5366)
 * Optimize min/max timestamp collection (CASSANDRA-5373)
 * Invalid streamId in cql binary protocol when using invalid CL
   (CASSANDRA-5164)
 * Fix validation for IN where clauses with collections (CASSANDRA-5376)
 * Copy resultSet on count query to avoid ConcurrentModificationException
   (CASSANDRA-5382)
 * Correctly typecheck in CQL3 even with ReversedType (CASSANDRA-5386)
 * Fix streaming compressed files when using encryption (CASSANDRA-5391)
 * cassandra-all 1.2.0 pom missing netty dependency (CASSANDRA-5392)
 * Fix writetime/ttl functions on null values (CASSANDRA-5341)
 * Fix NPE during cql3 select with token() (CASSANDRA-5404)
 * IndexHelper.skipBloomFilters won't skip non-SHA filters (CASSANDRA-5385)
 * cqlsh: Print maps ordered by key, sort sets (CASSANDRA-5413)
 * Add null syntax support in CQL3 for inserts (CASSANDRA-3783)
 * Allow unauthenticated set_keyspace() calls (CASSANDRA-5423)
 * Fix potential incremental backups race (CASSANDRA-5410)
 * Fix prepared BATCH statements with batch-level timestamps (CASSANDRA-5415)
 * Allow overriding superuser setup delay (CASSANDRA-5430)
 * cassandra-shuffle with JMX usernames and passwords (CASSANDRA-5431)
Merged from 1.1:
 * cli: Quote ks and cf names in schema output when needed (CASSANDRA-5052)
 * Fix bad default for min/max timestamp in SSTableMetadata (CASSANDRA-5372)
 * Fix cf name extraction from manifest in Directories.migrateFile()
   (CASSANDRA-5242)
 * Support pluggable internode authentication (CASSANDRA-5401)


1.2.3
 * add check for sstable overlap within a level on startup (CASSANDRA-5327)
 * replace ipv6 colons in jmx object names (CASSANDRA-5298, 5328)
 * Avoid allocating SSTableBoundedScanner during repair when the range does
   not intersect the sstable (CASSANDRA-5249)
 * Don't lowercase property map keys (this breaks NTS) (CASSANDRA-5292)
 * Fix composite comparator with super columns (CASSANDRA-5287)
 * Fix insufficient validation of UPDATE queries against counter cfs
   (CASSANDRA-5300)
 * Fix PropertyFileSnitch default DC/Rack behavior (CASSANDRA-5285)
 * Handle null values when executing prepared statement (CASSANDRA-5081)
 * Add netty to pom dependencies (CASSANDRA-5181)
 * Include type arguments in Thrift CQLPreparedResult (CASSANDRA-5311)
 * Fix compaction not removing columns when bf_fp_ratio is 1 (CASSANDRA-5182)
 * cli: Warn about missing CQL3 tables in schema descriptions (CASSANDRA-5309)
 * Re-enable unknown option in replication/compaction strategies option for
   backward compatibility (CASSANDRA-4795)
 * Add binary protocol support to stress (CASSANDRA-4993)
 * cqlsh: Fix COPY FROM value quoting and null handling (CASSANDRA-5305)
 * Fix repair -pr for vnodes (CASSANDRA-5329)
 * Relax CL for auth queries for non-default users (CASSANDRA-5310)
 * Fix AssertionError during repair (CASSANDRA-5245)
 * Don't announce migrations to pre-1.2 nodes (CASSANDRA-5334)
Merged from 1.1:
 * Update offline scrub for 1.0 -> 1.1 directory structure (CASSANDRA-5195)
 * add tmp flag to Descriptor hashcode (CASSANDRA-4021)
 * fix logging of "Found table data in data directories" when only system tables
   are present (CASSANDRA-5289)
 * cli: Add JMX authentication support (CASSANDRA-5080)
 * nodetool: ability to repair specific range (CASSANDRA-5280)
 * Fix possible assertion triggered in SliceFromReadCommand (CASSANDRA-5284)
 * cqlsh: Add inet type support on Windows (ipv4-only) (CASSANDRA-4801)
 * Fix race when initializing ColumnFamilyStore (CASSANDRA-5350)
 * Add UseTLAB JVM flag (CASSANDRA-5361)


1.2.2
 * fix potential for multiple concurrent compactions of the same sstables
   (CASSANDRA-5256)
 * avoid no-op caching of byte[] on commitlog append (CASSANDRA-5199)
 * fix symlinks under data dir not working (CASSANDRA-5185)
 * fix bug in compact storage metadata handling (CASSANDRA-5189)
 * Validate login for USE queries (CASSANDRA-5207)
 * cli: remove default username and password (CASSANDRA-5208)
 * configure populate_io_cache_on_flush per-CF (CASSANDRA-4694)
 * allow configuration of internode socket buffer (CASSANDRA-3378)
 * Make sstable directory picking blacklist-aware again (CASSANDRA-5193)
 * Correctly expire gossip states for edge cases (CASSANDRA-5216)
 * Improve handling of directory creation failures (CASSANDRA-5196)
 * Expose secondary indicies to the rest of nodetool (CASSANDRA-4464)
 * Binary protocol: avoid sending notification for 0.0.0.0 (CASSANDRA-5227)
 * add UseCondCardMark XX jvm settings on jdk 1.7 (CASSANDRA-4366)
 * CQL3 refactor to allow conversion function (CASSANDRA-5226)
 * Fix drop of sstables in some circumstance (CASSANDRA-5232)
 * Implement caching of authorization results (CASSANDRA-4295)
 * Add support for LZ4 compression (CASSANDRA-5038)
 * Fix missing columns in wide rows queries (CASSANDRA-5225)
 * Simplify auth setup and make system_auth ks alterable (CASSANDRA-5112)
 * Stop compactions from hanging during bootstrap (CASSANDRA-5244)
 * fix compressed streaming sending extra chunk (CASSANDRA-5105)
 * Add CQL3-based implementations of IAuthenticator and IAuthorizer
   (CASSANDRA-4898)
 * Fix timestamp-based tomstone removal logic (CASSANDRA-5248)
 * cli: Add JMX authentication support (CASSANDRA-5080)
 * Fix forceFlush behavior (CASSANDRA-5241)
 * cqlsh: Add username autocompletion (CASSANDRA-5231)
 * Fix CQL3 composite partition key error (CASSANDRA-5240)
 * Allow IN clause on last clustering key (CASSANDRA-5230)
Merged from 1.1:
 * fix start key/end token validation for wide row iteration (CASSANDRA-5168)
 * add ConfigHelper support for Thrift frame and max message sizes (CASSANDRA-5188)
 * fix nodetool repair not fail on node down (CASSANDRA-5203)
 * always collect tombstone hints (CASSANDRA-5068)
 * Fix error when sourcing file in cqlsh (CASSANDRA-5235)


1.2.1
 * stream undelivered hints on decommission (CASSANDRA-5128)
 * GossipingPropertyFileSnitch loads saved dc/rack info if needed (CASSANDRA-5133)
 * drain should flush system CFs too (CASSANDRA-4446)
 * add inter_dc_tcp_nodelay setting (CASSANDRA-5148)
 * re-allow wrapping ranges for start_token/end_token range pairitspwng (CASSANDRA-5106)
 * fix validation compaction of empty rows (CASSANDRA-5136)
 * nodetool methods to enable/disable hint storage/delivery (CASSANDRA-4750)
 * disallow bloom filter false positive chance of 0 (CASSANDRA-5013)
 * add threadpool size adjustment methods to JMXEnabledThreadPoolExecutor and
   CompactionManagerMBean (CASSANDRA-5044)
 * fix hinting for dropped local writes (CASSANDRA-4753)
 * off-heap cache doesn't need mutable column container (CASSANDRA-5057)
 * apply disk_failure_policy to bad disks on initial directory creation
   (CASSANDRA-4847)
 * Optimize name-based queries to use ArrayBackedSortedColumns (CASSANDRA-5043)
 * Fall back to old manifest if most recent is unparseable (CASSANDRA-5041)
 * pool [Compressed]RandomAccessReader objects on the partitioned read path
   (CASSANDRA-4942)
 * Add debug logging to list filenames processed by Directories.migrateFile
   method (CASSANDRA-4939)
 * Expose black-listed directories via JMX (CASSANDRA-4848)
 * Log compaction merge counts (CASSANDRA-4894)
 * Minimize byte array allocation by AbstractData{Input,Output} (CASSANDRA-5090)
 * Add SSL support for the binary protocol (CASSANDRA-5031)
 * Allow non-schema system ks modification for shuffle to work (CASSANDRA-5097)
 * cqlsh: Add default limit to SELECT statements (CASSANDRA-4972)
 * cqlsh: fix DESCRIBE for 1.1 cfs in CQL3 (CASSANDRA-5101)
 * Correctly gossip with nodes >= 1.1.7 (CASSANDRA-5102)
 * Ensure CL guarantees on digest mismatch (CASSANDRA-5113)
 * Validate correctly selects on composite partition key (CASSANDRA-5122)
 * Fix exception when adding collection (CASSANDRA-5117)
 * Handle states for non-vnode clusters correctly (CASSANDRA-5127)
 * Refuse unrecognized replication and compaction strategy options (CASSANDRA-4795)
 * Pick the correct value validator in sstable2json for cql3 tables (CASSANDRA-5134)
 * Validate login for describe_keyspace, describe_keyspaces and set_keyspace
   (CASSANDRA-5144)
 * Fix inserting empty maps (CASSANDRA-5141)
 * Don't remove tokens from System table for node we know (CASSANDRA-5121)
 * fix streaming progress report for compresed files (CASSANDRA-5130)
 * Coverage analysis for low-CL queries (CASSANDRA-4858)
 * Stop interpreting dates as valid timeUUID value (CASSANDRA-4936)
 * Adds E notation for floating point numbers (CASSANDRA-4927)
 * Detect (and warn) unintentional use of the cql2 thrift methods when cql3 was
   intended (CASSANDRA-5172)
 * cli: Quote ks and cf names in schema output when needed (CASSANDRA-5052)
 * Fix cf name extraction from manifest in Directories.migrateFile() (CASSANDRA-5242)
 * Replace mistaken usage of commons-logging with slf4j (CASSANDRA-5464)
 * Ensure Jackson dependency matches lib (CASSANDRA-5126)
 * Expose droppable tombstone ratio stats over JMX (CASSANDRA-5159)
Merged from 1.1:
 * Simplify CompressedRandomAccessReader to work around JDK FD bug (CASSANDRA-5088)
 * Improve handling a changing target throttle rate mid-compaction (CASSANDRA-5087)
 * Pig: correctly decode row keys in widerow mode (CASSANDRA-5098)
 * nodetool repair command now prints progress (CASSANDRA-4767)
 * fix user defined compaction to run against 1.1 data directory (CASSANDRA-5118)
 * Fix CQL3 BATCH authorization caching (CASSANDRA-5145)
 * fix get_count returns incorrect value with TTL (CASSANDRA-5099)
 * better handling for mid-compaction failure (CASSANDRA-5137)
 * convert default marshallers list to map for better readability (CASSANDRA-5109)
 * fix ConcurrentModificationException in getBootstrapSource (CASSANDRA-5170)
 * fix sstable maxtimestamp for row deletes and pre-1.1.1 sstables (CASSANDRA-5153)
 * Fix thread growth on node removal (CASSANDRA-5175)
 * Make Ec2Region's datacenter name configurable (CASSANDRA-5155)


1.2.0
 * Disallow counters in collections (CASSANDRA-5082)
 * cqlsh: add unit tests (CASSANDRA-3920)
 * fix default bloom_filter_fp_chance for LeveledCompactionStrategy (CASSANDRA-5093)
Merged from 1.1:
 * add validation for get_range_slices with start_key and end_token (CASSANDRA-5089)


1.2.0-rc2
 * fix nodetool ownership display with vnodes (CASSANDRA-5065)
 * cqlsh: add DESCRIBE KEYSPACES command (CASSANDRA-5060)
 * Fix potential infinite loop when reloading CFS (CASSANDRA-5064)
 * Fix SimpleAuthorizer example (CASSANDRA-5072)
 * cqlsh: force CL.ONE for tracing and system.schema* queries (CASSANDRA-5070)
 * Includes cassandra-shuffle in the debian package (CASSANDRA-5058)
Merged from 1.1:
 * fix multithreaded compaction deadlock (CASSANDRA-4492)
 * fix temporarily missing schema after upgrade from pre-1.1.5 (CASSANDRA-5061)
 * Fix ALTER TABLE overriding compression options with defaults
   (CASSANDRA-4996, 5066)
 * fix specifying and altering crc_check_chance (CASSANDRA-5053)
 * fix Murmur3Partitioner ownership% calculation (CASSANDRA-5076)
 * Don't expire columns sooner than they should in 2ndary indexes (CASSANDRA-5079)


1.2-rc1
 * rename rpc_timeout settings to request_timeout (CASSANDRA-5027)
 * add BF with 0.1 FP to LCS by default (CASSANDRA-5029)
 * Fix preparing insert queries (CASSANDRA-5016)
 * Fix preparing queries with counter increment (CASSANDRA-5022)
 * Fix preparing updates with collections (CASSANDRA-5017)
 * Don't generate UUID based on other node address (CASSANDRA-5002)
 * Fix message when trying to alter a clustering key type (CASSANDRA-5012)
 * Update IAuthenticator to match the new IAuthorizer (CASSANDRA-5003)
 * Fix inserting only a key in CQL3 (CASSANDRA-5040)
 * Fix CQL3 token() function when used with strings (CASSANDRA-5050)
Merged from 1.1:
 * reduce log spam from invalid counter shards (CASSANDRA-5026)
 * Improve schema propagation performance (CASSANDRA-5025)
 * Fix for IndexHelper.IndexFor throws OOB Exception (CASSANDRA-5030)
 * cqlsh: make it possible to describe thrift CFs (CASSANDRA-4827)
 * cqlsh: fix timestamp formatting on some platforms (CASSANDRA-5046)


1.2-beta3
 * make consistency level configurable in cqlsh (CASSANDRA-4829)
 * fix cqlsh rendering of blob fields (CASSANDRA-4970)
 * fix cqlsh DESCRIBE command (CASSANDRA-4913)
 * save truncation position in system table (CASSANDRA-4906)
 * Move CompressionMetadata off-heap (CASSANDRA-4937)
 * allow CLI to GET cql3 columnfamily data (CASSANDRA-4924)
 * Fix rare race condition in getExpireTimeForEndpoint (CASSANDRA-4402)
 * acquire references to overlapping sstables during compaction so bloom filter
   doesn't get free'd prematurely (CASSANDRA-4934)
 * Don't share slice query filter in CQL3 SelectStatement (CASSANDRA-4928)
 * Separate tracing from Log4J (CASSANDRA-4861)
 * Exclude gcable tombstones from merkle-tree computation (CASSANDRA-4905)
 * Better printing of AbstractBounds for tracing (CASSANDRA-4931)
 * Optimize mostRecentTombstone check in CC.collectAllData (CASSANDRA-4883)
 * Change stream session ID to UUID to avoid collision from same node (CASSANDRA-4813)
 * Use Stats.db when bulk loading if present (CASSANDRA-4957)
 * Skip repair on system_trace and keyspaces with RF=1 (CASSANDRA-4956)
 * (cql3) Remove arbitrary SELECT limit (CASSANDRA-4918)
 * Correctly handle prepared operation on collections (CASSANDRA-4945)
 * Fix CQL3 LIMIT (CASSANDRA-4877)
 * Fix Stress for CQL3 (CASSANDRA-4979)
 * Remove cassandra specific exceptions from JMX interface (CASSANDRA-4893)
 * (CQL3) Force using ALLOW FILTERING on potentially inefficient queries (CASSANDRA-4915)
 * (cql3) Fix adding column when the table has collections (CASSANDRA-4982)
 * (cql3) Fix allowing collections with compact storage (CASSANDRA-4990)
 * (cql3) Refuse ttl/writetime function on collections (CASSANDRA-4992)
 * Replace IAuthority with new IAuthorizer (CASSANDRA-4874)
 * clqsh: fix KEY pseudocolumn escaping when describing Thrift tables
   in CQL3 mode (CASSANDRA-4955)
 * add basic authentication support for Pig CassandraStorage (CASSANDRA-3042)
 * fix CQL2 ALTER TABLE compaction_strategy_class altering (CASSANDRA-4965)
Merged from 1.1:
 * Fall back to old describe_splits if d_s_ex is not available (CASSANDRA-4803)
 * Improve error reporting when streaming ranges fail (CASSANDRA-5009)
 * Fix cqlsh timestamp formatting of timezone info (CASSANDRA-4746)
 * Fix assertion failure with leveled compaction (CASSANDRA-4799)
 * Check for null end_token in get_range_slice (CASSANDRA-4804)
 * Remove all remnants of removed nodes (CASSANDRA-4840)
 * Add aut-reloading of the log4j file in debian package (CASSANDRA-4855)
 * Fix estimated row cache entry size (CASSANDRA-4860)
 * reset getRangeSlice filter after finishing a row for get_paged_slice
   (CASSANDRA-4919)
 * expunge row cache post-truncate (CASSANDRA-4940)
 * Allow static CF definition with compact storage (CASSANDRA-4910)
 * Fix endless loop/compaction of schema_* CFs due to broken timestamps (CASSANDRA-4880)
 * Fix 'wrong class type' assertion in CounterColumn (CASSANDRA-4976)


1.2-beta2
 * fp rate of 1.0 disables BF entirely; LCS defaults to 1.0 (CASSANDRA-4876)
 * off-heap bloom filters for row keys (CASSANDRA_4865)
 * add extension point for sstable components (CASSANDRA-4049)
 * improve tracing output (CASSANDRA-4852, 4862)
 * make TRACE verb droppable (CASSANDRA-4672)
 * fix BulkLoader recognition of CQL3 columnfamilies (CASSANDRA-4755)
 * Sort commitlog segments for replay by id instead of mtime (CASSANDRA-4793)
 * Make hint delivery asynchronous (CASSANDRA-4761)
 * Pluggable Thrift transport factories for CLI and cqlsh (CASSANDRA-4609, 4610)
 * cassandra-cli: allow Double value type to be inserted to a column (CASSANDRA-4661)
 * Add ability to use custom TServerFactory implementations (CASSANDRA-4608)
 * optimize batchlog flushing to skip successful batches (CASSANDRA-4667)
 * include metadata for system keyspace itself in schema tables (CASSANDRA-4416)
 * add check to PropertyFileSnitch to verify presence of location for
   local node (CASSANDRA-4728)
 * add PBSPredictor consistency modeler (CASSANDRA-4261)
 * remove vestiges of Thrift unframed mode (CASSANDRA-4729)
 * optimize single-row PK lookups (CASSANDRA-4710)
 * adjust blockFor calculation to account for pending ranges due to node
   movement (CASSANDRA-833)
 * Change CQL version to 3.0.0 and stop accepting 3.0.0-beta1 (CASSANDRA-4649)
 * (CQL3) Make prepared statement global instead of per connection
   (CASSANDRA-4449)
 * Fix scrubbing of CQL3 created tables (CASSANDRA-4685)
 * (CQL3) Fix validation when using counter and regular columns in the same
   table (CASSANDRA-4706)
 * Fix bug starting Cassandra with simple authentication (CASSANDRA-4648)
 * Add support for batchlog in CQL3 (CASSANDRA-4545, 4738)
 * Add support for multiple column family outputs in CFOF (CASSANDRA-4208)
 * Support repairing only the local DC nodes (CASSANDRA-4747)
 * Use rpc_address for binary protocol and change default port (CASSANDRA-4751)
 * Fix use of collections in prepared statements (CASSANDRA-4739)
 * Store more information into peers table (CASSANDRA-4351, 4814)
 * Configurable bucket size for size tiered compaction (CASSANDRA-4704)
 * Run leveled compaction in parallel (CASSANDRA-4310)
 * Fix potential NPE during CFS reload (CASSANDRA-4786)
 * Composite indexes may miss results (CASSANDRA-4796)
 * Move consistency level to the protocol level (CASSANDRA-4734, 4824)
 * Fix Subcolumn slice ends not respected (CASSANDRA-4826)
 * Fix Assertion error in cql3 select (CASSANDRA-4783)
 * Fix list prepend logic (CQL3) (CASSANDRA-4835)
 * Add booleans as literals in CQL3 (CASSANDRA-4776)
 * Allow renaming PK columns in CQL3 (CASSANDRA-4822)
 * Fix binary protocol NEW_NODE event (CASSANDRA-4679)
 * Fix potential infinite loop in tombstone compaction (CASSANDRA-4781)
 * Remove system tables accounting from schema (CASSANDRA-4850)
 * (cql3) Force provided columns in clustering key order in
   'CLUSTERING ORDER BY' (CASSANDRA-4881)
 * Fix composite index bug (CASSANDRA-4884)
 * Fix short read protection for CQL3 (CASSANDRA-4882)
 * Add tracing support to the binary protocol (CASSANDRA-4699)
 * (cql3) Don't allow prepared marker inside collections (CASSANDRA-4890)
 * Re-allow order by on non-selected columns (CASSANDRA-4645)
 * Bug when composite index is created in a table having collections (CASSANDRA-4909)
 * log index scan subject in CompositesSearcher (CASSANDRA-4904)
Merged from 1.1:
 * add get[Row|Key]CacheEntries to CacheServiceMBean (CASSANDRA-4859)
 * fix get_paged_slice to wrap to next row correctly (CASSANDRA-4816)
 * fix indexing empty column values (CASSANDRA-4832)
 * allow JdbcDate to compose null Date objects (CASSANDRA-4830)
 * fix possible stackoverflow when compacting 1000s of sstables
   (CASSANDRA-4765)
 * fix wrong leveled compaction progress calculation (CASSANDRA-4807)
 * add a close() method to CRAR to prevent leaking file descriptors (CASSANDRA-4820)
 * fix potential infinite loop in get_count (CASSANDRA-4833)
 * fix compositeType.{get/from}String methods (CASSANDRA-4842)
 * (CQL) fix CREATE COLUMNFAMILY permissions check (CASSANDRA-4864)
 * Fix DynamicCompositeType same type comparison (CASSANDRA-4711)
 * Fix duplicate SSTable reference when stream session failed (CASSANDRA-3306)
 * Allow static CF definition with compact storage (CASSANDRA-4910)
 * Fix endless loop/compaction of schema_* CFs due to broken timestamps (CASSANDRA-4880)
 * Fix 'wrong class type' assertion in CounterColumn (CASSANDRA-4976)


1.2-beta1
 * add atomic_batch_mutate (CASSANDRA-4542, -4635)
 * increase default max_hint_window_in_ms to 3h (CASSANDRA-4632)
 * include message initiation time to replicas so they can more
   accurately drop timed-out requests (CASSANDRA-2858)
 * fix clientutil.jar dependencies (CASSANDRA-4566)
 * optimize WriteResponse (CASSANDRA-4548)
 * new metrics (CASSANDRA-4009)
 * redesign KEYS indexes to avoid read-before-write (CASSANDRA-2897)
 * debug tracing (CASSANDRA-1123)
 * parallelize row cache loading (CASSANDRA-4282)
 * Make compaction, flush JBOD-aware (CASSANDRA-4292)
 * run local range scans on the read stage (CASSANDRA-3687)
 * clean up ioexceptions (CASSANDRA-2116)
 * add disk_failure_policy (CASSANDRA-2118)
 * Introduce new json format with row level deletion (CASSANDRA-4054)
 * remove redundant "name" column from schema_keyspaces (CASSANDRA-4433)
 * improve "nodetool ring" handling of multi-dc clusters (CASSANDRA-3047)
 * update NTS calculateNaturalEndpoints to be O(N log N) (CASSANDRA-3881)
 * split up rpc timeout by operation type (CASSANDRA-2819)
 * rewrite key cache save/load to use only sequential i/o (CASSANDRA-3762)
 * update MS protocol with a version handshake + broadcast address id
   (CASSANDRA-4311)
 * multithreaded hint replay (CASSANDRA-4189)
 * add inter-node message compression (CASSANDRA-3127)
 * remove COPP (CASSANDRA-2479)
 * Track tombstone expiration and compact when tombstone content is
   higher than a configurable threshold, default 20% (CASSANDRA-3442, 4234)
 * update MurmurHash to version 3 (CASSANDRA-2975)
 * (CLI) track elapsed time for `delete' operation (CASSANDRA-4060)
 * (CLI) jline version is bumped to 1.0 to properly  support
   'delete' key function (CASSANDRA-4132)
 * Save IndexSummary into new SSTable 'Summary' component (CASSANDRA-2392, 4289)
 * Add support for range tombstones (CASSANDRA-3708)
 * Improve MessagingService efficiency (CASSANDRA-3617)
 * Avoid ID conflicts from concurrent schema changes (CASSANDRA-3794)
 * Set thrift HSHA server thread limit to unlimited by default (CASSANDRA-4277)
 * Avoids double serialization of CF id in RowMutation messages
   (CASSANDRA-4293)
 * stream compressed sstables directly with java nio (CASSANDRA-4297)
 * Support multiple ranges in SliceQueryFilter (CASSANDRA-3885)
 * Add column metadata to system column families (CASSANDRA-4018)
 * (cql3) Always use composite types by default (CASSANDRA-4329)
 * (cql3) Add support for set, map and list (CASSANDRA-3647)
 * Validate date type correctly (CASSANDRA-4441)
 * (cql3) Allow definitions with only a PK (CASSANDRA-4361)
 * (cql3) Add support for row key composites (CASSANDRA-4179)
 * improve DynamicEndpointSnitch by using reservoir sampling (CASSANDRA-4038)
 * (cql3) Add support for 2ndary indexes (CASSANDRA-3680)
 * (cql3) fix defining more than one PK to be invalid (CASSANDRA-4477)
 * remove schema agreement checking from all external APIs (Thrift, CQL and CQL3) (CASSANDRA-4487)
 * add Murmur3Partitioner and make it default for new installations (CASSANDRA-3772, 4621)
 * (cql3) update pseudo-map syntax to use map syntax (CASSANDRA-4497)
 * Finer grained exceptions hierarchy and provides error code with exceptions (CASSANDRA-3979)
 * Adds events push to binary protocol (CASSANDRA-4480)
 * Rewrite nodetool help (CASSANDRA-2293)
 * Make CQL3 the default for CQL (CASSANDRA-4640)
 * update stress tool to be able to use CQL3 (CASSANDRA-4406)
 * Accept all thrift update on CQL3 cf but don't expose their metadata (CASSANDRA-4377)
 * Replace Throttle with Guava's RateLimiter for HintedHandOff (CASSANDRA-4541)
 * fix counter add/get using CQL2 and CQL3 in stress tool (CASSANDRA-4633)
 * Add sstable count per level to cfstats (CASSANDRA-4537)
 * (cql3) Add ALTER KEYSPACE statement (CASSANDRA-4611)
 * (cql3) Allow defining default consistency levels (CASSANDRA-4448)
 * (cql3) Fix queries using LIMIT missing results (CASSANDRA-4579)
 * fix cross-version gossip messaging (CASSANDRA-4576)
 * added inet data type (CASSANDRA-4627)


1.1.6
 * Wait for writes on synchronous read digest mismatch (CASSANDRA-4792)
 * fix commitlog replay for nanotime-infected sstables (CASSANDRA-4782)
 * preflight check ttl for maximum of 20 years (CASSANDRA-4771)
 * (Pig) fix widerow input with single column rows (CASSANDRA-4789)
 * Fix HH to compact with correct gcBefore, which avoids wiping out
   undelivered hints (CASSANDRA-4772)
 * LCS will merge up to 32 L0 sstables as intended (CASSANDRA-4778)
 * NTS will default unconfigured DC replicas to zero (CASSANDRA-4675)
 * use default consistency level in counter validation if none is
   explicitly provide (CASSANDRA-4700)
 * Improve IAuthority interface by introducing fine-grained
   access permissions and grant/revoke commands (CASSANDRA-4490, 4644)
 * fix assumption error in CLI when updating/describing keyspace
   (CASSANDRA-4322)
 * Adds offline sstablescrub to debian packaging (CASSANDRA-4642)
 * Automatic fixing of overlapping leveled sstables (CASSANDRA-4644)
 * fix error when using ORDER BY with extended selections (CASSANDRA-4689)
 * (CQL3) Fix validation for IN queries for non-PK cols (CASSANDRA-4709)
 * fix re-created keyspace disappering after 1.1.5 upgrade
   (CASSANDRA-4698, 4752)
 * (CLI) display elapsed time in 2 fraction digits (CASSANDRA-3460)
 * add authentication support to sstableloader (CASSANDRA-4712)
 * Fix CQL3 'is reversed' logic (CASSANDRA-4716, 4759)
 * (CQL3) Don't return ReversedType in result set metadata (CASSANDRA-4717)
 * Backport adding AlterKeyspace statement (CASSANDRA-4611)
 * (CQL3) Correcty accept upper-case data types (CASSANDRA-4770)
 * Add binary protocol events for schema changes (CASSANDRA-4684)
Merged from 1.0:
 * Switch from NBHM to CHM in MessagingService's callback map, which
   prevents OOM in long-running instances (CASSANDRA-4708)


1.1.5
 * add SecondaryIndex.reload API (CASSANDRA-4581)
 * use millis + atomicint for commitlog segment creation instead of
   nanotime, which has issues under some hypervisors (CASSANDRA-4601)
 * fix FD leak in slice queries (CASSANDRA-4571)
 * avoid recursion in leveled compaction (CASSANDRA-4587)
 * increase stack size under Java7 to 180K
 * Log(info) schema changes (CASSANDRA-4547)
 * Change nodetool setcachecapcity to manipulate global caches (CASSANDRA-4563)
 * (cql3) fix setting compaction strategy (CASSANDRA-4597)
 * fix broken system.schema_* timestamps on system startup (CASSANDRA-4561)
 * fix wrong skip of cache saving (CASSANDRA-4533)
 * Avoid NPE when lost+found is in data dir (CASSANDRA-4572)
 * Respect five-minute flush moratorium after initial CL replay (CASSANDRA-4474)
 * Adds ntp as recommended in debian packaging (CASSANDRA-4606)
 * Configurable transport in CF Record{Reader|Writer} (CASSANDRA-4558)
 * (cql3) fix potential NPE with both equal and unequal restriction (CASSANDRA-4532)
 * (cql3) improves ORDER BY validation (CASSANDRA-4624)
 * Fix potential deadlock during counter writes (CASSANDRA-4578)
 * Fix cql error with ORDER BY when using IN (CASSANDRA-4612)
Merged from 1.0:
 * increase Xss to 160k to accomodate latest 1.6 JVMs (CASSANDRA-4602)
 * fix toString of hint destination tokens (CASSANDRA-4568)
 * Fix multiple values for CurrentLocal NodeID (CASSANDRA-4626)


1.1.4
 * fix offline scrub to catch >= out of order rows (CASSANDRA-4411)
 * fix cassandra-env.sh on RHEL and other non-dash-based systems
   (CASSANDRA-4494)
Merged from 1.0:
 * (Hadoop) fix setting key length for old-style mapred api (CASSANDRA-4534)
 * (Hadoop) fix iterating through a resultset consisting entirely
   of tombstoned rows (CASSANDRA-4466)


1.1.3
 * (cqlsh) add COPY TO (CASSANDRA-4434)
 * munmap commitlog segments before rename (CASSANDRA-4337)
 * (JMX) rename getRangeKeySample to sampleKeyRange to avoid returning
   multi-MB results as an attribute (CASSANDRA-4452)
 * flush based on data size, not throughput; overwritten columns no
   longer artificially inflate liveRatio (CASSANDRA-4399)
 * update default commitlog segment size to 32MB and total commitlog
   size to 32/1024 MB for 32/64 bit JVMs, respectively (CASSANDRA-4422)
 * avoid using global partitioner to estimate ranges in index sstables
   (CASSANDRA-4403)
 * restore pre-CASSANDRA-3862 approach to removing expired tombstones
   from row cache during compaction (CASSANDRA-4364)
 * (stress) support for CQL prepared statements (CASSANDRA-3633)
 * Correctly catch exception when Snappy cannot be loaded (CASSANDRA-4400)
 * (cql3) Support ORDER BY when IN condition is given in WHERE clause (CASSANDRA-4327)
 * (cql3) delete "component_index" column on DROP TABLE call (CASSANDRA-4420)
 * change nanoTime() to currentTimeInMillis() in schema related code (CASSANDRA-4432)
 * add a token generation tool (CASSANDRA-3709)
 * Fix LCS bug with sstable containing only 1 row (CASSANDRA-4411)
 * fix "Can't Modify Index Name" problem on CF update (CASSANDRA-4439)
 * Fix assertion error in getOverlappingSSTables during repair (CASSANDRA-4456)
 * fix nodetool's setcompactionthreshold command (CASSANDRA-4455)
 * Ensure compacted files are never used, to avoid counter overcount (CASSANDRA-4436)
Merged from 1.0:
 * Push the validation of secondary index values to the SecondaryIndexManager (CASSANDRA-4240)
 * allow dropping columns shadowed by not-yet-expired supercolumn or row
   tombstones in PrecompactedRow (CASSANDRA-4396)


1.1.2
 * Fix cleanup not deleting index entries (CASSANDRA-4379)
 * Use correct partitioner when saving + loading caches (CASSANDRA-4331)
 * Check schema before trying to export sstable (CASSANDRA-2760)
 * Raise a meaningful exception instead of NPE when PFS encounters
   an unconfigured node + no default (CASSANDRA-4349)
 * fix bug in sstable blacklisting with LCS (CASSANDRA-4343)
 * LCS no longer promotes tiny sstables out of L0 (CASSANDRA-4341)
 * skip tombstones during hint replay (CASSANDRA-4320)
 * fix NPE in compactionstats (CASSANDRA-4318)
 * enforce 1m min keycache for auto (CASSANDRA-4306)
 * Have DeletedColumn.isMFD always return true (CASSANDRA-4307)
 * (cql3) exeption message for ORDER BY constraints said primary filter can be
    an IN clause, which is misleading (CASSANDRA-4319)
 * (cql3) Reject (not yet supported) creation of 2ndardy indexes on tables with
   composite primary keys (CASSANDRA-4328)
 * Set JVM stack size to 160k for java 7 (CASSANDRA-4275)
 * cqlsh: add COPY command to load data from CSV flat files (CASSANDRA-4012)
 * CFMetaData.fromThrift to throw ConfigurationException upon error (CASSANDRA-4353)
 * Use CF comparator to sort indexed columns in SecondaryIndexManager
   (CASSANDRA-4365)
 * add strategy_options to the KSMetaData.toString() output (CASSANDRA-4248)
 * (cql3) fix range queries containing unqueried results (CASSANDRA-4372)
 * (cql3) allow updating column_alias types (CASSANDRA-4041)
 * (cql3) Fix deletion bug (CASSANDRA-4193)
 * Fix computation of overlapping sstable for leveled compaction (CASSANDRA-4321)
 * Improve scrub and allow to run it offline (CASSANDRA-4321)
 * Fix assertionError in StorageService.bulkLoad (CASSANDRA-4368)
 * (cqlsh) add option to authenticate to a keyspace at startup (CASSANDRA-4108)
 * (cqlsh) fix ASSUME functionality (CASSANDRA-4352)
 * Fix ColumnFamilyRecordReader to not return progress > 100% (CASSANDRA-3942)
Merged from 1.0:
 * Set gc_grace on index CF to 0 (CASSANDRA-4314)


1.1.1
 * add populate_io_cache_on_flush option (CASSANDRA-2635)
 * allow larger cache capacities than 2GB (CASSANDRA-4150)
 * add getsstables command to nodetool (CASSANDRA-4199)
 * apply parent CF compaction settings to secondary index CFs (CASSANDRA-4280)
 * preserve commitlog size cap when recycling segments at startup
   (CASSANDRA-4201)
 * (Hadoop) fix split generation regression (CASSANDRA-4259)
 * ignore min/max compactions settings in LCS, while preserving
   behavior that min=max=0 disables autocompaction (CASSANDRA-4233)
 * log number of rows read from saved cache (CASSANDRA-4249)
 * calculate exact size required for cleanup operations (CASSANDRA-1404)
 * avoid blocking additional writes during flush when the commitlog
   gets behind temporarily (CASSANDRA-1991)
 * enable caching on index CFs based on data CF cache setting (CASSANDRA-4197)
 * warn on invalid replication strategy creation options (CASSANDRA-4046)
 * remove [Freeable]Memory finalizers (CASSANDRA-4222)
 * include tombstone size in ColumnFamily.size, which can prevent OOM
   during sudden mass delete operations by yielding a nonzero liveRatio
   (CASSANDRA-3741)
 * Open 1 sstableScanner per level for leveled compaction (CASSANDRA-4142)
 * Optimize reads when row deletion timestamps allow us to restrict
   the set of sstables we check (CASSANDRA-4116)
 * add support for commitlog archiving and point-in-time recovery
   (CASSANDRA-3690)
 * avoid generating redundant compaction tasks during streaming
   (CASSANDRA-4174)
 * add -cf option to nodetool snapshot, and takeColumnFamilySnapshot to
   StorageService mbean (CASSANDRA-556)
 * optimize cleanup to drop entire sstables where possible (CASSANDRA-4079)
 * optimize truncate when autosnapshot is disabled (CASSANDRA-4153)
 * update caches to use byte[] keys to reduce memory overhead (CASSANDRA-3966)
 * add column limit to cli (CASSANDRA-3012, 4098)
 * clean up and optimize DataOutputBuffer, used by CQL compression and
   CompositeType (CASSANDRA-4072)
 * optimize commitlog checksumming (CASSANDRA-3610)
 * identify and blacklist corrupted SSTables from future compactions
   (CASSANDRA-2261)
 * Move CfDef and KsDef validation out of thrift (CASSANDRA-4037)
 * Expose API to repair a user provided range (CASSANDRA-3912)
 * Add way to force the cassandra-cli to refresh its schema (CASSANDRA-4052)
 * Avoid having replicate on write tasks stacking up at CL.ONE (CASSANDRA-2889)
 * (cql3) Backwards compatibility for composite comparators in non-cql3-aware
   clients (CASSANDRA-4093)
 * (cql3) Fix order by for reversed queries (CASSANDRA-4160)
 * (cql3) Add ReversedType support (CASSANDRA-4004)
 * (cql3) Add timeuuid type (CASSANDRA-4194)
 * (cql3) Minor fixes (CASSANDRA-4185)
 * (cql3) Fix prepared statement in BATCH (CASSANDRA-4202)
 * (cql3) Reduce the list of reserved keywords (CASSANDRA-4186)
 * (cql3) Move max/min compaction thresholds to compaction strategy options
   (CASSANDRA-4187)
 * Fix exception during move when localhost is the only source (CASSANDRA-4200)
 * (cql3) Allow paging through non-ordered partitioner results (CASSANDRA-3771)
 * (cql3) Fix drop index (CASSANDRA-4192)
 * (cql3) Don't return range ghosts anymore (CASSANDRA-3982)
 * fix re-creating Keyspaces/ColumnFamilies with the same name as dropped
   ones (CASSANDRA-4219)
 * fix SecondaryIndex LeveledManifest save upon snapshot (CASSANDRA-4230)
 * fix missing arrayOffset in FBUtilities.hash (CASSANDRA-4250)
 * (cql3) Add name of parameters in CqlResultSet (CASSANDRA-4242)
 * (cql3) Correctly validate order by queries (CASSANDRA-4246)
 * rename stress to cassandra-stress for saner packaging (CASSANDRA-4256)
 * Fix exception on colum metadata with non-string comparator (CASSANDRA-4269)
 * Check for unknown/invalid compression options (CASSANDRA-4266)
 * (cql3) Adds simple access to column timestamp and ttl (CASSANDRA-4217)
 * (cql3) Fix range queries with secondary indexes (CASSANDRA-4257)
 * Better error messages from improper input in cli (CASSANDRA-3865)
 * Try to stop all compaction upon Keyspace or ColumnFamily drop (CASSANDRA-4221)
 * (cql3) Allow keyspace properties to contain hyphens (CASSANDRA-4278)
 * (cql3) Correctly validate keyspace access in create table (CASSANDRA-4296)
 * Avoid deadlock in migration stage (CASSANDRA-3882)
 * Take supercolumn names and deletion info into account in memtable throughput
   (CASSANDRA-4264)
 * Add back backward compatibility for old style replication factor (CASSANDRA-4294)
 * Preserve compatibility with pre-1.1 index queries (CASSANDRA-4262)
Merged from 1.0:
 * Fix super columns bug where cache is not updated (CASSANDRA-4190)
 * fix maxTimestamp to include row tombstones (CASSANDRA-4116)
 * (CLI) properly handle quotes in create/update keyspace commands (CASSANDRA-4129)
 * Avoids possible deadlock during bootstrap (CASSANDRA-4159)
 * fix stress tool that hangs forever on timeout or error (CASSANDRA-4128)
 * stress tool to return appropriate exit code on failure (CASSANDRA-4188)
 * fix compaction NPE when out of disk space and assertions disabled
   (CASSANDRA-3985)
 * synchronize LCS getEstimatedTasks to avoid CME (CASSANDRA-4255)
 * ensure unique streaming session id's (CASSANDRA-4223)
 * kick off background compaction when min/max thresholds change
   (CASSANDRA-4279)
 * improve ability of STCS.getBuckets to deal with 100s of 1000s of
   sstables, such as when convertinb back from LCS (CASSANDRA-4287)
 * Oversize integer in CQL throws NumberFormatException (CASSANDRA-4291)
 * fix 1.0.x node join to mixed version cluster, other nodes >= 1.1 (CASSANDRA-4195)
 * Fix LCS splitting sstable base on uncompressed size (CASSANDRA-4419)
 * Push the validation of secondary index values to the SecondaryIndexManager (CASSANDRA-4240)
 * Don't purge columns during upgradesstables (CASSANDRA-4462)
 * Make cqlsh work with piping (CASSANDRA-4113)
 * Validate arguments for nodetool decommission (CASSANDRA-4061)
 * Report thrift status in nodetool info (CASSANDRA-4010)


1.1.0-final
 * average a reduced liveRatio estimate with the previous one (CASSANDRA-4065)
 * Allow KS and CF names up to 48 characters (CASSANDRA-4157)
 * fix stress build (CASSANDRA-4140)
 * add time remaining estimate to nodetool compactionstats (CASSANDRA-4167)
 * (cql) fix NPE in cql3 ALTER TABLE (CASSANDRA-4163)
 * (cql) Add support for CL.TWO and CL.THREE in CQL (CASSANDRA-4156)
 * (cql) Fix type in CQL3 ALTER TABLE preventing update (CASSANDRA-4170)
 * (cql) Throw invalid exception from CQL3 on obsolete options (CASSANDRA-4171)
 * (cqlsh) fix recognizing uppercase SELECT keyword (CASSANDRA-4161)
 * Pig: wide row support (CASSANDRA-3909)
Merged from 1.0:
 * avoid streaming empty files with bulk loader if sstablewriter errors out
   (CASSANDRA-3946)


1.1-rc1
 * Include stress tool in binary builds (CASSANDRA-4103)
 * (Hadoop) fix wide row iteration when last row read was deleted
   (CASSANDRA-4154)
 * fix read_repair_chance to really default to 0.1 in the cli (CASSANDRA-4114)
 * Adds caching and bloomFilterFpChange to CQL options (CASSANDRA-4042)
 * Adds posibility to autoconfigure size of the KeyCache (CASSANDRA-4087)
 * fix KEYS index from skipping results (CASSANDRA-3996)
 * Remove sliced_buffer_size_in_kb dead option (CASSANDRA-4076)
 * make loadNewSStable preserve sstable version (CASSANDRA-4077)
 * Respect 1.0 cache settings as much as possible when upgrading
   (CASSANDRA-4088)
 * relax path length requirement for sstable files when upgrading on
   non-Windows platforms (CASSANDRA-4110)
 * fix terminination of the stress.java when errors were encountered
   (CASSANDRA-4128)
 * Move CfDef and KsDef validation out of thrift (CASSANDRA-4037)
 * Fix get_paged_slice (CASSANDRA-4136)
 * CQL3: Support slice with exclusive start and stop (CASSANDRA-3785)
Merged from 1.0:
 * support PropertyFileSnitch in bulk loader (CASSANDRA-4145)
 * add auto_snapshot option allowing disabling snapshot before drop/truncate
   (CASSANDRA-3710)
 * allow short snitch names (CASSANDRA-4130)


1.1-beta2
 * rename loaded sstables to avoid conflicts with local snapshots
   (CASSANDRA-3967)
 * start hint replay as soon as FD notifies that the target is back up
   (CASSANDRA-3958)
 * avoid unproductive deserializing of cached rows during compaction
   (CASSANDRA-3921)
 * fix concurrency issues with CQL keyspace creation (CASSANDRA-3903)
 * Show Effective Owership via Nodetool ring <keyspace> (CASSANDRA-3412)
 * Update ORDER BY syntax for CQL3 (CASSANDRA-3925)
 * Fix BulkRecordWriter to not throw NPE if reducer gets no map data from Hadoop (CASSANDRA-3944)
 * Fix bug with counters in super columns (CASSANDRA-3821)
 * Remove deprecated merge_shard_chance (CASSANDRA-3940)
 * add a convenient way to reset a node's schema (CASSANDRA-2963)
 * fix for intermittent SchemaDisagreementException (CASSANDRA-3884)
 * CLI `list <CF>` to limit number of columns and their order (CASSANDRA-3012)
 * ignore deprecated KsDef/CfDef/ColumnDef fields in native schema (CASSANDRA-3963)
 * CLI to report when unsupported column_metadata pair was given (CASSANDRA-3959)
 * reincarnate removed and deprecated KsDef/CfDef attributes (CASSANDRA-3953)
 * Fix race between writes and read for cache (CASSANDRA-3862)
 * perform static initialization of StorageProxy on start-up (CASSANDRA-3797)
 * support trickling fsync() on writes (CASSANDRA-3950)
 * expose counters for unavailable/timeout exceptions given to thrift clients (CASSANDRA-3671)
 * avoid quadratic startup time in LeveledManifest (CASSANDRA-3952)
 * Add type information to new schema_ columnfamilies and remove thrift
   serialization for schema (CASSANDRA-3792)
 * add missing column validator options to the CLI help (CASSANDRA-3926)
 * skip reading saved key cache if CF's caching strategy is NONE or ROWS_ONLY (CASSANDRA-3954)
 * Unify migration code (CASSANDRA-4017)
Merged from 1.0:
 * cqlsh: guess correct version of Python for Arch Linux (CASSANDRA-4090)
 * (CLI) properly handle quotes in create/update keyspace commands (CASSANDRA-4129)
 * Avoids possible deadlock during bootstrap (CASSANDRA-4159)
 * fix stress tool that hangs forever on timeout or error (CASSANDRA-4128)
 * Fix super columns bug where cache is not updated (CASSANDRA-4190)
 * stress tool to return appropriate exit code on failure (CASSANDRA-4188)


1.0.9
 * improve index sampling performance (CASSANDRA-4023)
 * always compact away deleted hints immediately after handoff (CASSANDRA-3955)
 * delete hints from dropped ColumnFamilies on handoff instead of
   erroring out (CASSANDRA-3975)
 * add CompositeType ref to the CLI doc for create/update column family (CASSANDRA-3980)
 * Pig: support Counter ColumnFamilies (CASSANDRA-3973)
 * Pig: Composite column support (CASSANDRA-3684)
 * Avoid NPE during repair when a keyspace has no CFs (CASSANDRA-3988)
 * Fix division-by-zero error on get_slice (CASSANDRA-4000)
 * don't change manifest level for cleanup, scrub, and upgradesstables
   operations under LeveledCompactionStrategy (CASSANDRA-3989, 4112)
 * fix race leading to super columns assertion failure (CASSANDRA-3957)
 * fix NPE on invalid CQL delete command (CASSANDRA-3755)
 * allow custom types in CLI's assume command (CASSANDRA-4081)
 * fix totalBytes count for parallel compactions (CASSANDRA-3758)
 * fix intermittent NPE in get_slice (CASSANDRA-4095)
 * remove unnecessary asserts in native code interfaces (CASSANDRA-4096)
 * Validate blank keys in CQL to avoid assertion errors (CASSANDRA-3612)
 * cqlsh: fix bad decoding of some column names (CASSANDRA-4003)
 * cqlsh: fix incorrect padding with unicode chars (CASSANDRA-4033)
 * Fix EC2 snitch incorrectly reporting region (CASSANDRA-4026)
 * Shut down thrift during decommission (CASSANDRA-4086)
 * Expose nodetool cfhistograms for 2ndary indexes (CASSANDRA-4063)
Merged from 0.8:
 * Fix ConcurrentModificationException in gossiper (CASSANDRA-4019)


1.1-beta1
 * (cqlsh)
   + add SOURCE and CAPTURE commands, and --file option (CASSANDRA-3479)
   + add ALTER COLUMNFAMILY WITH (CASSANDRA-3523)
   + bundle Python dependencies with Cassandra (CASSANDRA-3507)
   + added to Debian package (CASSANDRA-3458)
   + display byte data instead of erroring out on decode failure
     (CASSANDRA-3874)
 * add nodetool rebuild_index (CASSANDRA-3583)
 * add nodetool rangekeysample (CASSANDRA-2917)
 * Fix streaming too much data during move operations (CASSANDRA-3639)
 * Nodetool and CLI connect to localhost by default (CASSANDRA-3568)
 * Reduce memory used by primary index sample (CASSANDRA-3743)
 * (Hadoop) separate input/output configurations (CASSANDRA-3197, 3765)
 * avoid returning internal Cassandra classes over JMX (CASSANDRA-2805)
 * add row-level isolation via SnapTree (CASSANDRA-2893)
 * Optimize key count estimation when opening sstable on startup
   (CASSANDRA-2988)
 * multi-dc replication optimization supporting CL > ONE (CASSANDRA-3577)
 * add command to stop compactions (CASSANDRA-1740, 3566, 3582)
 * multithreaded streaming (CASSANDRA-3494)
 * removed in-tree redhat spec (CASSANDRA-3567)
 * "defragment" rows for name-based queries under STCS, again (CASSANDRA-2503)
 * Recycle commitlog segments for improved performance
   (CASSANDRA-3411, 3543, 3557, 3615)
 * update size-tiered compaction to prioritize small tiers (CASSANDRA-2407)
 * add message expiration logic to OutboundTcpConnection (CASSANDRA-3005)
 * off-heap cache to use sun.misc.Unsafe instead of JNA (CASSANDRA-3271)
 * EACH_QUORUM is only supported for writes (CASSANDRA-3272)
 * replace compactionlock use in schema migration by checking CFS.isValid
   (CASSANDRA-3116)
 * recognize that "SELECT first ... *" isn't really "SELECT *" (CASSANDRA-3445)
 * Use faster bytes comparison (CASSANDRA-3434)
 * Bulk loader is no longer a fat client, (HADOOP) bulk load output format
   (CASSANDRA-3045)
 * (Hadoop) add support for KeyRange.filter
 * remove assumption that keys and token are in bijection
   (CASSANDRA-1034, 3574, 3604)
 * always remove endpoints from delevery queue in HH (CASSANDRA-3546)
 * fix race between cf flush and its 2ndary indexes flush (CASSANDRA-3547)
 * fix potential race in AES when a repair fails (CASSANDRA-3548)
 * Remove columns shadowed by a deleted container even when we cannot purge
   (CASSANDRA-3538)
 * Improve memtable slice iteration performance (CASSANDRA-3545)
 * more efficient allocation of small bloom filters (CASSANDRA-3618)
 * Use separate writer thread in SSTableSimpleUnsortedWriter (CASSANDRA-3619)
 * fsync the directory after new sstable or commitlog segment are created (CASSANDRA-3250)
 * fix minor issues reported by FindBugs (CASSANDRA-3658)
 * global key/row caches (CASSANDRA-3143, 3849)
 * optimize memtable iteration during range scan (CASSANDRA-3638)
 * introduce 'crc_check_chance' in CompressionParameters to support
   a checksum percentage checking chance similarly to read-repair (CASSANDRA-3611)
 * a way to deactivate global key/row cache on per-CF basis (CASSANDRA-3667)
 * fix LeveledCompactionStrategy broken because of generation pre-allocation
   in LeveledManifest (CASSANDRA-3691)
 * finer-grained control over data directories (CASSANDRA-2749)
 * Fix ClassCastException during hinted handoff (CASSANDRA-3694)
 * Upgrade Thrift to 0.7 (CASSANDRA-3213)
 * Make stress.java insert operation to use microseconds (CASSANDRA-3725)
 * Allows (internally) doing a range query with a limit of columns instead of
   rows (CASSANDRA-3742)
 * Allow rangeSlice queries to be start/end inclusive/exclusive (CASSANDRA-3749)
 * Fix BulkLoader to support new SSTable layout and add stream
   throttling to prevent an NPE when there is no yaml config (CASSANDRA-3752)
 * Allow concurrent schema migrations (CASSANDRA-1391, 3832)
 * Add SnapshotCommand to trigger snapshot on remote node (CASSANDRA-3721)
 * Make CFMetaData conversions to/from thrift/native schema inverses
   (CASSANDRA_3559)
 * Add initial code for CQL 3.0-beta (CASSANDRA-2474, 3781, 3753)
 * Add wide row support for ColumnFamilyInputFormat (CASSANDRA-3264)
 * Allow extending CompositeType comparator (CASSANDRA-3657)
 * Avoids over-paging during get_count (CASSANDRA-3798)
 * Add new command to rebuild a node without (repair) merkle tree calculations
   (CASSANDRA-3483, 3922)
 * respect not only row cache capacity but caching mode when
   trying to read data (CASSANDRA-3812)
 * fix system tests (CASSANDRA-3827)
 * CQL support for altering row key type in ALTER TABLE (CASSANDRA-3781)
 * turn compression on by default (CASSANDRA-3871)
 * make hexToBytes refuse invalid input (CASSANDRA-2851)
 * Make secondary indexes CF inherit compression and compaction from their
   parent CF (CASSANDRA-3877)
 * Finish cleanup up tombstone purge code (CASSANDRA-3872)
 * Avoid NPE on aboarted stream-out sessions (CASSANDRA-3904)
 * BulkRecordWriter throws NPE for counter columns (CASSANDRA-3906)
 * Support compression using BulkWriter (CASSANDRA-3907)


1.0.8
 * fix race between cleanup and flush on secondary index CFSes (CASSANDRA-3712)
 * avoid including non-queried nodes in rangeslice read repair
   (CASSANDRA-3843)
 * Only snapshot CF being compacted for snapshot_before_compaction
   (CASSANDRA-3803)
 * Log active compactions in StatusLogger (CASSANDRA-3703)
 * Compute more accurate compaction score per level (CASSANDRA-3790)
 * Return InvalidRequest when using a keyspace that doesn't exist
   (CASSANDRA-3764)
 * disallow user modification of System keyspace (CASSANDRA-3738)
 * allow using sstable2json on secondary index data (CASSANDRA-3738)
 * (cqlsh) add DESCRIBE COLUMNFAMILIES (CASSANDRA-3586)
 * (cqlsh) format blobs correctly and use colors to improve output
   readability (CASSANDRA-3726)
 * synchronize BiMap of bootstrapping tokens (CASSANDRA-3417)
 * show index options in CLI (CASSANDRA-3809)
 * add optional socket timeout for streaming (CASSANDRA-3838)
 * fix truncate not to leave behind non-CFS backed secondary indexes
   (CASSANDRA-3844)
 * make CLI `show schema` to use output stream directly instead
   of StringBuilder (CASSANDRA-3842)
 * remove the wait on hint future during write (CASSANDRA-3870)
 * (cqlsh) ignore missing CfDef opts (CASSANDRA-3933)
 * (cqlsh) look for cqlshlib relative to realpath (CASSANDRA-3767)
 * Fix short read protection (CASSANDRA-3934)
 * Make sure infered and actual schema match (CASSANDRA-3371)
 * Fix NPE during HH delivery (CASSANDRA-3677)
 * Don't put boostrapping node in 'hibernate' status (CASSANDRA-3737)
 * Fix double quotes in windows bat files (CASSANDRA-3744)
 * Fix bad validator lookup (CASSANDRA-3789)
 * Fix soft reset in EC2MultiRegionSnitch (CASSANDRA-3835)
 * Don't leave zombie connections with THSHA thrift server (CASSANDRA-3867)
 * (cqlsh) fix deserialization of data (CASSANDRA-3874)
 * Fix removetoken force causing an inconsistent state (CASSANDRA-3876)
 * Fix ahndling of some types with Pig (CASSANDRA-3886)
 * Don't allow to drop the system keyspace (CASSANDRA-3759)
 * Make Pig deletes disabled by default and configurable (CASSANDRA-3628)
Merged from 0.8:
 * (Pig) fix CassandraStorage to use correct comparator in Super ColumnFamily
   case (CASSANDRA-3251)
 * fix thread safety issues in commitlog replay, primarily affecting
   systems with many (100s) of CF definitions (CASSANDRA-3751)
 * Fix relevant tombstone ignored with super columns (CASSANDRA-3875)


1.0.7
 * fix regression in HH page size calculation (CASSANDRA-3624)
 * retry failed stream on IOException (CASSANDRA-3686)
 * allow configuring bloom_filter_fp_chance (CASSANDRA-3497)
 * attempt hint delivery every ten minutes, or when failure detector
   notifies us that a node is back up, whichever comes first.  hint
   handoff throttle delay default changed to 1ms, from 50 (CASSANDRA-3554)
 * add nodetool setstreamthroughput (CASSANDRA-3571)
 * fix assertion when dropping a columnfamily with no sstables (CASSANDRA-3614)
 * more efficient allocation of small bloom filters (CASSANDRA-3618)
 * CLibrary.createHardLinkWithExec() to check for errors (CASSANDRA-3101)
 * Avoid creating empty and non cleaned writer during compaction (CASSANDRA-3616)
 * stop thrift service in shutdown hook so we can quiesce MessagingService
   (CASSANDRA-3335)
 * (CQL) compaction_strategy_options and compression_parameters for
   CREATE COLUMNFAMILY statement (CASSANDRA-3374)
 * Reset min/max compaction threshold when creating size tiered compaction
   strategy (CASSANDRA-3666)
 * Don't ignore IOException during compaction (CASSANDRA-3655)
 * Fix assertion error for CF with gc_grace=0 (CASSANDRA-3579)
 * Shutdown ParallelCompaction reducer executor after use (CASSANDRA-3711)
 * Avoid < 0 value for pending tasks in leveled compaction (CASSANDRA-3693)
 * (Hadoop) Support TimeUUID in Pig CassandraStorage (CASSANDRA-3327)
 * Check schema is ready before continuing boostrapping (CASSANDRA-3629)
 * Catch overflows during parsing of chunk_length_kb (CASSANDRA-3644)
 * Improve stream protocol mismatch errors (CASSANDRA-3652)
 * Avoid multiple thread doing HH to the same target (CASSANDRA-3681)
 * Add JMX property for rp_timeout_in_ms (CASSANDRA-2940)
 * Allow DynamicCompositeType to compare component of different types
   (CASSANDRA-3625)
 * Flush non-cfs backed secondary indexes (CASSANDRA-3659)
 * Secondary Indexes should report memory consumption (CASSANDRA-3155)
 * fix for SelectStatement start/end key are not set correctly
   when a key alias is involved (CASSANDRA-3700)
 * fix CLI `show schema` command insert of an extra comma in
   column_metadata (CASSANDRA-3714)
Merged from 0.8:
 * avoid logging (harmless) exception when GC takes < 1ms (CASSANDRA-3656)
 * prevent new nodes from thinking down nodes are up forever (CASSANDRA-3626)
 * use correct list of replicas for LOCAL_QUORUM reads when read repair
   is disabled (CASSANDRA-3696)
 * block on flush before compacting hints (may prevent OOM) (CASSANDRA-3733)


1.0.6
 * (CQL) fix cqlsh support for replicate_on_write (CASSANDRA-3596)
 * fix adding to leveled manifest after streaming (CASSANDRA-3536)
 * filter out unavailable cipher suites when using encryption (CASSANDRA-3178)
 * (HADOOP) add old-style api support for CFIF and CFRR (CASSANDRA-2799)
 * Support TimeUUIDType column names in Stress.java tool (CASSANDRA-3541)
 * (CQL) INSERT/UPDATE/DELETE/TRUNCATE commands should allow CF names to
   be qualified by keyspace (CASSANDRA-3419)
 * always remove endpoints from delevery queue in HH (CASSANDRA-3546)
 * fix race between cf flush and its 2ndary indexes flush (CASSANDRA-3547)
 * fix potential race in AES when a repair fails (CASSANDRA-3548)
 * fix default value validation usage in CLI SET command (CASSANDRA-3553)
 * Optimize componentsFor method for compaction and startup time
   (CASSANDRA-3532)
 * (CQL) Proper ColumnFamily metadata validation on CREATE COLUMNFAMILY
   (CASSANDRA-3565)
 * fix compression "chunk_length_kb" option to set correct kb value for
   thrift/avro (CASSANDRA-3558)
 * fix missing response during range slice repair (CASSANDRA-3551)
 * 'describe ring' moved from CLI to nodetool and available through JMX (CASSANDRA-3220)
 * add back partitioner to sstable metadata (CASSANDRA-3540)
 * fix NPE in get_count for counters (CASSANDRA-3601)
Merged from 0.8:
 * remove invalid assertion that table was opened before dropping it
   (CASSANDRA-3580)
 * range and index scans now only send requests to enough replicas to
   satisfy requested CL + RR (CASSANDRA-3598)
 * use cannonical host for local node in nodetool info (CASSANDRA-3556)
 * remove nonlocal DC write optimization since it only worked with
   CL.ONE or CL.LOCAL_QUORUM (CASSANDRA-3577, 3585)
 * detect misuses of CounterColumnType (CASSANDRA-3422)
 * turn off string interning in json2sstable, take 2 (CASSANDRA-2189)
 * validate compression parameters on add/update of the ColumnFamily
   (CASSANDRA-3573)
 * Check for 0.0.0.0 is incorrect in CFIF (CASSANDRA-3584)
 * Increase vm.max_map_count in debian packaging (CASSANDRA-3563)
 * gossiper will never add itself to saved endpoints (CASSANDRA-3485)


1.0.5
 * revert CASSANDRA-3407 (see CASSANDRA-3540)
 * fix assertion error while forwarding writes to local nodes (CASSANDRA-3539)


1.0.4
 * fix self-hinting of timed out read repair updates and make hinted handoff
   less prone to OOMing a coordinator (CASSANDRA-3440)
 * expose bloom filter sizes via JMX (CASSANDRA-3495)
 * enforce RP tokens 0..2**127 (CASSANDRA-3501)
 * canonicalize paths exposed through JMX (CASSANDRA-3504)
 * fix "liveSize" stat when sstables are removed (CASSANDRA-3496)
 * add bloom filter FP rates to nodetool cfstats (CASSANDRA-3347)
 * record partitioner in sstable metadata component (CASSANDRA-3407)
 * add new upgradesstables nodetool command (CASSANDRA-3406)
 * skip --debug requirement to see common exceptions in CLI (CASSANDRA-3508)
 * fix incorrect query results due to invalid max timestamp (CASSANDRA-3510)
 * make sstableloader recognize compressed sstables (CASSANDRA-3521)
 * avoids race in OutboundTcpConnection in multi-DC setups (CASSANDRA-3530)
 * use SETLOCAL in cassandra.bat (CASSANDRA-3506)
 * fix ConcurrentModificationException in Table.all() (CASSANDRA-3529)
Merged from 0.8:
 * fix concurrence issue in the FailureDetector (CASSANDRA-3519)
 * fix array out of bounds error in counter shard removal (CASSANDRA-3514)
 * avoid dropping tombstones when they might still be needed to shadow
   data in a different sstable (CASSANDRA-2786)


1.0.3
 * revert name-based query defragmentation aka CASSANDRA-2503 (CASSANDRA-3491)
 * fix invalidate-related test failures (CASSANDRA-3437)
 * add next-gen cqlsh to bin/ (CASSANDRA-3188, 3131, 3493)
 * (CQL) fix handling of rows with no columns (CASSANDRA-3424, 3473)
 * fix querying supercolumns by name returning only a subset of
   subcolumns or old subcolumn versions (CASSANDRA-3446)
 * automatically compute sha1 sum for uncompressed data files (CASSANDRA-3456)
 * fix reading metadata/statistics component for version < h (CASSANDRA-3474)
 * add sstable forward-compatibility (CASSANDRA-3478)
 * report compression ratio in CFSMBean (CASSANDRA-3393)
 * fix incorrect size exception during streaming of counters (CASSANDRA-3481)
 * (CQL) fix for counter decrement syntax (CASSANDRA-3418)
 * Fix race introduced by CASSANDRA-2503 (CASSANDRA-3482)
 * Fix incomplete deletion of delivered hints (CASSANDRA-3466)
 * Avoid rescheduling compactions when no compaction was executed
   (CASSANDRA-3484)
 * fix handling of the chunk_length_kb compression options (CASSANDRA-3492)
Merged from 0.8:
 * fix updating CF row_cache_provider (CASSANDRA-3414)
 * CFMetaData.convertToThrift method to set RowCacheProvider (CASSANDRA-3405)
 * acquire compactionlock during truncate (CASSANDRA-3399)
 * fix displaying cfdef entries for super columnfamilies (CASSANDRA-3415)
 * Make counter shard merging thread safe (CASSANDRA-3178)
 * Revert CASSANDRA-2855
 * Fix bug preventing the use of efficient cross-DC writes (CASSANDRA-3472)
 * `describe ring` command for CLI (CASSANDRA-3220)
 * (Hadoop) skip empty rows when entire row is requested, redux (CASSANDRA-2855)


1.0.2
 * "defragment" rows for name-based queries under STCS (CASSANDRA-2503)
 * Add timing information to cassandra-cli GET/SET/LIST queries (CASSANDRA-3326)
 * Only create one CompressionMetadata object per sstable (CASSANDRA-3427)
 * cleanup usage of StorageService.setMode() (CASSANDRA-3388)
 * Avoid large array allocation for compressed chunk offsets (CASSANDRA-3432)
 * fix DecimalType bytebuffer marshalling (CASSANDRA-3421)
 * fix bug that caused first column in per row indexes to be ignored
   (CASSANDRA-3441)
 * add JMX call to clean (failed) repair sessions (CASSANDRA-3316)
 * fix sstableloader reference acquisition bug (CASSANDRA-3438)
 * fix estimated row size regression (CASSANDRA-3451)
 * make sure we don't return more columns than asked (CASSANDRA-3303, 3395)
Merged from 0.8:
 * acquire compactionlock during truncate (CASSANDRA-3399)
 * fix displaying cfdef entries for super columnfamilies (CASSANDRA-3415)


1.0.1
 * acquire references during index build to prevent delete problems
   on Windows (CASSANDRA-3314)
 * describe_ring should include datacenter/topology information (CASSANDRA-2882)
 * Thrift sockets are not properly buffered (CASSANDRA-3261)
 * performance improvement for bytebufferutil compare function (CASSANDRA-3286)
 * add system.versions ColumnFamily (CASSANDRA-3140)
 * reduce network copies (CASSANDRA-3333, 3373)
 * limit nodetool to 32MB of heap (CASSANDRA-3124)
 * (CQL) update parser to accept "timestamp" instead of "date" (CASSANDRA-3149)
 * Fix CLI `show schema` to include "compression_options" (CASSANDRA-3368)
 * Snapshot to include manifest under LeveledCompactionStrategy (CASSANDRA-3359)
 * (CQL) SELECT query should allow CF name to be qualified by keyspace (CASSANDRA-3130)
 * (CQL) Fix internal application error specifying 'using consistency ...'
   in lower case (CASSANDRA-3366)
 * fix Deflate compression when compression actually makes the data bigger
   (CASSANDRA-3370)
 * optimize UUIDGen to avoid lock contention on InetAddress.getLocalHost
   (CASSANDRA-3387)
 * tolerate index being dropped mid-mutation (CASSANDRA-3334, 3313)
 * CompactionManager is now responsible for checking for new candidates
   post-task execution, enabling more consistent leveled compaction
   (CASSANDRA-3391)
 * Cache HSHA threads (CASSANDRA-3372)
 * use CF/KS names as snapshot prefix for drop + truncate operations
   (CASSANDRA-2997)
 * Break bloom filters up to avoid heap fragmentation (CASSANDRA-2466)
 * fix cassandra hanging on jsvc stop (CASSANDRA-3302)
 * Avoid leveled compaction getting blocked on errors (CASSANDRA-3408)
 * Make reloading the compaction strategy safe (CASSANDRA-3409)
 * ignore 0.8 hints even if compaction begins before we try to purge
   them (CASSANDRA-3385)
 * remove procrun (bin\daemon) from Cassandra source tree and
   artifacts (CASSANDRA-3331)
 * make cassandra compile under JDK7 (CASSANDRA-3275)
 * remove dependency of clientutil.jar to FBUtilities (CASSANDRA-3299)
 * avoid truncation errors by using long math on long values (CASSANDRA-3364)
 * avoid clock drift on some Windows machine (CASSANDRA-3375)
 * display cache provider in cli 'describe keyspace' command (CASSANDRA-3384)
 * fix incomplete topology information in describe_ring (CASSANDRA-3403)
 * expire dead gossip states based on time (CASSANDRA-2961)
 * improve CompactionTask extensibility (CASSANDRA-3330)
 * Allow one leveled compaction task to kick off another (CASSANDRA-3363)
 * allow encryption only between datacenters (CASSANDRA-2802)
Merged from 0.8:
 * fix truncate allowing data to be replayed post-restart (CASSANDRA-3297)
 * make iwriter final in IndexWriter to avoid NPE (CASSANDRA-2863)
 * (CQL) update grammar to require key clause in DELETE statement
   (CASSANDRA-3349)
 * (CQL) allow numeric keyspace names in USE statement (CASSANDRA-3350)
 * (Hadoop) skip empty rows when slicing the entire row (CASSANDRA-2855)
 * Fix handling of tombstone by SSTableExport/Import (CASSANDRA-3357)
 * fix ColumnIndexer to use long offsets (CASSANDRA-3358)
 * Improved CLI exceptions (CASSANDRA-3312)
 * Fix handling of tombstone by SSTableExport/Import (CASSANDRA-3357)
 * Only count compaction as active (for throttling) when they have
   successfully acquired the compaction lock (CASSANDRA-3344)
 * Display CLI version string on startup (CASSANDRA-3196)
 * (Hadoop) make CFIF try rpc_address or fallback to listen_address
   (CASSANDRA-3214)
 * (Hadoop) accept comma delimited lists of initial thrift connections
   (CASSANDRA-3185)
 * ColumnFamily min_compaction_threshold should be >= 2 (CASSANDRA-3342)
 * (Pig) add 0.8+ types and key validation type in schema (CASSANDRA-3280)
 * Fix completely removing column metadata using CLI (CASSANDRA-3126)
 * CLI `describe cluster;` output should be on separate lines for separate versions
   (CASSANDRA-3170)
 * fix changing durable_writes keyspace option during CF creation
   (CASSANDRA-3292)
 * avoid locking on update when no indexes are involved (CASSANDRA-3386)
 * fix assertionError during repair with ordered partitioners (CASSANDRA-3369)
 * correctly serialize key_validation_class for avro (CASSANDRA-3391)
 * don't expire counter tombstone after streaming (CASSANDRA-3394)
 * prevent nodes that failed to join from hanging around forever
   (CASSANDRA-3351)
 * remove incorrect optimization from slice read path (CASSANDRA-3390)
 * Fix race in AntiEntropyService (CASSANDRA-3400)


1.0.0-final
 * close scrubbed sstable fd before deleting it (CASSANDRA-3318)
 * fix bug preventing obsolete commitlog segments from being removed
   (CASSANDRA-3269)
 * tolerate whitespace in seed CDL (CASSANDRA-3263)
 * Change default heap thresholds to max(min(1/2 ram, 1G), min(1/4 ram, 8GB))
   (CASSANDRA-3295)
 * Fix broken CompressedRandomAccessReaderTest (CASSANDRA-3298)
 * (CQL) fix type information returned for wildcard queries (CASSANDRA-3311)
 * add estimated tasks to LeveledCompactionStrategy (CASSANDRA-3322)
 * avoid including compaction cache-warming in keycache stats (CASSANDRA-3325)
 * run compaction and hinted handoff threads at MIN_PRIORITY (CASSANDRA-3308)
 * default hsha thrift server to cpu core count in rpc pool (CASSANDRA-3329)
 * add bin\daemon to binary tarball for Windows service (CASSANDRA-3331)
 * Fix places where uncompressed size of sstables was use in place of the
   compressed one (CASSANDRA-3338)
 * Fix hsha thrift server (CASSANDRA-3346)
 * Make sure repair only stream needed sstables (CASSANDRA-3345)


1.0.0-rc2
 * Log a meaningful warning when a node receives a message for a repair session
   that doesn't exist anymore (CASSANDRA-3256)
 * test for NUMA policy support as well as numactl presence (CASSANDRA-3245)
 * Fix FD leak when internode encryption is enabled (CASSANDRA-3257)
 * Remove incorrect assertion in mergeIterator (CASSANDRA-3260)
 * FBUtilities.hexToBytes(String) to throw NumberFormatException when string
   contains non-hex characters (CASSANDRA-3231)
 * Keep SimpleSnitch proximity ordering unchanged from what the Strategy
   generates, as intended (CASSANDRA-3262)
 * remove Scrub from compactionstats when finished (CASSANDRA-3255)
 * fix counter entry in jdbc TypesMap (CASSANDRA-3268)
 * fix full queue scenario for ParallelCompactionIterator (CASSANDRA-3270)
 * fix bootstrap process (CASSANDRA-3285)
 * don't try delivering hints if when there isn't any (CASSANDRA-3176)
 * CLI documentation change for ColumnFamily `compression_options` (CASSANDRA-3282)
 * ignore any CF ids sent by client for adding CF/KS (CASSANDRA-3288)
 * remove obsolete hints on first startup (CASSANDRA-3291)
 * use correct ISortedColumns for time-optimized reads (CASSANDRA-3289)
 * Evict gossip state immediately when a token is taken over by a new IP
   (CASSANDRA-3259)


1.0.0-rc1
 * Update CQL to generate microsecond timestamps by default (CASSANDRA-3227)
 * Fix counting CFMetadata towards Memtable liveRatio (CASSANDRA-3023)
 * Kill server on wrapped OOME such as from FileChannel.map (CASSANDRA-3201)
 * remove unnecessary copy when adding to row cache (CASSANDRA-3223)
 * Log message when a full repair operation completes (CASSANDRA-3207)
 * Fix streamOutSession keeping sstables references forever if the remote end
   dies (CASSANDRA-3216)
 * Remove dynamic_snitch boolean from example configuration (defaulting to
   true) and set default badness threshold to 0.1 (CASSANDRA-3229)
 * Base choice of random or "balanced" token on bootstrap on whether
   schema definitions were found (CASSANDRA-3219)
 * Fixes for LeveledCompactionStrategy score computation, prioritization,
   scheduling, and performance (CASSANDRA-3224, 3234)
 * parallelize sstable open at server startup (CASSANDRA-2988)
 * fix handling of exceptions writing to OutboundTcpConnection (CASSANDRA-3235)
 * Allow using quotes in "USE <keyspace>;" CLI command (CASSANDRA-3208)
 * Don't allow any cache loading exceptions to halt startup (CASSANDRA-3218)
 * Fix sstableloader --ignores option (CASSANDRA-3247)
 * File descriptor limit increased in packaging (CASSANDRA-3206)
 * Fix deadlock in commit log during flush (CASSANDRA-3253)


1.0.0-beta1
 * removed binarymemtable (CASSANDRA-2692)
 * add commitlog_total_space_in_mb to prevent fragmented logs (CASSANDRA-2427)
 * removed commitlog_rotation_threshold_in_mb configuration (CASSANDRA-2771)
 * make AbstractBounds.normalize de-overlapp overlapping ranges (CASSANDRA-2641)
 * replace CollatingIterator, ReducingIterator with MergeIterator
   (CASSANDRA-2062)
 * Fixed the ability to set compaction strategy in cli using create column
   family command (CASSANDRA-2778)
 * clean up tmp files after failed compaction (CASSANDRA-2468)
 * restrict repair streaming to specific columnfamilies (CASSANDRA-2280)
 * don't bother persisting columns shadowed by a row tombstone (CASSANDRA-2589)
 * reset CF and SC deletion times after gc_grace (CASSANDRA-2317)
 * optimize away seek when compacting wide rows (CASSANDRA-2879)
 * single-pass streaming (CASSANDRA-2677, 2906, 2916, 3003)
 * use reference counting for deleting sstables instead of relying on GC
   (CASSANDRA-2521, 3179)
 * store hints as serialized mutations instead of pointers to data row
   (CASSANDRA-2045)
 * store hints in the coordinator node instead of in the closest replica
   (CASSANDRA-2914)
 * add row_cache_keys_to_save CF option (CASSANDRA-1966)
 * check column family validity in nodetool repair (CASSANDRA-2933)
 * use lazy initialization instead of class initialization in NodeId
   (CASSANDRA-2953)
 * add paging to get_count (CASSANDRA-2894)
 * fix "short reads" in [multi]get (CASSANDRA-2643, 3157, 3192)
 * add optional compression for sstables (CASSANDRA-47, 2994, 3001, 3128)
 * add scheduler JMX metrics (CASSANDRA-2962)
 * add block level checksum for compressed data (CASSANDRA-1717)
 * make column family backed column map pluggable and introduce unsynchronized
   ArrayList backed one to speedup reads (CASSANDRA-2843, 3165, 3205)
 * refactoring of the secondary index api (CASSANDRA-2982)
 * make CL > ONE reads wait for digest reconciliation before returning
   (CASSANDRA-2494)
 * fix missing logging for some exceptions (CASSANDRA-2061)
 * refactor and optimize ColumnFamilyStore.files(...) and Descriptor.fromFilename(String)
   and few other places responsible for work with SSTable files (CASSANDRA-3040)
 * Stop reading from sstables once we know we have the most recent columns,
   for query-by-name requests (CASSANDRA-2498)
 * Add query-by-column mode to stress.java (CASSANDRA-3064)
 * Add "install" command to cassandra.bat (CASSANDRA-292)
 * clean up KSMetadata, CFMetadata from unnecessary
   Thrift<->Avro conversion methods (CASSANDRA-3032)
 * Add timeouts to client request schedulers (CASSANDRA-3079, 3096)
 * Cli to use hashes rather than array of hashes for strategy options (CASSANDRA-3081)
 * LeveledCompactionStrategy (CASSANDRA-1608, 3085, 3110, 3087, 3145, 3154, 3182)
 * Improvements of the CLI `describe` command (CASSANDRA-2630)
 * reduce window where dropped CF sstables may not be deleted (CASSANDRA-2942)
 * Expose gossip/FD info to JMX (CASSANDRA-2806)
 * Fix streaming over SSL when compressed SSTable involved (CASSANDRA-3051)
 * Add support for pluggable secondary index implementations (CASSANDRA-3078)
 * remove compaction_thread_priority setting (CASSANDRA-3104)
 * generate hints for replicas that timeout, not just replicas that are known
   to be down before starting (CASSANDRA-2034)
 * Add throttling for internode streaming (CASSANDRA-3080)
 * make the repair of a range repair all replica (CASSANDRA-2610, 3194)
 * expose the ability to repair the first range (as returned by the
   partitioner) of a node (CASSANDRA-2606)
 * Streams Compression (CASSANDRA-3015)
 * add ability to use multiple threads during a single compaction
   (CASSANDRA-2901)
 * make AbstractBounds.normalize support overlapping ranges (CASSANDRA-2641)
 * fix of the CQL count() behavior (CASSANDRA-3068)
 * use TreeMap backed column families for the SSTable simple writers
   (CASSANDRA-3148)
 * fix inconsistency of the CLI syntax when {} should be used instead of [{}]
   (CASSANDRA-3119)
 * rename CQL type names to match expected SQL behavior (CASSANDRA-3149, 3031)
 * Arena-based allocation for memtables (CASSANDRA-2252, 3162, 3163, 3168)
 * Default RR chance to 0.1 (CASSANDRA-3169)
 * Add RowLevel support to secondary index API (CASSANDRA-3147)
 * Make SerializingCacheProvider the default if JNA is available (CASSANDRA-3183)
 * Fix backwards compatibilty for CQL memtable properties (CASSANDRA-3190)
 * Add five-minute delay before starting compactions on a restarted server
   (CASSANDRA-3181)
 * Reduce copies done for intra-host messages (CASSANDRA-1788, 3144)
 * support of compaction strategy option for stress.java (CASSANDRA-3204)
 * make memtable throughput and column count thresholds no-ops (CASSANDRA-2449)
 * Return schema information along with the resultSet in CQL (CASSANDRA-2734)
 * Add new DecimalType (CASSANDRA-2883)
 * Fix assertion error in RowRepairResolver (CASSANDRA-3156)
 * Reduce unnecessary high buffer sizes (CASSANDRA-3171)
 * Pluggable compaction strategy (CASSANDRA-1610)
 * Add new broadcast_address config option (CASSANDRA-2491)


0.8.7
 * Kill server on wrapped OOME such as from FileChannel.map (CASSANDRA-3201)
 * Allow using quotes in "USE <keyspace>;" CLI command (CASSANDRA-3208)
 * Log message when a full repair operation completes (CASSANDRA-3207)
 * Don't allow any cache loading exceptions to halt startup (CASSANDRA-3218)
 * Fix sstableloader --ignores option (CASSANDRA-3247)
 * File descriptor limit increased in packaging (CASSANDRA-3206)
 * Log a meaningfull warning when a node receive a message for a repair session
   that doesn't exist anymore (CASSANDRA-3256)
 * Fix FD leak when internode encryption is enabled (CASSANDRA-3257)
 * FBUtilities.hexToBytes(String) to throw NumberFormatException when string
   contains non-hex characters (CASSANDRA-3231)
 * Keep SimpleSnitch proximity ordering unchanged from what the Strategy
   generates, as intended (CASSANDRA-3262)
 * remove Scrub from compactionstats when finished (CASSANDRA-3255)
 * Fix tool .bat files when CASSANDRA_HOME contains spaces (CASSANDRA-3258)
 * Force flush of status table when removing/updating token (CASSANDRA-3243)
 * Evict gossip state immediately when a token is taken over by a new IP (CASSANDRA-3259)
 * Fix bug where the failure detector can take too long to mark a host
   down (CASSANDRA-3273)
 * (Hadoop) allow wrapping ranges in queries (CASSANDRA-3137)
 * (Hadoop) check all interfaces for a match with split location
   before falling back to random replica (CASSANDRA-3211)
 * (Hadoop) Make Pig storage handle implements LoadMetadata (CASSANDRA-2777)
 * (Hadoop) Fix exception during PIG 'dump' (CASSANDRA-2810)
 * Fix stress COUNTER_GET option (CASSANDRA-3301)
 * Fix missing fields in CLI `show schema` output (CASSANDRA-3304)
 * Nodetool no longer leaks threads and closes JMX connections (CASSANDRA-3309)
 * fix truncate allowing data to be replayed post-restart (CASSANDRA-3297)
 * Move SimpleAuthority and SimpleAuthenticator to examples (CASSANDRA-2922)
 * Fix handling of tombstone by SSTableExport/Import (CASSANDRA-3357)
 * Fix transposition in cfHistograms (CASSANDRA-3222)
 * Allow using number as DC name when creating keyspace in CQL (CASSANDRA-3239)
 * Force flush of system table after updating/removing a token (CASSANDRA-3243)


0.8.6
 * revert CASSANDRA-2388
 * change TokenRange.endpoints back to listen/broadcast address to match
   pre-1777 behavior, and add TokenRange.rpc_endpoints instead (CASSANDRA-3187)
 * avoid trying to watch cassandra-topology.properties when loaded from jar
   (CASSANDRA-3138)
 * prevent users from creating keyspaces with LocalStrategy replication
   (CASSANDRA-3139)
 * fix CLI `show schema;` to output correct keyspace definition statement
   (CASSANDRA-3129)
 * CustomTThreadPoolServer to log TTransportException at DEBUG level
   (CASSANDRA-3142)
 * allow topology sort to work with non-unique rack names between
   datacenters (CASSANDRA-3152)
 * Improve caching of same-version Messages on digest and repair paths
   (CASSANDRA-3158)
 * Randomize choice of first replica for counter increment (CASSANDRA-2890)
 * Fix using read_repair_chance instead of merge_shard_change (CASSANDRA-3202)
 * Avoid streaming data to nodes that already have it, on move as well as
   decommission (CASSANDRA-3041)
 * Fix divide by zero error in GCInspector (CASSANDRA-3164)
 * allow quoting of the ColumnFamily name in CLI `create column family`
   statement (CASSANDRA-3195)
 * Fix rolling upgrade from 0.7 to 0.8 problem (CASSANDRA-3166)
 * Accomodate missing encryption_options in IncomingTcpConnection.stream
   (CASSANDRA-3212)


0.8.5
 * fix NPE when encryption_options is unspecified (CASSANDRA-3007)
 * include column name in validation failure exceptions (CASSANDRA-2849)
 * make sure truncate clears out the commitlog so replay won't re-
   populate with truncated data (CASSANDRA-2950)
 * fix NPE when debug logging is enabled and dropped CF is present
   in a commitlog segment (CASSANDRA-3021)
 * fix cassandra.bat when CASSANDRA_HOME contains spaces (CASSANDRA-2952)
 * fix to SSTableSimpleUnsortedWriter bufferSize calculation (CASSANDRA-3027)
 * make cleanup and normal compaction able to skip empty rows
   (rows containing nothing but expired tombstones) (CASSANDRA-3039)
 * work around native memory leak in com.sun.management.GarbageCollectorMXBean
   (CASSANDRA-2868)
 * validate that column names in column_metadata are not equal to key_alias
   on create/update of the ColumnFamily and CQL 'ALTER' statement (CASSANDRA-3036)
 * return an InvalidRequestException if an indexed column is assigned
   a value larger than 64KB (CASSANDRA-3057)
 * fix of numeric-only and string column names handling in CLI "drop index"
   (CASSANDRA-3054)
 * prune index scan resultset back to original request for lazy
   resultset expansion case (CASSANDRA-2964)
 * (Hadoop) fail jobs when Cassandra node has failed but TaskTracker
   has not (CASSANDRA-2388)
 * fix dynamic snitch ignoring nodes when read_repair_chance is zero
   (CASSANDRA-2662)
 * avoid retaining references to dropped CFS objects in
   CompactionManager.estimatedCompactions (CASSANDRA-2708)
 * expose rpc timeouts per host in MessagingServiceMBean (CASSANDRA-2941)
 * avoid including cwd in classpath for deb and rpm packages (CASSANDRA-2881)
 * remove gossip state when a new IP takes over a token (CASSANDRA-3071)
 * allow sstable2json to work on index sstable files (CASSANDRA-3059)
 * always hint counters (CASSANDRA-3099)
 * fix log4j initialization in EmbeddedCassandraService (CASSANDRA-2857)
 * remove gossip state when a new IP takes over a token (CASSANDRA-3071)
 * work around native memory leak in com.sun.management.GarbageCollectorMXBean
    (CASSANDRA-2868)
 * fix UnavailableException with writes at CL.EACH_QUORM (CASSANDRA-3084)
 * fix parsing of the Keyspace and ColumnFamily names in numeric
   and string representations in CLI (CASSANDRA-3075)
 * fix corner cases in Range.differenceToFetch (CASSANDRA-3084)
 * fix ip address String representation in the ring cache (CASSANDRA-3044)
 * fix ring cache compatibility when mixing pre-0.8.4 nodes with post-
   in the same cluster (CASSANDRA-3023)
 * make repair report failure when a node participating dies (instead of
   hanging forever) (CASSANDRA-2433)
 * fix handling of the empty byte buffer by ReversedType (CASSANDRA-3111)
 * Add validation that Keyspace names are case-insensitively unique (CASSANDRA-3066)
 * catch invalid key_validation_class before instantiating UpdateColumnFamily (CASSANDRA-3102)
 * make Range and Bounds objects client-safe (CASSANDRA-3108)
 * optionally skip log4j configuration (CASSANDRA-3061)
 * bundle sstableloader with the debian package (CASSANDRA-3113)
 * don't try to build secondary indexes when there is none (CASSANDRA-3123)
 * improve SSTableSimpleUnsortedWriter speed for large rows (CASSANDRA-3122)
 * handle keyspace arguments correctly in nodetool snapshot (CASSANDRA-3038)
 * Fix SSTableImportTest on windows (CASSANDRA-3043)
 * expose compactionThroughputMbPerSec through JMX (CASSANDRA-3117)
 * log keyspace and CF of large rows being compacted


0.8.4
 * change TokenRing.endpoints to be a list of rpc addresses instead of
   listen/broadcast addresses (CASSANDRA-1777)
 * include files-to-be-streamed in StreamInSession.getSources (CASSANDRA-2972)
 * use JAVA env var in cassandra-env.sh (CASSANDRA-2785, 2992)
 * avoid doing read for no-op replicate-on-write at CL=1 (CASSANDRA-2892)
 * refuse counter write for CL.ANY (CASSANDRA-2990)
 * switch back to only logging recent dropped messages (CASSANDRA-3004)
 * always deserialize RowMutation for counters (CASSANDRA-3006)
 * ignore saved replication_factor strategy_option for NTS (CASSANDRA-3011)
 * make sure pre-truncate CL segments are discarded (CASSANDRA-2950)


0.8.3
 * add ability to drop local reads/writes that are going to timeout
   (CASSANDRA-2943)
 * revamp token removal process, keep gossip states for 3 days (CASSANDRA-2496)
 * don't accept extra args for 0-arg nodetool commands (CASSANDRA-2740)
 * log unavailableexception details at debug level (CASSANDRA-2856)
 * expose data_dir though jmx (CASSANDRA-2770)
 * don't include tmp files as sstable when create cfs (CASSANDRA-2929)
 * log Java classpath on startup (CASSANDRA-2895)
 * keep gossipped version in sync with actual on migration coordinator
   (CASSANDRA-2946)
 * use lazy initialization instead of class initialization in NodeId
   (CASSANDRA-2953)
 * check column family validity in nodetool repair (CASSANDRA-2933)
 * speedup bytes to hex conversions dramatically (CASSANDRA-2850)
 * Flush memtables on shutdown when durable writes are disabled
   (CASSANDRA-2958)
 * improved POSIX compatibility of start scripts (CASsANDRA-2965)
 * add counter support to Hadoop InputFormat (CASSANDRA-2981)
 * fix bug where dirty commitlog segments were removed (and avoid keeping
   segments with no post-flush activity permanently dirty) (CASSANDRA-2829)
 * fix throwing exception with batch mutation of counter super columns
   (CASSANDRA-2949)
 * ignore system tables during repair (CASSANDRA-2979)
 * throw exception when NTS is given replication_factor as an option
   (CASSANDRA-2960)
 * fix assertion error during compaction of counter CFs (CASSANDRA-2968)
 * avoid trying to create index names, when no index exists (CASSANDRA-2867)
 * don't sample the system table when choosing a bootstrap token
   (CASSANDRA-2825)
 * gossiper notifies of local state changes (CASSANDRA-2948)
 * add asynchronous and half-sync/half-async (hsha) thrift servers
   (CASSANDRA-1405)
 * fix potential use of free'd native memory in SerializingCache
   (CASSANDRA-2951)
 * prune index scan resultset back to original request for lazy
   resultset expansion case (CASSANDRA-2964)
 * (Hadoop) fail jobs when Cassandra node has failed but TaskTracker
    has not (CASSANDRA-2388)


0.8.2
 * CQL:
   - include only one row per unique key for IN queries (CASSANDRA-2717)
   - respect client timestamp on full row deletions (CASSANDRA-2912)
 * improve thread-safety in StreamOutSession (CASSANDRA-2792)
 * allow deleting a row and updating indexed columns in it in the
   same mutation (CASSANDRA-2773)
 * Expose number of threads blocked on submitting memtable to flush
   in JMX (CASSANDRA-2817)
 * add ability to return "endpoints" to nodetool (CASSANDRA-2776)
 * Add support for multiple (comma-delimited) coordinator addresses
   to ColumnFamilyInputFormat (CASSANDRA-2807)
 * fix potential NPE while scheduling read repair for range slice
   (CASSANDRA-2823)
 * Fix race in SystemTable.getCurrentLocalNodeId (CASSANDRA-2824)
 * Correctly set default for replicate_on_write (CASSANDRA-2835)
 * improve nodetool compactionstats formatting (CASSANDRA-2844)
 * fix index-building status display (CASSANDRA-2853)
 * fix CLI perpetuating obsolete KsDef.replication_factor (CASSANDRA-2846)
 * improve cli treatment of multiline comments (CASSANDRA-2852)
 * handle row tombstones correctly in EchoedRow (CASSANDRA-2786)
 * add MessagingService.get[Recently]DroppedMessages and
   StorageService.getExceptionCount (CASSANDRA-2804)
 * fix possibility of spurious UnavailableException for LOCAL_QUORUM
   reads with dynamic snitch + read repair disabled (CASSANDRA-2870)
 * add ant-optional as dependence for the debian package (CASSANDRA-2164)
 * add option to specify limit for get_slice in the CLI (CASSANDRA-2646)
 * decrease HH page size (CASSANDRA-2832)
 * reset cli keyspace after dropping the current one (CASSANDRA-2763)
 * add KeyRange option to Hadoop inputformat (CASSANDRA-1125)
 * fix protocol versioning (CASSANDRA-2818, 2860)
 * support spaces in path to log4j configuration (CASSANDRA-2383)
 * avoid including inferred types in CF update (CASSANDRA-2809)
 * fix JMX bulkload call (CASSANDRA-2908)
 * fix updating KS with durable_writes=false (CASSANDRA-2907)
 * add simplified facade to SSTableWriter for bulk loading use
   (CASSANDRA-2911)
 * fix re-using index CF sstable names after drop/recreate (CASSANDRA-2872)
 * prepend CF to default index names (CASSANDRA-2903)
 * fix hint replay (CASSANDRA-2928)
 * Properly synchronize repair's merkle tree computation (CASSANDRA-2816)


0.8.1
 * CQL:
   - support for insert, delete in BATCH (CASSANDRA-2537)
   - support for IN to SELECT, UPDATE (CASSANDRA-2553)
   - timestamp support for INSERT, UPDATE, and BATCH (CASSANDRA-2555)
   - TTL support (CASSANDRA-2476)
   - counter support (CASSANDRA-2473)
   - ALTER COLUMNFAMILY (CASSANDRA-1709)
   - DROP INDEX (CASSANDRA-2617)
   - add SCHEMA/TABLE as aliases for KS/CF (CASSANDRA-2743)
   - server handles wait-for-schema-agreement (CASSANDRA-2756)
   - key alias support (CASSANDRA-2480)
 * add support for comparator parameters and a generic ReverseType
   (CASSANDRA-2355)
 * add CompositeType and DynamicCompositeType (CASSANDRA-2231)
 * optimize batches containing multiple updates to the same row
   (CASSANDRA-2583)
 * adjust hinted handoff page size to avoid OOM with large columns
   (CASSANDRA-2652)
 * mark BRAF buffer invalid post-flush so we don't re-flush partial
   buffers again, especially on CL writes (CASSANDRA-2660)
 * add DROP INDEX support to CLI (CASSANDRA-2616)
 * don't perform HH to client-mode [storageproxy] nodes (CASSANDRA-2668)
 * Improve forceDeserialize/getCompactedRow encapsulation (CASSANDRA-2659)
 * Don't write CounterUpdateColumn to disk in tests (CASSANDRA-2650)
 * Add sstable bulk loading utility (CASSANDRA-1278)
 * avoid replaying hints to dropped columnfamilies (CASSANDRA-2685)
 * add placeholders for missing rows in range query pseudo-RR (CASSANDRA-2680)
 * remove no-op HHOM.renameHints (CASSANDRA-2693)
 * clone super columns to avoid modifying them during flush (CASSANDRA-2675)
 * allow writes to bypass the commitlog for certain keyspaces (CASSANDRA-2683)
 * avoid NPE when bypassing commitlog during memtable flush (CASSANDRA-2781)
 * Added support for making bootstrap retry if nodes flap (CASSANDRA-2644)
 * Added statusthrift to nodetool to report if thrift server is running (CASSANDRA-2722)
 * Fixed rows being cached if they do not exist (CASSANDRA-2723)
 * Support passing tableName and cfName to RowCacheProviders (CASSANDRA-2702)
 * close scrub file handles (CASSANDRA-2669)
 * throttle migration replay (CASSANDRA-2714)
 * optimize column serializer creation (CASSANDRA-2716)
 * Added support for making bootstrap retry if nodes flap (CASSANDRA-2644)
 * Added statusthrift to nodetool to report if thrift server is running
   (CASSANDRA-2722)
 * Fixed rows being cached if they do not exist (CASSANDRA-2723)
 * fix truncate/compaction race (CASSANDRA-2673)
 * workaround large resultsets causing large allocation retention
   by nio sockets (CASSANDRA-2654)
 * fix nodetool ring use with Ec2Snitch (CASSANDRA-2733)
 * fix removing columns and subcolumns that are supressed by a row or
   supercolumn tombstone during replica resolution (CASSANDRA-2590)
 * support sstable2json against snapshot sstables (CASSANDRA-2386)
 * remove active-pull schema requests (CASSANDRA-2715)
 * avoid marking entire list of sstables as actively being compacted
   in multithreaded compaction (CASSANDRA-2765)
 * seek back after deserializing a row to update cache with (CASSANDRA-2752)
 * avoid skipping rows in scrub for counter column family (CASSANDRA-2759)
 * fix ConcurrentModificationException in repair when dealing with 0.7 node
   (CASSANDRA-2767)
 * use threadsafe collections for StreamInSession (CASSANDRA-2766)
 * avoid infinite loop when creating merkle tree (CASSANDRA-2758)
 * avoids unmarking compacting sstable prematurely in cleanup (CASSANDRA-2769)
 * fix NPE when the commit log is bypassed (CASSANDRA-2718)
 * don't throw an exception in SS.isRPCServerRunning (CASSANDRA-2721)
 * make stress.jar executable (CASSANDRA-2744)
 * add daemon mode to java stress (CASSANDRA-2267)
 * expose the DC and rack of a node through JMX and nodetool ring (CASSANDRA-2531)
 * fix cache mbean getSize (CASSANDRA-2781)
 * Add Date, Float, Double, and Boolean types (CASSANDRA-2530)
 * Add startup flag to renew counter node id (CASSANDRA-2788)
 * add jamm agent to cassandra.bat (CASSANDRA-2787)
 * fix repair hanging if a neighbor has nothing to send (CASSANDRA-2797)
 * purge tombstone even if row is in only one sstable (CASSANDRA-2801)
 * Fix wrong purge of deleted cf during compaction (CASSANDRA-2786)
 * fix race that could result in Hadoop writer failing to throw an
   exception encountered after close() (CASSANDRA-2755)
 * fix scan wrongly throwing assertion error (CASSANDRA-2653)
 * Always use even distribution for merkle tree with RandomPartitionner
   (CASSANDRA-2841)
 * fix describeOwnership for OPP (CASSANDRA-2800)
 * ensure that string tokens do not contain commas (CASSANDRA-2762)


0.8.0-final
 * fix CQL grammar warning and cqlsh regression from CASSANDRA-2622
 * add ant generate-cql-html target (CASSANDRA-2526)
 * update CQL consistency levels (CASSANDRA-2566)
 * debian packaging fixes (CASSANDRA-2481, 2647)
 * fix UUIDType, IntegerType for direct buffers (CASSANDRA-2682, 2684)
 * switch to native Thrift for Hadoop map/reduce (CASSANDRA-2667)
 * fix StackOverflowError when building from eclipse (CASSANDRA-2687)
 * only provide replication_factor to strategy_options "help" for
   SimpleStrategy, OldNetworkTopologyStrategy (CASSANDRA-2678, 2713)
 * fix exception adding validators to non-string columns (CASSANDRA-2696)
 * avoid instantiating DatabaseDescriptor in JDBC (CASSANDRA-2694)
 * fix potential stack overflow during compaction (CASSANDRA-2626)
 * clone super columns to avoid modifying them during flush (CASSANDRA-2675)
 * reset underlying iterator in EchoedRow constructor (CASSANDRA-2653)


0.8.0-rc1
 * faster flushes and compaction from fixing excessively pessimistic
   rebuffering in BRAF (CASSANDRA-2581)
 * fix returning null column values in the python cql driver (CASSANDRA-2593)
 * fix merkle tree splitting exiting early (CASSANDRA-2605)
 * snapshot_before_compaction directory name fix (CASSANDRA-2598)
 * Disable compaction throttling during bootstrap (CASSANDRA-2612)
 * fix CQL treatment of > and < operators in range slices (CASSANDRA-2592)
 * fix potential double-application of counter updates on commitlog replay
   by moving replay position from header to sstable metadata (CASSANDRA-2419)
 * JDBC CQL driver exposes getColumn for access to timestamp
 * JDBC ResultSetMetadata properties added to AbstractType
 * r/m clustertool (CASSANDRA-2607)
 * add support for presenting row key as a column in CQL result sets
   (CASSANDRA-2622)
 * Don't allow {LOCAL|EACH}_QUORUM unless strategy is NTS (CASSANDRA-2627)
 * validate keyspace strategy_options during CQL create (CASSANDRA-2624)
 * fix empty Result with secondary index when limit=1 (CASSANDRA-2628)
 * Fix regression where bootstrapping a node with no schema fails
   (CASSANDRA-2625)
 * Allow removing LocationInfo sstables (CASSANDRA-2632)
 * avoid attempting to replay mutations from dropped keyspaces (CASSANDRA-2631)
 * avoid using cached position of a key when GT is requested (CASSANDRA-2633)
 * fix counting bloom filter true positives (CASSANDRA-2637)
 * initialize local ep state prior to gossip startup if needed (CASSANDRA-2638)
 * fix counter increment lost after restart (CASSANDRA-2642)
 * add quote-escaping via backslash to CLI (CASSANDRA-2623)
 * fix pig example script (CASSANDRA-2487)
 * fix dynamic snitch race in adding latencies (CASSANDRA-2618)
 * Start/stop cassandra after more important services such as mdadm in
   debian packaging (CASSANDRA-2481)


0.8.0-beta2
 * fix NPE compacting index CFs (CASSANDRA-2528)
 * Remove checking all column families on startup for compaction candidates
   (CASSANDRA-2444)
 * validate CQL create keyspace options (CASSANDRA-2525)
 * fix nodetool setcompactionthroughput (CASSANDRA-2550)
 * move	gossip heartbeat back to its own thread (CASSANDRA-2554)
 * validate cql TRUNCATE columnfamily before truncating (CASSANDRA-2570)
 * fix batch_mutate for mixed standard-counter mutations (CASSANDRA-2457)
 * disallow making schema changes to system keyspace (CASSANDRA-2563)
 * fix sending mutation messages multiple times (CASSANDRA-2557)
 * fix incorrect use of NBHM.size in ReadCallback that could cause
   reads to time out even when responses were received (CASSANDRA-2552)
 * trigger read repair correctly for LOCAL_QUORUM reads (CASSANDRA-2556)
 * Allow configuring the number of compaction thread (CASSANDRA-2558)
 * forceUserDefinedCompaction will attempt to compact what it is given
   even if the pessimistic estimate is that there is not enough disk space;
   automatic compactions will only compact 2 or more sstables (CASSANDRA-2575)
 * refuse to apply migrations with older timestamps than the current
   schema (CASSANDRA-2536)
 * remove unframed Thrift transport option
 * include indexes in snapshots (CASSANDRA-2596)
 * improve ignoring of obsolete mutations in index maintenance (CASSANDRA-2401)
 * recognize attempt to drop just the index while leaving the column
   definition alone (CASSANDRA-2619)


0.8.0-beta1
 * remove Avro RPC support (CASSANDRA-926)
 * support for columns that act as incr/decr counters
   (CASSANDRA-1072, 1937, 1944, 1936, 2101, 2093, 2288, 2105, 2384, 2236, 2342,
   2454)
 * CQL (CASSANDRA-1703, 1704, 1705, 1706, 1707, 1708, 1710, 1711, 1940,
   2124, 2302, 2277, 2493)
 * avoid double RowMutation serialization on write path (CASSANDRA-1800)
 * make NetworkTopologyStrategy the default (CASSANDRA-1960)
 * configurable internode encryption (CASSANDRA-1567, 2152)
 * human readable column names in sstable2json output (CASSANDRA-1933)
 * change default JMX port to 7199 (CASSANDRA-2027)
 * backwards compatible internal messaging (CASSANDRA-1015)
 * atomic switch of memtables and sstables (CASSANDRA-2284)
 * add pluggable SeedProvider (CASSANDRA-1669)
 * Fix clustertool to not throw exception when calling get_endpoints (CASSANDRA-2437)
 * upgrade to thrift 0.6 (CASSANDRA-2412)
 * repair works on a token range instead of full ring (CASSANDRA-2324)
 * purge tombstones from row cache (CASSANDRA-2305)
 * push replication_factor into strategy_options (CASSANDRA-1263)
 * give snapshots the same name on each node (CASSANDRA-1791)
 * remove "nodetool loadbalance" (CASSANDRA-2448)
 * multithreaded compaction (CASSANDRA-2191)
 * compaction throttling (CASSANDRA-2156)
 * add key type information and alias (CASSANDRA-2311, 2396)
 * cli no longer divides read_repair_chance by 100 (CASSANDRA-2458)
 * made CompactionInfo.getTaskType return an enum (CASSANDRA-2482)
 * add a server-wide cap on measured memtable memory usage and aggressively
   flush to keep under that threshold (CASSANDRA-2006)
 * add unified UUIDType (CASSANDRA-2233)
 * add off-heap row cache support (CASSANDRA-1969)


0.7.5
 * improvements/fixes to PIG driver (CASSANDRA-1618, CASSANDRA-2387,
   CASSANDRA-2465, CASSANDRA-2484)
 * validate index names (CASSANDRA-1761)
 * reduce contention on Table.flusherLock (CASSANDRA-1954)
 * try harder to detect failures during streaming, cleaning up temporary
   files more reliably (CASSANDRA-2088)
 * shut down server for OOM on a Thrift thread (CASSANDRA-2269)
 * fix tombstone handling in repair and sstable2json (CASSANDRA-2279)
 * preserve version when streaming data from old sstables (CASSANDRA-2283)
 * don't start repair if a neighboring node is marked as dead (CASSANDRA-2290)
 * purge tombstones from row cache (CASSANDRA-2305)
 * Avoid seeking when sstable2json exports the entire file (CASSANDRA-2318)
 * clear Built flag in system table when dropping an index (CASSANDRA-2320)
 * don't allow arbitrary argument for stress.java (CASSANDRA-2323)
 * validate values for index predicates in get_indexed_slice (CASSANDRA-2328)
 * queue secondary indexes for flush before the parent (CASSANDRA-2330)
 * allow job configuration to set the CL used in Hadoop jobs (CASSANDRA-2331)
 * add memtable_flush_queue_size defaulting to 4 (CASSANDRA-2333)
 * Allow overriding of initial_token, storage_port and rpc_port from system
   properties (CASSANDRA-2343)
 * fix comparator used for non-indexed secondary expressions in index scan
   (CASSANDRA-2347)
 * ensure size calculation and write phase of large-row compaction use
   the same threshold for TTL expiration (CASSANDRA-2349)
 * fix race when iterating CFs during add/drop (CASSANDRA-2350)
 * add ConsistencyLevel command to CLI (CASSANDRA-2354)
 * allow negative numbers in the cli (CASSANDRA-2358)
 * hard code serialVersionUID for tokens class (CASSANDRA-2361)
 * fix potential infinite loop in ByteBufferUtil.inputStream (CASSANDRA-2365)
 * fix encoding bugs in HintedHandoffManager, SystemTable when default
   charset is not UTF8 (CASSANDRA-2367)
 * avoids having removed node reappearing in Gossip (CASSANDRA-2371)
 * fix incorrect truncation of long to int when reading columns via block
   index (CASSANDRA-2376)
 * fix NPE during stream session (CASSANDRA-2377)
 * fix race condition that could leave orphaned data files when dropping CF or
   KS (CASSANDRA-2381)
 * fsync statistics component on write (CASSANDRA-2382)
 * fix duplicate results from CFS.scan (CASSANDRA-2406)
 * add IntegerType to CLI help (CASSANDRA-2414)
 * avoid caching token-only decoratedkeys (CASSANDRA-2416)
 * convert mmap assertion to if/throw so scrub can catch it (CASSANDRA-2417)
 * don't overwrite gc log (CASSANDR-2418)
 * invalidate row cache for streamed row to avoid inconsitencies
   (CASSANDRA-2420)
 * avoid copies in range/index scans (CASSANDRA-2425)
 * make sure we don't wipe data during cleanup if the node has not join
   the ring (CASSANDRA-2428)
 * Try harder to close files after compaction (CASSANDRA-2431)
 * re-set bootstrapped flag after move finishes (CASSANDRA-2435)
 * display validation_class in CLI 'describe keyspace' (CASSANDRA-2442)
 * make cleanup compactions cleanup the row cache (CASSANDRA-2451)
 * add column fields validation to scrub (CASSANDRA-2460)
 * use 64KB flush buffer instead of in_memory_compaction_limit (CASSANDRA-2463)
 * fix backslash substitutions in CLI (CASSANDRA-2492)
 * disable cache saving for system CFS (CASSANDRA-2502)
 * fixes for verifying destination availability under hinted conditions
   so UE can be thrown intead of timing out (CASSANDRA-2514)
 * fix update of validation class in column metadata (CASSANDRA-2512)
 * support LOCAL_QUORUM, EACH_QUORUM CLs outside of NTS (CASSANDRA-2516)
 * preserve version when streaming data from old sstables (CASSANDRA-2283)
 * fix backslash substitutions in CLI (CASSANDRA-2492)
 * count a row deletion as one operation towards memtable threshold
   (CASSANDRA-2519)
 * support LOCAL_QUORUM, EACH_QUORUM CLs outside of NTS (CASSANDRA-2516)


0.7.4
 * add nodetool join command (CASSANDRA-2160)
 * fix secondary indexes on pre-existing or streamed data (CASSANDRA-2244)
 * initialize endpoint in gossiper earlier (CASSANDRA-2228)
 * add ability to write to Cassandra from Pig (CASSANDRA-1828)
 * add rpc_[min|max]_threads (CASSANDRA-2176)
 * add CL.TWO, CL.THREE (CASSANDRA-2013)
 * avoid exporting an un-requested row in sstable2json, when exporting
   a key that does not exist (CASSANDRA-2168)
 * add incremental_backups option (CASSANDRA-1872)
 * add configurable row limit to Pig loadfunc (CASSANDRA-2276)
 * validate column values in batches as well as single-Column inserts
   (CASSANDRA-2259)
 * move sample schema from cassandra.yaml to schema-sample.txt,
   a cli scripts (CASSANDRA-2007)
 * avoid writing empty rows when scrubbing tombstoned rows (CASSANDRA-2296)
 * fix assertion error in range and index scans for CL < ALL
   (CASSANDRA-2282)
 * fix commitlog replay when flush position refers to data that didn't
   get synced before server died (CASSANDRA-2285)
 * fix fd leak in sstable2json with non-mmap'd i/o (CASSANDRA-2304)
 * reduce memory use during streaming of multiple sstables (CASSANDRA-2301)
 * purge tombstoned rows from cache after GCGraceSeconds (CASSANDRA-2305)
 * allow zero replicas in a NTS datacenter (CASSANDRA-1924)
 * make range queries respect snitch for local replicas (CASSANDRA-2286)
 * fix HH delivery when column index is larger than 2GB (CASSANDRA-2297)
 * make 2ary indexes use parent CF flush thresholds during initial build
   (CASSANDRA-2294)
 * update memtable_throughput to be a long (CASSANDRA-2158)


0.7.3
 * Keep endpoint state until aVeryLongTime (CASSANDRA-2115)
 * lower-latency read repair (CASSANDRA-2069)
 * add hinted_handoff_throttle_delay_in_ms option (CASSANDRA-2161)
 * fixes for cache save/load (CASSANDRA-2172, -2174)
 * Handle whole-row deletions in CFOutputFormat (CASSANDRA-2014)
 * Make memtable_flush_writers flush in parallel (CASSANDRA-2178)
 * Add compaction_preheat_key_cache option (CASSANDRA-2175)
 * refactor stress.py to have only one copy of the format string
   used for creating row keys (CASSANDRA-2108)
 * validate index names for \w+ (CASSANDRA-2196)
 * Fix Cassandra cli to respect timeout if schema does not settle
   (CASSANDRA-2187)
 * fix for compaction and cleanup writing old-format data into new-version
   sstable (CASSANDRA-2211, -2216)
 * add nodetool scrub (CASSANDRA-2217, -2240)
 * fix sstable2json large-row pagination (CASSANDRA-2188)
 * fix EOFing on requests for the last bytes in a file (CASSANDRA-2213)
 * fix BufferedRandomAccessFile bugs (CASSANDRA-2218, -2241)
 * check for memtable flush_after_mins exceeded every 10s (CASSANDRA-2183)
 * fix cache saving on Windows (CASSANDRA-2207)
 * add validateSchemaAgreement call + synchronization to schema
   modification operations (CASSANDRA-2222)
 * fix for reversed slice queries on large rows (CASSANDRA-2212)
 * fat clients were writing local data (CASSANDRA-2223)
 * set DEFAULT_MEMTABLE_LIFETIME_IN_MINS to 24h
 * improve detection and cleanup of partially-written sstables
   (CASSANDRA-2206)
 * fix supercolumn de/serialization when subcolumn comparator is different
   from supercolumn's (CASSANDRA-2104)
 * fix starting up on Windows when CASSANDRA_HOME contains whitespace
   (CASSANDRA-2237)
 * add [get|set][row|key]cacheSavePeriod to JMX (CASSANDRA-2100)
 * fix Hadoop ColumnFamilyOutputFormat dropping of mutations
   when batch fills up (CASSANDRA-2255)
 * move file deletions off of scheduledtasks executor (CASSANDRA-2253)


0.7.2
 * copy DecoratedKey.key when inserting into caches to avoid retaining
   a reference to the underlying buffer (CASSANDRA-2102)
 * format subcolumn names with subcomparator (CASSANDRA-2136)
 * fix column bloom filter deserialization (CASSANDRA-2165)


0.7.1
 * refactor MessageDigest creation code. (CASSANDRA-2107)
 * buffer network stack to avoid inefficient small TCP messages while avoiding
   the nagle/delayed ack problem (CASSANDRA-1896)
 * check log4j configuration for changes every 10s (CASSANDRA-1525, 1907)
 * more-efficient cross-DC replication (CASSANDRA-1530, -2051, -2138)
 * avoid polluting page cache with commitlog or sstable writes
   and seq scan operations (CASSANDRA-1470)
 * add RMI authentication options to nodetool (CASSANDRA-1921)
 * make snitches configurable at runtime (CASSANDRA-1374)
 * retry hadoop split requests on connection failure (CASSANDRA-1927)
 * implement describeOwnership for BOP, COPP (CASSANDRA-1928)
 * make read repair behave as expected for ConsistencyLevel > ONE
   (CASSANDRA-982, 2038)
 * distributed test harness (CASSANDRA-1859, 1964)
 * reduce flush lock contention (CASSANDRA-1930)
 * optimize supercolumn deserialization (CASSANDRA-1891)
 * fix CFMetaData.apply to only compare objects of the same class
   (CASSANDRA-1962)
 * allow specifying specific SSTables to compact from JMX (CASSANDRA-1963)
 * fix race condition in MessagingService.targets (CASSANDRA-1959, 2094, 2081)
 * refuse to open sstables from a future version (CASSANDRA-1935)
 * zero-copy reads (CASSANDRA-1714)
 * fix copy bounds for word Text in wordcount demo (CASSANDRA-1993)
 * fixes for contrib/javautils (CASSANDRA-1979)
 * check more frequently for memtable expiration (CASSANDRA-2000)
 * fix writing SSTable column count statistics (CASSANDRA-1976)
 * fix streaming of multiple CFs during bootstrap (CASSANDRA-1992)
 * explicitly set JVM GC new generation size with -Xmn (CASSANDRA-1968)
 * add short options for CLI flags (CASSANDRA-1565)
 * make keyspace argument to "describe keyspace" in CLI optional
   when authenticated to keyspace already (CASSANDRA-2029)
 * added option to specify -Dcassandra.join_ring=false on startup
   to allow "warm spare" nodes or performing JMX maintenance before
   joining the ring (CASSANDRA-526)
 * log migrations at INFO (CASSANDRA-2028)
 * add CLI verbose option in file mode (CASSANDRA-2030)
 * add single-line "--" comments to CLI (CASSANDRA-2032)
 * message serialization tests (CASSANDRA-1923)
 * switch from ivy to maven-ant-tasks (CASSANDRA-2017)
 * CLI attempts to block for new schema to propagate (CASSANDRA-2044)
 * fix potential overflow in nodetool cfstats (CASSANDRA-2057)
 * add JVM shutdownhook to sync commitlog (CASSANDRA-1919)
 * allow nodes to be up without being part of  normal traffic (CASSANDRA-1951)
 * fix CLI "show keyspaces" with null options on NTS (CASSANDRA-2049)
 * fix possible ByteBuffer race conditions (CASSANDRA-2066)
 * reduce garbage generated by MessagingService to prevent load spikes
   (CASSANDRA-2058)
 * fix math in RandomPartitioner.describeOwnership (CASSANDRA-2071)
 * fix deletion of sstable non-data components (CASSANDRA-2059)
 * avoid blocking gossip while deleting handoff hints (CASSANDRA-2073)
 * ignore messages from newer versions, keep track of nodes in gossip
   regardless of version (CASSANDRA-1970)
 * cache writing moved to CompactionManager to reduce i/o contention and
   updated to use non-cache-polluting writes (CASSANDRA-2053)
 * page through large rows when exporting to JSON (CASSANDRA-2041)
 * add flush_largest_memtables_at and reduce_cache_sizes_at options
   (CASSANDRA-2142)
 * add cli 'describe cluster' command (CASSANDRA-2127)
 * add cli support for setting username/password at 'connect' command
   (CASSANDRA-2111)
 * add -D option to Stress.java to allow reading hosts from a file
   (CASSANDRA-2149)
 * bound hints CF throughput between 32M and 256M (CASSANDRA-2148)
 * continue starting when invalid saved cache entries are encountered
   (CASSANDRA-2076)
 * add max_hint_window_in_ms option (CASSANDRA-1459)


0.7.0-final
 * fix offsets to ByteBuffer.get (CASSANDRA-1939)


0.7.0-rc4
 * fix cli crash after backgrounding (CASSANDRA-1875)
 * count timeouts in storageproxy latencies, and include latency
   histograms in StorageProxyMBean (CASSANDRA-1893)
 * fix CLI get recognition of supercolumns (CASSANDRA-1899)
 * enable keepalive on intra-cluster sockets (CASSANDRA-1766)
 * count timeouts towards dynamicsnitch latencies (CASSANDRA-1905)
 * Expose index-building status in JMX + cli schema description
   (CASSANDRA-1871)
 * allow [LOCAL|EACH]_QUORUM to be used with non-NetworkTopology
   replication Strategies
 * increased amount of index locks for faster commitlog replay
 * collect secondary index tombstones immediately (CASSANDRA-1914)
 * revert commitlog changes from #1780 (CASSANDRA-1917)
 * change RandomPartitioner min token to -1 to avoid collision w/
   tokens on actual nodes (CASSANDRA-1901)
 * examine the right nibble when validating TimeUUID (CASSANDRA-1910)
 * include secondary indexes in cleanup (CASSANDRA-1916)
 * CFS.scrubDataDirectories should also cleanup invalid secondary indexes
   (CASSANDRA-1904)
 * ability to disable/enable gossip on nodes to force them down
   (CASSANDRA-1108)


0.7.0-rc3
 * expose getNaturalEndpoints in StorageServiceMBean taking byte[]
   key; RMI cannot serialize ByteBuffer (CASSANDRA-1833)
 * infer org.apache.cassandra.locator for replication strategy classes
   when not otherwise specified
 * validation that generates less garbage (CASSANDRA-1814)
 * add TTL support to CLI (CASSANDRA-1838)
 * cli defaults to bytestype for subcomparator when creating
   column families (CASSANDRA-1835)
 * unregister index MBeans when index is dropped (CASSANDRA-1843)
 * make ByteBufferUtil.clone thread-safe (CASSANDRA-1847)
 * change exception for read requests during bootstrap from
   InvalidRequest to Unavailable (CASSANDRA-1862)
 * respect row-level tombstones post-flush in range scans
   (CASSANDRA-1837)
 * ReadResponseResolver check digests against each other (CASSANDRA-1830)
 * return InvalidRequest when remove of subcolumn without supercolumn
   is requested (CASSANDRA-1866)
 * flush before repair (CASSANDRA-1748)
 * SSTableExport validates key order (CASSANDRA-1884)
 * large row support for SSTableExport (CASSANDRA-1867)
 * Re-cache hot keys post-compaction without hitting disk (CASSANDRA-1878)
 * manage read repair in coordinator instead of data source, to
   provide latency information to dynamic snitch (CASSANDRA-1873)


0.7.0-rc2
 * fix live-column-count of slice ranges including tombstoned supercolumn
   with live subcolumn (CASSANDRA-1591)
 * rename o.a.c.internal.AntientropyStage -> AntiEntropyStage,
   o.a.c.request.Request_responseStage -> RequestResponseStage,
   o.a.c.internal.Internal_responseStage -> InternalResponseStage
 * add AbstractType.fromString (CASSANDRA-1767)
 * require index_type to be present when specifying index_name
   on ColumnDef (CASSANDRA-1759)
 * fix add/remove index bugs in CFMetadata (CASSANDRA-1768)
 * rebuild Strategy during system_update_keyspace (CASSANDRA-1762)
 * cli updates prompt to ... in continuation lines (CASSANDRA-1770)
 * support multiple Mutations per key in hadoop ColumnFamilyOutputFormat
   (CASSANDRA-1774)
 * improvements to Debian init script (CASSANDRA-1772)
 * use local classloader to check for version.properties (CASSANDRA-1778)
 * Validate that column names in column_metadata are valid for the
   defined comparator, and decode properly in cli (CASSANDRA-1773)
 * use cross-platform newlines in cli (CASSANDRA-1786)
 * add ExpiringColumn support to sstable import/export (CASSANDRA-1754)
 * add flush for each append to periodic commitlog mode; added
   periodic_without_flush option to disable this (CASSANDRA-1780)
 * close file handle used for post-flush truncate (CASSANDRA-1790)
 * various code cleanup (CASSANDRA-1793, -1794, -1795)
 * fix range queries against wrapped range (CASSANDRA-1781)
 * fix consistencylevel calculations for NetworkTopologyStrategy
   (CASSANDRA-1804)
 * cli support index type enum names (CASSANDRA-1810)
 * improved validation of column_metadata (CASSANDRA-1813)
 * reads at ConsistencyLevel > 1 throw UnavailableException
   immediately if insufficient live nodes exist (CASSANDRA-1803)
 * copy bytebuffers for local writes to avoid retaining the entire
   Thrift frame (CASSANDRA-1801)
 * fix NPE adding index to column w/o prior metadata (CASSANDRA-1764)
 * reduce fat client timeout (CASSANDRA-1730)
 * fix botched merge of CASSANDRA-1316


0.7.0-rc1
 * fix compaction and flush races with schema updates (CASSANDRA-1715)
 * add clustertool, config-converter, sstablekeys, and schematool
   Windows .bat files (CASSANDRA-1723)
 * reject range queries received during bootstrap (CASSANDRA-1739)
 * fix wrapping-range queries on non-minimum token (CASSANDRA-1700)
 * add nodetool cfhistogram (CASSANDRA-1698)
 * limit repaired ranges to what the nodes have in common (CASSANDRA-1674)
 * index scan treats missing columns as not matching secondary
   expressions (CASSANDRA-1745)
 * Fix misuse of DataOutputBuffer.getData in AntiEntropyService
   (CASSANDRA-1729)
 * detect and warn when obsolete version of JNA is present (CASSANDRA-1760)
 * reduce fat client timeout (CASSANDRA-1730)
 * cleanup smallest CFs first to increase free temp space for larger ones
   (CASSANDRA-1811)
 * Update windows .bat files to work outside of main Cassandra
   directory (CASSANDRA-1713)
 * fix read repair regression from 0.6.7 (CASSANDRA-1727)
 * more-efficient read repair (CASSANDRA-1719)
 * fix hinted handoff replay (CASSANDRA-1656)
 * log type of dropped messages (CASSANDRA-1677)
 * upgrade to SLF4J 1.6.1
 * fix ByteBuffer bug in ExpiringColumn.updateDigest (CASSANDRA-1679)
 * fix IntegerType.getString (CASSANDRA-1681)
 * make -Djava.net.preferIPv4Stack=true the default (CASSANDRA-628)
 * add INTERNAL_RESPONSE verb to differentiate from responses related
   to client requests (CASSANDRA-1685)
 * log tpstats when dropping messages (CASSANDRA-1660)
 * include unreachable nodes in describeSchemaVersions (CASSANDRA-1678)
 * Avoid dropping messages off the client request path (CASSANDRA-1676)
 * fix jna errno reporting (CASSANDRA-1694)
 * add friendlier error for UnknownHostException on startup (CASSANDRA-1697)
 * include jna dependency in RPM package (CASSANDRA-1690)
 * add --skip-keys option to stress.py (CASSANDRA-1696)
 * improve cli handling of non-string keys and column names
   (CASSANDRA-1701, -1693)
 * r/m extra subcomparator line in cli keyspaces output (CASSANDRA-1712)
 * add read repair chance to cli "show keyspaces"
 * upgrade to ConcurrentLinkedHashMap 1.1 (CASSANDRA-975)
 * fix index scan routing (CASSANDRA-1722)
 * fix tombstoning of supercolumns in range queries (CASSANDRA-1734)
 * clear endpoint cache after updating keyspace metadata (CASSANDRA-1741)
 * fix wrapping-range queries on non-minimum token (CASSANDRA-1700)
 * truncate includes secondary indexes (CASSANDRA-1747)
 * retain reference to PendingFile sstables (CASSANDRA-1749)
 * fix sstableimport regression (CASSANDRA-1753)
 * fix for bootstrap when no non-system tables are defined (CASSANDRA-1732)
 * handle replica unavailability in index scan (CASSANDRA-1755)
 * fix service initialization order deadlock (CASSANDRA-1756)
 * multi-line cli commands (CASSANDRA-1742)
 * fix race between snapshot and compaction (CASSANDRA-1736)
 * add listEndpointsPendingHints, deleteHintsForEndpoint JMX methods
   (CASSANDRA-1551)


0.7.0-beta3
 * add strategy options to describe_keyspace output (CASSANDRA-1560)
 * log warning when using randomly generated token (CASSANDRA-1552)
 * re-organize JMX into .db, .net, .internal, .request (CASSANDRA-1217)
 * allow nodes to change IPs between restarts (CASSANDRA-1518)
 * remember ring state between restarts by default (CASSANDRA-1518)
 * flush index built flag so we can read it before log replay (CASSANDRA-1541)
 * lock row cache updates to prevent race condition (CASSANDRA-1293)
 * remove assertion causing rare (and harmless) error messages in
   commitlog (CASSANDRA-1330)
 * fix moving nodes with no keyspaces defined (CASSANDRA-1574)
 * fix unbootstrap when no data is present in a transfer range (CASSANDRA-1573)
 * take advantage of AVRO-495 to simplify our avro IDL (CASSANDRA-1436)
 * extend authorization hierarchy to column family (CASSANDRA-1554)
 * deletion support in secondary indexes (CASSANDRA-1571)
 * meaningful error message for invalid replication strategy class
   (CASSANDRA-1566)
 * allow keyspace creation with RF > N (CASSANDRA-1428)
 * improve cli error handling (CASSANDRA-1580)
 * add cache save/load ability (CASSANDRA-1417, 1606, 1647)
 * add StorageService.getDrainProgress (CASSANDRA-1588)
 * Disallow bootstrap to an in-use token (CASSANDRA-1561)
 * Allow dynamic secondary index creation and destruction (CASSANDRA-1532)
 * log auto-guessed memtable thresholds (CASSANDRA-1595)
 * add ColumnDef support to cli (CASSANDRA-1583)
 * reduce index sample time by 75% (CASSANDRA-1572)
 * add cli support for column, strategy metadata (CASSANDRA-1578, 1612)
 * add cli support for schema modification (CASSANDRA-1584)
 * delete temp files on failed compactions (CASSANDRA-1596)
 * avoid blocking for dead nodes during removetoken (CASSANDRA-1605)
 * remove ConsistencyLevel.ZERO (CASSANDRA-1607)
 * expose in-progress compaction type in jmx (CASSANDRA-1586)
 * removed IClock & related classes from internals (CASSANDRA-1502)
 * fix removing tokens from SystemTable on decommission and removetoken
   (CASSANDRA-1609)
 * include CF metadata in cli 'show keyspaces' (CASSANDRA-1613)
 * switch from Properties to HashMap in PropertyFileSnitch to
   avoid synchronization bottleneck (CASSANDRA-1481)
 * PropertyFileSnitch configuration file renamed to
   cassandra-topology.properties
 * add cli support for get_range_slices (CASSANDRA-1088, CASSANDRA-1619)
 * Make memtable flush thresholds per-CF instead of global
   (CASSANDRA-1007, 1637)
 * add cli support for binary data without CfDef hints (CASSANDRA-1603)
 * fix building SSTable statistics post-stream (CASSANDRA-1620)
 * fix potential infinite loop in 2ary index queries (CASSANDRA-1623)
 * allow creating NTS keyspaces with no replicas configured (CASSANDRA-1626)
 * add jmx histogram of sstables accessed per read (CASSANDRA-1624)
 * remove system_rename_column_family and system_rename_keyspace from the
   client API until races can be fixed (CASSANDRA-1630, CASSANDRA-1585)
 * add cli sanity tests (CASSANDRA-1582)
 * update GC settings in cassandra.bat (CASSANDRA-1636)
 * cli support for index queries (CASSANDRA-1635)
 * cli support for updating schema memtable settings (CASSANDRA-1634)
 * cli --file option (CASSANDRA-1616)
 * reduce automatically chosen memtable sizes by 50% (CASSANDRA-1641)
 * move endpoint cache from snitch to strategy (CASSANDRA-1643)
 * fix commitlog recovery deleting the newly-created segment as well as
   the old ones (CASSANDRA-1644)
 * upgrade to Thrift 0.5 (CASSANDRA-1367)
 * renamed CL.DCQUORUM to LOCAL_QUORUM and DCQUORUMSYNC to EACH_QUORUM
 * cli truncate support (CASSANDRA-1653)
 * update GC settings in cassandra.bat (CASSANDRA-1636)
 * avoid logging when a node's ip/token is gossipped back to it (CASSANDRA-1666)


0.7-beta2
 * always use UTF-8 for hint keys (CASSANDRA-1439)
 * remove cassandra.yaml dependency from Hadoop and Pig (CASSADRA-1322)
 * expose CfDef metadata in describe_keyspaces (CASSANDRA-1363)
 * restore use of mmap_index_only option (CASSANDRA-1241)
 * dropping a keyspace with no column families generated an error
   (CASSANDRA-1378)
 * rename RackAwareStrategy to OldNetworkTopologyStrategy, RackUnawareStrategy
   to SimpleStrategy, DatacenterShardStrategy to NetworkTopologyStrategy,
   AbstractRackAwareSnitch to AbstractNetworkTopologySnitch (CASSANDRA-1392)
 * merge StorageProxy.mutate, mutateBlocking (CASSANDRA-1396)
 * faster UUIDType, LongType comparisons (CASSANDRA-1386, 1393)
 * fix setting read_repair_chance from CLI addColumnFamily (CASSANDRA-1399)
 * fix updates to indexed columns (CASSANDRA-1373)
 * fix race condition leaving to FileNotFoundException (CASSANDRA-1382)
 * fix sharded lock hash on index write path (CASSANDRA-1402)
 * add support for GT/E, LT/E in subordinate index clauses (CASSANDRA-1401)
 * cfId counter got out of sync when CFs were added (CASSANDRA-1403)
 * less chatty schema updates (CASSANDRA-1389)
 * rename column family mbeans. 'type' will now include either
   'IndexColumnFamilies' or 'ColumnFamilies' depending on the CFS type.
   (CASSANDRA-1385)
 * disallow invalid keyspace and column family names. This includes name that
   matches a '^\w+' regex. (CASSANDRA-1377)
 * use JNA, if present, to take snapshots (CASSANDRA-1371)
 * truncate hints if starting 0.7 for the first time (CASSANDRA-1414)
 * fix FD leak in single-row slicepredicate queries (CASSANDRA-1416)
 * allow index expressions against columns that are not part of the
   SlicePredicate (CASSANDRA-1410)
 * config-converter properly handles snitches and framed support
   (CASSANDRA-1420)
 * remove keyspace argument from multiget_count (CASSANDRA-1422)
 * allow specifying cassandra.yaml location as (local or remote) URL
   (CASSANDRA-1126)
 * fix using DynamicEndpointSnitch with NetworkTopologyStrategy
   (CASSANDRA-1429)
 * Add CfDef.default_validation_class (CASSANDRA-891)
 * fix EstimatedHistogram.max (CASSANDRA-1413)
 * quorum read optimization (CASSANDRA-1622)
 * handle zero-length (or missing) rows during HH paging (CASSANDRA-1432)
 * include secondary indexes during schema migrations (CASSANDRA-1406)
 * fix commitlog header race during schema change (CASSANDRA-1435)
 * fix ColumnFamilyStoreMBeanIterator to use new type name (CASSANDRA-1433)
 * correct filename generated by xml->yaml converter (CASSANDRA-1419)
 * add CMSInitiatingOccupancyFraction=75 and UseCMSInitiatingOccupancyOnly
   to default JVM options
 * decrease jvm heap for cassandra-cli (CASSANDRA-1446)
 * ability to modify keyspaces and column family definitions on a live cluster
   (CASSANDRA-1285)
 * support for Hadoop Streaming [non-jvm map/reduce via stdin/out]
   (CASSANDRA-1368)
 * Move persistent sstable stats from the system table to an sstable component
   (CASSANDRA-1430)
 * remove failed bootstrap attempt from pending ranges when gossip times
   it out after 1h (CASSANDRA-1463)
 * eager-create tcp connections to other cluster members (CASSANDRA-1465)
 * enumerate stages and derive stage from message type instead of
   transmitting separately (CASSANDRA-1465)
 * apply reversed flag during collation from different data sources
   (CASSANDRA-1450)
 * make failure to remove commitlog segment non-fatal (CASSANDRA-1348)
 * correct ordering of drain operations so CL.recover is no longer
   necessary (CASSANDRA-1408)
 * removed keyspace from describe_splits method (CASSANDRA-1425)
 * rename check_schema_agreement to describe_schema_versions
   (CASSANDRA-1478)
 * fix QUORUM calculation for RF > 3 (CASSANDRA-1487)
 * remove tombstones during non-major compactions when bloom filter
   verifies that row does not exist in other sstables (CASSANDRA-1074)
 * nodes that coordinated a loadbalance in the past could not be seen by
   newly added nodes (CASSANDRA-1467)
 * exposed endpoint states (gossip details) via jmx (CASSANDRA-1467)
 * ensure that compacted sstables are not included when new readers are
   instantiated (CASSANDRA-1477)
 * by default, calculate heap size and memtable thresholds at runtime (CASSANDRA-1469)
 * fix races dealing with adding/dropping keyspaces and column families in
   rapid succession (CASSANDRA-1477)
 * clean up of Streaming system (CASSANDRA-1503, 1504, 1506)
 * add options to configure Thrift socket keepalive and buffer sizes (CASSANDRA-1426)
 * make contrib CassandraServiceDataCleaner recursive (CASSANDRA-1509)
 * min, max compaction threshold are configurable and persistent
   per-ColumnFamily (CASSANDRA-1468)
 * fix replaying the last mutation in a commitlog unnecessarily
   (CASSANDRA-1512)
 * invoke getDefaultUncaughtExceptionHandler from DTPE with the original
   exception rather than the ExecutionException wrapper (CASSANDRA-1226)
 * remove Clock from the Thrift (and Avro) API (CASSANDRA-1501)
 * Close intra-node sockets when connection is broken (CASSANDRA-1528)
 * RPM packaging spec file (CASSANDRA-786)
 * weighted request scheduler (CASSANDRA-1485)
 * treat expired columns as deleted (CASSANDRA-1539)
 * make IndexInterval configurable (CASSANDRA-1488)
 * add describe_snitch to Thrift API (CASSANDRA-1490)
 * MD5 authenticator compares plain text submitted password with MD5'd
   saved property, instead of vice versa (CASSANDRA-1447)
 * JMX MessagingService pending and completed counts (CASSANDRA-1533)
 * fix race condition processing repair responses (CASSANDRA-1511)
 * make repair blocking (CASSANDRA-1511)
 * create EndpointSnitchInfo and MBean to expose rack and DC (CASSANDRA-1491)
 * added option to contrib/word_count to output results back to Cassandra
   (CASSANDRA-1342)
 * rewrite Hadoop ColumnFamilyRecordWriter to pool connections, retry to
   multiple Cassandra nodes, and smooth impact on the Cassandra cluster
   by using smaller batch sizes (CASSANDRA-1434)
 * fix setting gc_grace_seconds via CLI (CASSANDRA-1549)
 * support TTL'd index values (CASSANDRA-1536)
 * make removetoken work like decommission (CASSANDRA-1216)
 * make cli comparator-aware and improve quote rules (CASSANDRA-1523,-1524)
 * make nodetool compact and cleanup blocking (CASSANDRA-1449)
 * add memtable, cache information to GCInspector logs (CASSANDRA-1558)
 * enable/disable HintedHandoff via JMX (CASSANDRA-1550)
 * Ignore stray files in the commit log directory (CASSANDRA-1547)
 * Disallow bootstrap to an in-use token (CASSANDRA-1561)


0.7-beta1
 * sstable versioning (CASSANDRA-389)
 * switched to slf4j logging (CASSANDRA-625)
 * add (optional) expiration time for column (CASSANDRA-699)
 * access levels for authentication/authorization (CASSANDRA-900)
 * add ReadRepairChance to CF definition (CASSANDRA-930)
 * fix heisenbug in system tests, especially common on OS X (CASSANDRA-944)
 * convert to byte[] keys internally and all public APIs (CASSANDRA-767)
 * ability to alter schema definitions on a live cluster (CASSANDRA-44)
 * renamed configuration file to cassandra.xml, and log4j.properties to
   log4j-server.properties, which must now be loaded from
   the classpath (which is how our scripts in bin/ have always done it)
   (CASSANDRA-971)
 * change get_count to require a SlicePredicate. create multi_get_count
   (CASSANDRA-744)
 * re-organized endpointsnitch implementations and added SimpleSnitch
   (CASSANDRA-994)
 * Added preload_row_cache option (CASSANDRA-946)
 * add CRC to commitlog header (CASSANDRA-999)
 * removed deprecated batch_insert and get_range_slice methods (CASSANDRA-1065)
 * add truncate thrift method (CASSANDRA-531)
 * http mini-interface using mx4j (CASSANDRA-1068)
 * optimize away copy of sliced row on memtable read path (CASSANDRA-1046)
 * replace constant-size 2GB mmaped segments and special casing for index
   entries spanning segment boundaries, with SegmentedFile that computes
   segments that always contain entire entries/rows (CASSANDRA-1117)
 * avoid reading large rows into memory during compaction (CASSANDRA-16)
 * added hadoop OutputFormat (CASSANDRA-1101)
 * efficient Streaming (no more anticompaction) (CASSANDRA-579)
 * split commitlog header into separate file and add size checksum to
   mutations (CASSANDRA-1179)
 * avoid allocating a new byte[] for each mutation on replay (CASSANDRA-1219)
 * revise HH schema to be per-endpoint (CASSANDRA-1142)
 * add joining/leaving status to nodetool ring (CASSANDRA-1115)
 * allow multiple repair sessions per node (CASSANDRA-1190)
 * optimize away MessagingService for local range queries (CASSANDRA-1261)
 * make framed transport the default so malformed requests can't OOM the
   server (CASSANDRA-475)
 * significantly faster reads from row cache (CASSANDRA-1267)
 * take advantage of row cache during range queries (CASSANDRA-1302)
 * make GCGraceSeconds a per-ColumnFamily value (CASSANDRA-1276)
 * keep persistent row size and column count statistics (CASSANDRA-1155)
 * add IntegerType (CASSANDRA-1282)
 * page within a single row during hinted handoff (CASSANDRA-1327)
 * push DatacenterShardStrategy configuration into keyspace definition,
   eliminating datacenter.properties. (CASSANDRA-1066)
 * optimize forward slices starting with '' and single-index-block name
   queries by skipping the column index (CASSANDRA-1338)
 * streaming refactor (CASSANDRA-1189)
 * faster comparison for UUID types (CASSANDRA-1043)
 * secondary index support (CASSANDRA-749 and subtasks)
 * make compaction buckets deterministic (CASSANDRA-1265)


0.6.6
 * Allow using DynamicEndpointSnitch with RackAwareStrategy (CASSANDRA-1429)
 * remove the remaining vestiges of the unfinished DatacenterShardStrategy
   (replaced by NetworkTopologyStrategy in 0.7)


0.6.5
 * fix key ordering in range query results with RandomPartitioner
   and ConsistencyLevel > ONE (CASSANDRA-1145)
 * fix for range query starting with the wrong token range (CASSANDRA-1042)
 * page within a single row during hinted handoff (CASSANDRA-1327)
 * fix compilation on non-sun JDKs (CASSANDRA-1061)
 * remove String.trim() call on row keys in batch mutations (CASSANDRA-1235)
 * Log summary of dropped messages instead of spamming log (CASSANDRA-1284)
 * add dynamic endpoint snitch (CASSANDRA-981)
 * fix streaming for keyspaces with hyphens in their name (CASSANDRA-1377)
 * fix errors in hard-coded bloom filter optKPerBucket by computing it
   algorithmically (CASSANDRA-1220
 * remove message deserialization stage, and uncap read/write stages
   so slow reads/writes don't block gossip processing (CASSANDRA-1358)
 * add jmx port configuration to Debian package (CASSANDRA-1202)
 * use mlockall via JNA, if present, to prevent Linux from swapping
   out parts of the JVM (CASSANDRA-1214)


0.6.4
 * avoid queuing multiple hint deliveries for the same endpoint
   (CASSANDRA-1229)
 * better performance for and stricter checking of UTF8 column names
   (CASSANDRA-1232)
 * extend option to lower compaction priority to hinted handoff
   as well (CASSANDRA-1260)
 * log errors in gossip instead of re-throwing (CASSANDRA-1289)
 * avoid aborting commitlog replay prematurely if a flushed-but-
   not-removed commitlog segment is encountered (CASSANDRA-1297)
 * fix duplicate rows being read during mapreduce (CASSANDRA-1142)
 * failure detection wasn't closing command sockets (CASSANDRA-1221)
 * cassandra-cli.bat works on windows (CASSANDRA-1236)
 * pre-emptively drop requests that cannot be processed within RPCTimeout
   (CASSANDRA-685)
 * add ack to Binary write verb and update CassandraBulkLoader
   to wait for acks for each row (CASSANDRA-1093)
 * added describe_partitioner Thrift method (CASSANDRA-1047)
 * Hadoop jobs no longer require the Cassandra storage-conf.xml
   (CASSANDRA-1280, CASSANDRA-1047)
 * log thread pool stats when GC is excessive (CASSANDRA-1275)
 * remove gossip message size limit (CASSANDRA-1138)
 * parallelize local and remote reads during multiget, and respect snitch
   when determining whether to do local read for CL.ONE (CASSANDRA-1317)
 * fix read repair to use requested consistency level on digest mismatch,
   rather than assuming QUORUM (CASSANDRA-1316)
 * process digest mismatch re-reads in parallel (CASSANDRA-1323)
 * switch hints CF comparator to BytesType (CASSANDRA-1274)


0.6.3
 * retry to make streaming connections up to 8 times. (CASSANDRA-1019)
 * reject describe_ring() calls on invalid keyspaces (CASSANDRA-1111)
 * fix cache size calculation for size of 100% (CASSANDRA-1129)
 * fix cache capacity only being recalculated once (CASSANDRA-1129)
 * remove hourly scan of all hints on the off chance that the gossiper
   missed a status change; instead, expose deliverHintsToEndpoint to JMX
   so it can be done manually, if necessary (CASSANDRA-1141)
 * don't reject reads at CL.ALL (CASSANDRA-1152)
 * reject deletions to supercolumns in CFs containing only standard
   columns (CASSANDRA-1139)
 * avoid preserving login information after client disconnects
   (CASSANDRA-1057)
 * prefer sun jdk to openjdk in debian init script (CASSANDRA-1174)
 * detect partioner config changes between restarts and fail fast
   (CASSANDRA-1146)
 * use generation time to resolve node token reassignment disagreements
   (CASSANDRA-1118)
 * restructure the startup ordering of Gossiper and MessageService to avoid
   timing anomalies (CASSANDRA-1160)
 * detect incomplete commit log hearders (CASSANDRA-1119)
 * force anti-entropy service to stream files on the stream stage to avoid
   sending streams out of order (CASSANDRA-1169)
 * remove inactive stream managers after AES streams files (CASSANDRA-1169)
 * allow removing entire row through batch_mutate Deletion (CASSANDRA-1027)
 * add JMX metrics for row-level bloom filter false positives (CASSANDRA-1212)
 * added a redhat init script to contrib (CASSANDRA-1201)
 * use midpoint when bootstrapping a new machine into range with not
   much data yet instead of random token (CASSANDRA-1112)
 * kill server on OOM in executor stage as well as Thrift (CASSANDRA-1226)
 * remove opportunistic repairs, when two machines with overlapping replica
   responsibilities happen to finish major compactions of the same CF near
   the same time.  repairs are now fully manual (CASSANDRA-1190)
 * add ability to lower compaction priority (default is no change from 0.6.2)
   (CASSANDRA-1181)


0.6.2
 * fix contrib/word_count build. (CASSANDRA-992)
 * split CommitLogExecutorService into BatchCommitLogExecutorService and
   PeriodicCommitLogExecutorService (CASSANDRA-1014)
 * add latency histograms to CFSMBean (CASSANDRA-1024)
 * make resolving timestamp ties deterministic by using value bytes
   as a tiebreaker (CASSANDRA-1039)
 * Add option to turn off Hinted Handoff (CASSANDRA-894)
 * fix windows startup (CASSANDRA-948)
 * make concurrent_reads, concurrent_writes configurable at runtime via JMX
   (CASSANDRA-1060)
 * disable GCInspector on non-Sun JVMs (CASSANDRA-1061)
 * fix tombstone handling in sstable rows with no other data (CASSANDRA-1063)
 * fix size of row in spanned index entries (CASSANDRA-1056)
 * install json2sstable, sstable2json, and sstablekeys to Debian package
 * StreamingService.StreamDestinations wouldn't empty itself after streaming
   finished (CASSANDRA-1076)
 * added Collections.shuffle(splits) before returning the splits in
   ColumnFamilyInputFormat (CASSANDRA-1096)
 * do not recalculate cache capacity post-compaction if it's been manually
   modified (CASSANDRA-1079)
 * better defaults for flush sorter + writer executor queue sizes
   (CASSANDRA-1100)
 * windows scripts for SSTableImport/Export (CASSANDRA-1051)
 * windows script for nodetool (CASSANDRA-1113)
 * expose PhiConvictThreshold (CASSANDRA-1053)
 * make repair of RF==1 a no-op (CASSANDRA-1090)
 * improve default JVM GC options (CASSANDRA-1014)
 * fix SlicePredicate serialization inside Hadoop jobs (CASSANDRA-1049)
 * close Thrift sockets in Hadoop ColumnFamilyRecordReader (CASSANDRA-1081)


0.6.1
 * fix NPE in sstable2json when no excluded keys are given (CASSANDRA-934)
 * keep the replica set constant throughout the read repair process
   (CASSANDRA-937)
 * allow querying getAllRanges with empty token list (CASSANDRA-933)
 * fix command line arguments inversion in clustertool (CASSANDRA-942)
 * fix race condition that could trigger a false-positive assertion
   during post-flush discard of old commitlog segments (CASSANDRA-936)
 * fix neighbor calculation for anti-entropy repair (CASSANDRA-924)
 * perform repair even for small entropy differences (CASSANDRA-924)
 * Use hostnames in CFInputFormat to allow Hadoop's naive string-based
   locality comparisons to work (CASSANDRA-955)
 * cache read-only BufferedRandomAccessFile length to avoid
   3 system calls per invocation (CASSANDRA-950)
 * nodes with IPv6 (and no IPv4) addresses could not join cluster
   (CASSANDRA-969)
 * Retrieve the correct number of undeleted columns, if any, from
   a supercolumn in a row that had been deleted previously (CASSANDRA-920)
 * fix index scans that cross the 2GB mmap boundaries for both mmap
   and standard i/o modes (CASSANDRA-866)
 * expose drain via nodetool (CASSANDRA-978)


0.6.0-RC1
 * JMX drain to flush memtables and run through commit log (CASSANDRA-880)
 * Bootstrapping can skip ranges under the right conditions (CASSANDRA-902)
 * fix merging row versions in range_slice for CL > ONE (CASSANDRA-884)
 * default write ConsistencyLeven chaned from ZERO to ONE
 * fix for index entries spanning mmap buffer boundaries (CASSANDRA-857)
 * use lexical comparison if time part of TimeUUIDs are the same
   (CASSANDRA-907)
 * bound read, mutation, and response stages to fix possible OOM
   during log replay (CASSANDRA-885)
 * Use microseconds-since-epoch (UTC) in cli, instead of milliseconds
 * Treat batch_mutate Deletion with null supercolumn as "apply this predicate
   to top level supercolumns" (CASSANDRA-834)
 * Streaming destination nodes do not update their JMX status (CASSANDRA-916)
 * Fix internal RPC timeout calculation (CASSANDRA-911)
 * Added Pig loadfunc to contrib/pig (CASSANDRA-910)


0.6.0-beta3
 * fix compaction bucketing bug (CASSANDRA-814)
 * update windows batch file (CASSANDRA-824)
 * deprecate KeysCachedFraction configuration directive in favor
   of KeysCached; move to unified-per-CF key cache (CASSANDRA-801)
 * add invalidateRowCache to ColumnFamilyStoreMBean (CASSANDRA-761)
 * send Handoff hints to natural locations to reduce load on
   remaining nodes in a failure scenario (CASSANDRA-822)
 * Add RowWarningThresholdInMB configuration option to warn before very
   large rows get big enough to threaten node stability, and -x option to
   be able to remove them with sstable2json if the warning is unheeded
   until it's too late (CASSANDRA-843)
 * Add logging of GC activity (CASSANDRA-813)
 * fix ConcurrentModificationException in commitlog discard (CASSANDRA-853)
 * Fix hardcoded row count in Hadoop RecordReader (CASSANDRA-837)
 * Add a jmx status to the streaming service and change several DEBUG
   messages to INFO (CASSANDRA-845)
 * fix classpath in cassandra-cli.bat for Windows (CASSANDRA-858)
 * allow re-specifying host, port to cassandra-cli if invalid ones
   are first tried (CASSANDRA-867)
 * fix race condition handling rpc timeout in the coordinator
   (CASSANDRA-864)
 * Remove CalloutLocation and StagingFileDirectory from storage-conf files
   since those settings are no longer used (CASSANDRA-878)
 * Parse a long from RowWarningThresholdInMB instead of an int (CASSANDRA-882)
 * Remove obsolete ControlPort code from DatabaseDescriptor (CASSANDRA-886)
 * move skipBytes side effect out of assert (CASSANDRA-899)
 * add "double getLoad" to StorageServiceMBean (CASSANDRA-898)
 * track row stats per CF at compaction time (CASSANDRA-870)
 * disallow CommitLogDirectory matching a DataFileDirectory (CASSANDRA-888)
 * default key cache size is 200k entries, changed from 10% (CASSANDRA-863)
 * add -Dcassandra-foreground=yes to cassandra.bat
 * exit if cluster name is changed unexpectedly (CASSANDRA-769)


0.6.0-beta1/beta2
 * add batch_mutate thrift command, deprecating batch_insert (CASSANDRA-336)
 * remove get_key_range Thrift API, deprecated in 0.5 (CASSANDRA-710)
 * add optional login() Thrift call for authentication (CASSANDRA-547)
 * support fat clients using gossiper and StorageProxy to perform
   replication in-process [jvm-only] (CASSANDRA-535)
 * support mmapped I/O for reads, on by default on 64bit JVMs
   (CASSANDRA-408, CASSANDRA-669)
 * improve insert concurrency, particularly during Hinted Handoff
   (CASSANDRA-658)
 * faster network code (CASSANDRA-675)
 * stress.py moved to contrib (CASSANDRA-635)
 * row caching [must be explicitly enabled per-CF in config] (CASSANDRA-678)
 * present a useful measure of compaction progress in JMX (CASSANDRA-599)
 * add bin/sstablekeys (CASSNADRA-679)
 * add ConsistencyLevel.ANY (CASSANDRA-687)
 * make removetoken remove nodes from gossip entirely (CASSANDRA-644)
 * add ability to set cache sizes at runtime (CASSANDRA-708)
 * report latency and cache hit rate statistics with lifetime totals
   instead of average over the last minute (CASSANDRA-702)
 * support get_range_slice for RandomPartitioner (CASSANDRA-745)
 * per-keyspace replication factory and replication strategy (CASSANDRA-620)
 * track latency in microseconds (CASSANDRA-733)
 * add describe_ Thrift methods, deprecating get_string_property and
   get_string_list_property
 * jmx interface for tracking operation mode and streams in general.
   (CASSANDRA-709)
 * keep memtables in sorted order to improve range query performance
   (CASSANDRA-799)
 * use while loop instead of recursion when trimming sstables compaction list
   to avoid blowing stack in pathological cases (CASSANDRA-804)
 * basic Hadoop map/reduce support (CASSANDRA-342)


0.5.1
 * ensure all files for an sstable are streamed to the same directory.
   (CASSANDRA-716)
 * more accurate load estimate for bootstrapping (CASSANDRA-762)
 * tolerate dead or unavailable bootstrap target on write (CASSANDRA-731)
 * allow larger numbers of keys (> 140M) in a sstable bloom filter
   (CASSANDRA-790)
 * include jvm argument improvements from CASSANDRA-504 in debian package
 * change streaming chunk size to 32MB to accomodate Windows XP limitations
   (was 64MB) (CASSANDRA-795)
 * fix get_range_slice returning results in the wrong order (CASSANDRA-781)


0.5.0 final
 * avoid attempting to delete temporary bootstrap files twice (CASSANDRA-681)
 * fix bogus NaN in nodeprobe cfstats output (CASSANDRA-646)
 * provide a policy for dealing with single thread executors w/ a full queue
   (CASSANDRA-694)
 * optimize inner read in MessagingService, vastly improving multiple-node
   performance (CASSANDRA-675)
 * wait for table flush before streaming data back to a bootstrapping node.
   (CASSANDRA-696)
 * keep track of bootstrapping sources by table so that bootstrapping doesn't
   give the indication of finishing early (CASSANDRA-673)


0.5.0 RC3
 * commit the correct version of the patch for CASSANDRA-663


0.5.0 RC2 (unreleased)
 * fix bugs in converting get_range_slice results to Thrift
   (CASSANDRA-647, CASSANDRA-649)
 * expose java.util.concurrent.TimeoutException in StorageProxy methods
   (CASSANDRA-600)
 * TcpConnectionManager was holding on to disconnected connections,
   giving the false indication they were being used. (CASSANDRA-651)
 * Remove duplicated write. (CASSANDRA-662)
 * Abort bootstrap if IP is already in the token ring (CASSANDRA-663)
 * increase default commitlog sync period, and wait for last sync to
   finish before submitting another (CASSANDRA-668)


0.5.0 RC1
 * Fix potential NPE in get_range_slice (CASSANDRA-623)
 * add CRC32 to commitlog entries (CASSANDRA-605)
 * fix data streaming on windows (CASSANDRA-630)
 * GC compacted sstables after cleanup and compaction (CASSANDRA-621)
 * Speed up anti-entropy validation (CASSANDRA-629)
 * Fix anti-entropy assertion error (CASSANDRA-639)
 * Fix pending range conflicts when bootstapping or moving
   multiple nodes at once (CASSANDRA-603)
 * Handle obsolete gossip related to node movement in the case where
   one or more nodes is down when the movement occurs (CASSANDRA-572)
 * Include dead nodes in gossip to avoid a variety of problems
   and fix HH to removed nodes (CASSANDRA-634)
 * return an InvalidRequestException for mal-formed SlicePredicates
   (CASSANDRA-643)
 * fix bug determining closest neighbor for use in multiple datacenters
   (CASSANDRA-648)
 * Vast improvements in anticompaction speed (CASSANDRA-607)
 * Speed up log replay and writes by avoiding redundant serializations
   (CASSANDRA-652)


0.5.0 beta 2
 * Bootstrap improvements (several tickets)
 * add nodeprobe repair anti-entropy feature (CASSANDRA-193, CASSANDRA-520)
 * fix possibility of partition when many nodes restart at once
   in clusters with multiple seeds (CASSANDRA-150)
 * fix NPE in get_range_slice when no data is found (CASSANDRA-578)
 * fix potential NPE in hinted handoff (CASSANDRA-585)
 * fix cleanup of local "system" keyspace (CASSANDRA-576)
 * improve computation of cluster load balance (CASSANDRA-554)
 * added super column read/write, column count, and column/row delete to
   cassandra-cli (CASSANDRA-567, CASSANDRA-594)
 * fix returning live subcolumns of deleted supercolumns (CASSANDRA-583)
 * respect JAVA_HOME in bin/ scripts (several tickets)
 * add StorageService.initClient for fat clients on the JVM (CASSANDRA-535)
   (see contrib/client_only for an example of use)
 * make consistency_level functional in get_range_slice (CASSANDRA-568)
 * optimize key deserialization for RandomPartitioner (CASSANDRA-581)
 * avoid GCing tombstones except on major compaction (CASSANDRA-604)
 * increase failure conviction threshold, resulting in less nodes
   incorrectly (and temporarily) marked as down (CASSANDRA-610)
 * respect memtable thresholds during log replay (CASSANDRA-609)
 * support ConsistencyLevel.ALL on read (CASSANDRA-584)
 * add nodeprobe removetoken command (CASSANDRA-564)


0.5.0 beta
 * Allow multiple simultaneous flushes, improving flush throughput
   on multicore systems (CASSANDRA-401)
 * Split up locks to improve write and read throughput on multicore systems
   (CASSANDRA-444, CASSANDRA-414)
 * More efficient use of memory during compaction (CASSANDRA-436)
 * autobootstrap option: when enabled, all non-seed nodes will attempt
   to bootstrap when started, until bootstrap successfully
   completes. -b option is removed.  (CASSANDRA-438)
 * Unless a token is manually specified in the configuration xml,
   a bootstraping node will use a token that gives it half the
   keys from the most-heavily-loaded node in the cluster,
   instead of generating a random token.
   (CASSANDRA-385, CASSANDRA-517)
 * Miscellaneous bootstrap fixes (several tickets)
 * Ability to change a node's token even after it has data on it
   (CASSANDRA-541)
 * Ability to decommission a live node from the ring (CASSANDRA-435)
 * Semi-automatic loadbalancing via nodeprobe (CASSANDRA-192)
 * Add ability to set compaction thresholds at runtime via
   JMX / nodeprobe.  (CASSANDRA-465)
 * Add "comment" field to ColumnFamily definition. (CASSANDRA-481)
 * Additional JMX metrics (CASSANDRA-482)
 * JSON based export and import tools (several tickets)
 * Hinted Handoff fixes (several tickets)
 * Add key cache to improve read performance (CASSANDRA-423)
 * Simplified construction of custom ReplicationStrategy classes
   (CASSANDRA-497)
 * Graphical application (Swing) for ring integrity verification and
   visualization was added to contrib (CASSANDRA-252)
 * Add DCQUORUM, DCQUORUMSYNC consistency levels and corresponding
   ReplicationStrategy / EndpointSnitch classes.  Experimental.
   (CASSANDRA-492)
 * Web client interface added to contrib (CASSANDRA-457)
 * More-efficient flush for Random, CollatedOPP partitioners
   for normal writes (CASSANDRA-446) and bulk load (CASSANDRA-420)
 * Add MemtableFlushAfterMinutes, a global replacement for the old
   per-CF FlushPeriodInMinutes setting (CASSANDRA-463)
 * optimizations to slice reading (CASSANDRA-350) and supercolumn
   queries (CASSANDRA-510)
 * force binding to given listenaddress for nodes with multiple
   interfaces (CASSANDRA-546)
 * stress.py benchmarking tool improvements (several tickets)
 * optimized replica placement code (CASSANDRA-525)
 * faster log replay on restart (CASSANDRA-539, CASSANDRA-540)
 * optimized local-node writes (CASSANDRA-558)
 * added get_range_slice, deprecating get_key_range (CASSANDRA-344)
 * expose TimedOutException to thrift (CASSANDRA-563)


0.4.2
 * Add validation disallowing null keys (CASSANDRA-486)
 * Fix race conditions in TCPConnectionManager (CASSANDRA-487)
 * Fix using non-utf8-aware comparison as a sanity check.
   (CASSANDRA-493)
 * Improve default garbage collector options (CASSANDRA-504)
 * Add "nodeprobe flush" (CASSANDRA-505)
 * remove NotFoundException from get_slice throws list (CASSANDRA-518)
 * fix get (not get_slice) of entire supercolumn (CASSANDRA-508)
 * fix null token during bootstrap (CASSANDRA-501)


0.4.1
 * Fix FlushPeriod columnfamily configuration regression
   (CASSANDRA-455)
 * Fix long column name support (CASSANDRA-460)
 * Fix for serializing a row that only contains tombstones
   (CASSANDRA-458)
 * Fix for discarding unneeded commitlog segments (CASSANDRA-459)
 * Add SnapshotBeforeCompaction configuration option (CASSANDRA-426)
 * Fix compaction abort under insufficient disk space (CASSANDRA-473)
 * Fix reading subcolumn slice from tombstoned CF (CASSANDRA-484)
 * Fix race condition in RVH causing occasional NPE (CASSANDRA-478)


0.4.0
 * fix get_key_range problems when a node is down (CASSANDRA-440)
   and add UnavailableException to more Thrift methods
 * Add example EndPointSnitch contrib code (several tickets)


0.4.0 RC2
 * fix SSTable generation clash during compaction (CASSANDRA-418)
 * reject method calls with null parameters (CASSANDRA-308)
 * properly order ranges in nodeprobe output (CASSANDRA-421)
 * fix logging of certain errors on executor threads (CASSANDRA-425)


0.4.0 RC1
 * Bootstrap feature is live; use -b on startup (several tickets)
 * Added multiget api (CASSANDRA-70)
 * fix Deadlock with SelectorManager.doProcess and TcpConnection.write
   (CASSANDRA-392)
 * remove key cache b/c of concurrency bugs in third-party
   CLHM library (CASSANDRA-405)
 * update non-major compaction logic to use two threshold values
   (CASSANDRA-407)
 * add periodic / batch commitlog sync modes (several tickets)
 * inline BatchMutation into batch_insert params (CASSANDRA-403)
 * allow setting the logging level at runtime via mbean (CASSANDRA-402)
 * change default comparator to BytesType (CASSANDRA-400)
 * add forwards-compatible ConsistencyLevel parameter to get_key_range
   (CASSANDRA-322)
 * r/m special case of blocking for local destination when writing with
   ConsistencyLevel.ZERO (CASSANDRA-399)
 * Fixes to make BinaryMemtable [bulk load interface] useful (CASSANDRA-337);
   see contrib/bmt_example for an example of using it.
 * More JMX properties added (several tickets)
 * Thrift changes (several tickets)
    - Merged _super get methods with the normal ones; return values
      are now of ColumnOrSuperColumn.
    - Similarly, merged batch_insert_super into batch_insert.



0.4.0 beta
 * On-disk data format has changed to allow billions of keys/rows per
   node instead of only millions
 * Multi-keyspace support
 * Scan all sstables for all queries to avoid situations where
   different types of operation on the same ColumnFamily could
   disagree on what data was present
 * Snapshot support via JMX
 * Thrift API has changed a _lot_:
    - removed time-sorted CFs; instead, user-defined comparators
      may be defined on the column names, which are now byte arrays.
      Default comparators are provided for UTF8, Bytes, Ascii, Long (i64),
      and UUID types.
    - removed colon-delimited strings in thrift api in favor of explicit
      structs such as ColumnPath, ColumnParent, etc.  Also normalized
      thrift struct and argument naming.
    - Added columnFamily argument to get_key_range.
    - Change signature of get_slice to accept starting and ending
      columns as well as an offset.  (This allows use of indexes.)
      Added "ascending" flag to allow reasonably-efficient reverse
      scans as well.  Removed get_slice_by_range as redundant.
    - get_key_range operates on one CF at a time
    - changed `block` boolean on insert methods to ConsistencyLevel enum,
      with options of NONE, ONE, QUORUM, and ALL.
    - added similar consistency_level parameter to read methods
    - column-name-set slice with no names given now returns zero columns
      instead of all of them.  ("all" can run your server out of memory.
      use a range-based slice with a high max column count instead.)
 * Removed the web interface. Node information can now be obtained by
   using the newly introduced nodeprobe utility.
 * More JMX stats
 * Remove magic values from internals (e.g. special key to indicate
   when to flush memtables)
 * Rename configuration "table" to "keyspace"
 * Moved to crash-only design; no more shutdown (just kill the process)
 * Lots of bug fixes

Full list of issues resolved in 0.4 is at https://issues.apache.org/jira/secure/IssueNavigator.jspa?reset=true&&pid=12310865&fixfor=12313862&resolution=1&sorter/field=issuekey&sorter/order=DESC


0.3.0 RC3
 * Fix potential deadlock under load in TCPConnection.
   (CASSANDRA-220)


0.3.0 RC2
 * Fix possible data loss when server is stopped after replaying
   log but before new inserts force memtable flush.
   (CASSANDRA-204)
 * Added BUGS file


0.3.0 RC1
 * Range queries on keys, including user-defined key collation
 * Remove support
 * Workarounds for a weird bug in JDK select/register that seems
   particularly common on VM environments. Cassandra should deploy
   fine on EC2 now
 * Much improved infrastructure: the beginnings of a decent test suite
   ("ant test" for unit tests; "nosetests" for system tests), code
   coverage reporting, etc.
 * Expanded node status reporting via JMX
 * Improved error reporting/logging on both server and client
 * Reduced memory footprint in default configuration
 * Combined blocking and non-blocking versions of insert APIs
 * Added FlushPeriodInMinutes configuration parameter to force
   flushing of infrequently-updated ColumnFamilies<|MERGE_RESOLUTION|>--- conflicted
+++ resolved
@@ -1,12 +1,8 @@
-<<<<<<< HEAD
 3.11.13
  * Validate existence of DCs when repairing (CASSANDRA-17407)
  * dropping of a materialized view creates a snapshot with dropped- prefix (CASSANDRA-17415)
 Merged from 3.0:
-=======
-3.0.27
  * Require ant >= 1.10 (CASSANDRA-17428)
->>>>>>> 34f59904
  * Disallow CONTAINS for UPDATE and DELETE (CASSANDRA-15266)
  * filter out NULL_VERSION entries from peers table in ConfiguredLimit (CASSANDRA-16518)
  * Suppress inapplicable CVEs (CASSANDRA-17368)
