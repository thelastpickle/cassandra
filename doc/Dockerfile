--- conflicted
+++ resolved
@@ -62,15 +62,11 @@
 
 EXPOSE ${WEB_SERVER_PORT}/tcp
 
-<<<<<<< HEAD
 USER ${BUILD_USER}
 WORKDIR ${BUILD_DIR}
 COPY docker-entrypoint.sh /usr/local/bin/
 ENTRYPOINT ["docker-entrypoint.sh"]
 CMD [""]
-=======
-RUN apt-get clean
 
 CMD CASSANDRA_USE_JDK11=true ant realclean gen-doc \
-    && echo "The locally built documentation can be found here:\n\n    build/html/index.html\n\n"
->>>>>>> d7aaaa50
+    && echo "The locally built documentation can be found here:\n\n    build/html/index.html\n\n"