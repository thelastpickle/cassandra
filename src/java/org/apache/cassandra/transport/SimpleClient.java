--- conflicted
+++ resolved
@@ -124,17 +124,19 @@
 
     public SimpleClient connect(boolean useCompression, boolean useChecksums) throws IOException
     {
-        connect(useCompression, false);
-    }
-
-    public void connect(boolean useCompression, boolean throwOnOverload) throws IOException
+        return connect(useCompression, useChecksums, false);
+    }
+
+    public SimpleClient connect(boolean useCompression, boolean useChecksums, boolean throwOnOverload) throws IOException
     {
         establishConnection();
 
         Map<String, String> options = new HashMap<>();
         options.put(StartupMessage.CQL_VERSION, "3.0.0");
-
-<<<<<<< HEAD
+        if (throwOnOverload)
+            options.put(StartupMessage.THROW_ON_OVERLOAD, "1");
+        connection.setThrowOnOverload(throwOnOverload);
+
         if (useChecksums)
         {
             Compressor compressor = useCompression ? LZ4Compressor.INSTANCE : null;
@@ -143,13 +145,6 @@
             options.put(StartupMessage.COMPRESSION, "lz4");
         }
         else if (useCompression)
-=======
-        if (throwOnOverload)
-            options.put(StartupMessage.THROW_ON_OVERLOAD, "1");
-        connection.setThrowOnOverload(throwOnOverload);
-
-        if (useCompression)
->>>>>>> f5fe483d
         {
             connection.setTransformer(CompressingTransformer.getTransformer(LZ4Compressor.INSTANCE));
             options.put(StartupMessage.COMPRESSION, "lz4");
