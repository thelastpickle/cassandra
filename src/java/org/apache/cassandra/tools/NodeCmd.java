package org.apache.cassandra.tools;
/*
 * 
 * Licensed to the Apache Software Foundation (ASF) under one
 * or more contributor license agreements.  See the NOTICE file
 * distributed with this work for additional information
 * regarding copyright ownership.  The ASF licenses this file
 * to you under the Apache License, Version 2.0 (the
 * "License"); you may not use this file except in compliance
 * with the License.  You may obtain a copy of the License at
 * 
 *   http://www.apache.org/licenses/LICENSE-2.0
 * 
 * Unless required by applicable law or agreed to in writing,
 * software distributed under the License is distributed on an
 * "AS IS" BASIS, WITHOUT WARRANTIES OR CONDITIONS OF ANY
 * KIND, either express or implied.  See the License for the
 * specific language governing permissions and limitations
 * under the License.
 * 
 */


import java.io.IOException;
import java.io.PrintStream;
import java.lang.management.MemoryUsage;
import java.net.InetAddress;
import java.net.UnknownHostException;
import java.text.DecimalFormat;
import java.util.*;
import java.util.Map.Entry;
import java.util.concurrent.ExecutionException;

import org.apache.commons.cli.*;

import org.apache.cassandra.cache.InstrumentingCacheMBean;
import org.apache.cassandra.concurrent.JMXEnabledThreadPoolExecutorMBean;
import org.apache.cassandra.config.ConfigurationException;
import org.apache.cassandra.db.ColumnFamilyStoreMBean;
import org.apache.cassandra.db.compaction.CompactionInfo;
import org.apache.cassandra.db.compaction.CompactionManagerMBean;
import org.apache.cassandra.dht.Token;
import org.apache.cassandra.net.MessagingServiceMBean;
import org.apache.cassandra.utils.EstimatedHistogram;
import org.apache.cassandra.utils.Pair;

public class NodeCmd
{
    private static final Pair<String, String> HOST_OPT = new Pair<String, String>("h", "host");
    private static final Pair<String, String> PORT_OPT = new Pair<String, String>("p", "port");
    private static final Pair<String, String> USERNAME_OPT = new Pair<String, String>("u",  "username");
    private static final Pair<String, String> PASSWORD_OPT = new Pair<String, String>("pw", "password");
    private static final Pair<String, String> TAG_OPT = new Pair<String, String>("t", "tag");
    private static final int DEFAULT_PORT = 7199;

    private static ToolOptions options = null;

    private NodeProbe probe;
    
    static
    {
        options = new ToolOptions();

        options.addOption(HOST_OPT,     true, "node hostname or ip address", true);
        options.addOption(PORT_OPT,     true, "remote jmx agent port number");
        options.addOption(USERNAME_OPT, true, "remote jmx agent username");
        options.addOption(PASSWORD_OPT, true, "remote jmx agent password");
        options.addOption(TAG_OPT,      true, "optional name to give a snapshot");
    }
    
    public NodeCmd(NodeProbe probe)
    {
        this.probe = probe;
    }

    public enum NodeCommand
    {
        RING, INFO, CFSTATS, SNAPSHOT, CLEARSNAPSHOT, VERSION, TPSTATS, FLUSH, DRAIN,
        DECOMMISSION, MOVE, REMOVETOKEN, REPAIR, CLEANUP, COMPACT, SCRUB,
        SETCACHECAPACITY, GETCOMPACTIONTHRESHOLD, SETCOMPACTIONTHRESHOLD, NETSTATS, CFHISTOGRAMS,
        COMPACTIONSTATS, DISABLEGOSSIP, ENABLEGOSSIP, INVALIDATEKEYCACHE, INVALIDATEROWCACHE,
        DISABLETHRIFT, ENABLETHRIFT, STATUSTHRIFT, JOIN, SETCOMPACTIONTHROUGHPUT, GETENDPOINTS
    }

    
    /**
     * Prints usage information to stdout.
     */
    private static void printUsage()
    {
        HelpFormatter hf = new HelpFormatter();
        StringBuilder header = new StringBuilder();
        header.append("\nAvailable commands:\n");
        // No args
        addCmdHelp(header, "ring", "Print informations on the token ring");
        addCmdHelp(header, "join", "Join the ring");
        addCmdHelp(header, "info", "Print node informations (uptime, load, ...)");
        addCmdHelp(header, "cfstats", "Print statistics on column families");
        addCmdHelp(header, "version", "Print cassandra version");
        addCmdHelp(header, "tpstats", "Print usage statistics of thread pools");
        addCmdHelp(header, "drain", "Drain the node (stop accepting writes and flush all column families)");
        addCmdHelp(header, "decommission", "Decommission the node");
        addCmdHelp(header, "compactionstats", "Print statistics on compactions");
        addCmdHelp(header, "disablegossip", "Disable gossip (effectively marking the node dead)");
        addCmdHelp(header, "enablegossip", "Reenable gossip");
        addCmdHelp(header, "disablethrift", "Disable thrift server");
        addCmdHelp(header, "enablethrift", "Reenable thrift server");
        addCmdHelp(header, "statusthrift", "Status of thrift server");

        // One arg
        addCmdHelp(header, "netstats [host]", "Print network information on provided host (connecting node by default)");
        addCmdHelp(header, "move <new token>", "Move node on the token ring to a new token");
        addCmdHelp(header, "removetoken status|force|<token>", "Show status of current token removal, force completion of pending removal or remove providen token");
        addCmdHelp(header, "setcompactionthroughput <value_in_mb>", "Set the MB/s throughput cap for compaction in the system, or 0 to disable throttling.");

        // Two args
        addCmdHelp(header, "snapshot [keyspaces...] -t [snapshotName]", "Take a snapshot of the specified keyspaces using optional name snapshotName");
        addCmdHelp(header, "clearsnapshot [keyspaces...] -t [snapshotName]", "Remove snapshots for the specified keyspaces. Either remove all snapshots or remove the snapshots with the given name.");
        addCmdHelp(header, "flush [keyspace] [cfnames]", "Flush one or more column family");
        addCmdHelp(header, "repair [keyspace] [cfnames]", "Repair one or more column family");
        addCmdHelp(header, "cleanup [keyspace] [cfnames]", "Run cleanup on one or more column family");
        addCmdHelp(header, "compact [keyspace] [cfnames]", "Force a (major) compaction on one or more column family");
        addCmdHelp(header, "scrub [keyspace] [cfnames]", "Scrub (rebuild sstables for) one or more column family");
        addCmdHelp(header, "invalidatekeycache [keyspace] [cfnames]", "Invalidate the key cache of one or more column family");
        addCmdHelp(header, "invalidaterowcache [keyspace] [cfnames]", "Invalidate the key cache of one or more column family");
        addCmdHelp(header, "getcompactionthreshold <keyspace> <cfname>", "Print min and max compaction thresholds for a given column family");
        addCmdHelp(header, "cfhistograms <keyspace> <cfname>", "Print statistic histograms for a given column family");

        // Three args
        addCmdHelp(header, "getendpoints <keyspace> <cf> <key>", "Print the end points that owns the key");

        // Four args
        addCmdHelp(header, "setcachecapacity <keyspace> <cfname> <keycachecapacity> <rowcachecapacity>", "Set the key and row cache capacities of a given column family");
        addCmdHelp(header, "setcompactionthreshold <keyspace> <cfname> <minthreshold> <maxthreshold>", "Set the min and max compaction thresholds for a given column family");

        String usage = String.format("java %s --host <arg> <command>%n", NodeCmd.class.getName());
        hf.printHelp(usage, "", options, "");
        System.out.println(header.toString());
    }

    private static void addCmdHelp(StringBuilder sb, String cmd, String description)
    {
        sb.append("  ").append(cmd);
        // Ghetto indentation (trying, but not too hard, to not look too bad)
        if (cmd.length() <= 20)
            for (int i = cmd.length(); i < 22; ++i) sb.append(" ");
        sb.append(" - ").append(description).append("\n");
    }
    
    /**
     * Write a textual representation of the Cassandra ring.
     * 
     * @param outs the stream to write to
     */
    public void printRing(PrintStream outs)
    {
        Map<Token, String> tokenToEndpoint = probe.getTokenToEndpointMap();
        List<Token> sortedTokens = new ArrayList<Token>(tokenToEndpoint.keySet());
        Collections.sort(sortedTokens);

        Collection<String> liveNodes = probe.getLiveNodes();
        Collection<String> deadNodes = probe.getUnreachableNodes();
        Collection<String> joiningNodes = probe.getJoiningNodes();
        Collection<String> leavingNodes = probe.getLeavingNodes();
        Collection<String> movingNodes = probe.getMovingNodes();
        Map<String, String> loadMap = probe.getLoadMap();

        String format = "%-16s%-12s%-12s%-7s%-8s%-16s%-8s%-44s%n";
        outs.printf(format, "Address", "DC", "Rack", "Status", "State", "Load", "Owns", "Token");
        // show pre-wrap token twice so you can always read a node's range as
        // (previous line token, current line token]
        if (sortedTokens.size() > 1)
            outs.printf(format, "", "", "", "", "", "", "", sortedTokens.get(sortedTokens.size() - 1));

        // Calculate per-token ownership of the ring
        Map<Token, Float> ownerships = probe.getOwnership();

        for (Token token : sortedTokens)
        {
            String primaryEndpoint = tokenToEndpoint.get(token);
            String dataCenter;
            try
            {
                dataCenter = probe.getEndpointSnitchInfoProxy().getDatacenter(primaryEndpoint);
            }
            catch (UnknownHostException e)
            {
                dataCenter = "Unknown";
            }
            String rack;
            try
            {
                rack = probe.getEndpointSnitchInfoProxy().getRack(primaryEndpoint);
            }
            catch (UnknownHostException e)
            {
                rack = "Unknown";
            }
            String status = liveNodes.contains(primaryEndpoint)
                            ? "Up"
                            : deadNodes.contains(primaryEndpoint)
                              ? "Down"
                              : "?";

            String state = "Normal";

            if (joiningNodes.contains(primaryEndpoint))
                state = "Joining";
            else if (leavingNodes.contains(primaryEndpoint))
                state = "Leaving";
            else if (movingNodes.contains(primaryEndpoint))
                state = "Moving";

            String load = loadMap.containsKey(primaryEndpoint)
                          ? loadMap.get(primaryEndpoint)
                          : "?";
            String owns = new DecimalFormat("##0.00%").format(ownerships.get(token));
            outs.printf(format, primaryEndpoint, dataCenter, rack, status, state, load, owns, token);
        }
    }

    public void printThreadPoolStats(PrintStream outs)
    {
        outs.printf("%-25s%10s%10s%15s%10s%18s%n", "Pool Name", "Active", "Pending", "Completed", "Blocked", "All time blocked");

        Iterator<Map.Entry<String, JMXEnabledThreadPoolExecutorMBean>> threads = probe.getThreadPoolMBeanProxies();
        while (threads.hasNext())
        {
            Entry<String, JMXEnabledThreadPoolExecutorMBean> thread = threads.next();
            String poolName = thread.getKey();
            JMXEnabledThreadPoolExecutorMBean threadPoolProxy = thread.getValue();
            outs.printf("%-25s%10s%10s%15s%10s%18s%n",
                        poolName,
                        threadPoolProxy.getActiveCount(),
                        threadPoolProxy.getPendingTasks(),
                        threadPoolProxy.getCompletedTasks(),
                        threadPoolProxy.getCurrentlyBlockedTasks(),
                        threadPoolProxy.getTotalBlockedTasks());
        }

        outs.printf("%n%-20s%10s%n", "Message type", "Dropped");
        for (Entry<String, Integer> entry : probe.getDroppedMessages().entrySet())
            outs.printf("%-20s%10s%n", entry.getKey(), entry.getValue());
    }

    /**
     * Write node information.
     * 
     * @param outs the stream to write to
     */
    public void printInfo(PrintStream outs)
    {
        boolean gossipInitialized = probe.isInitialized();
        outs.printf("%-17s: %s%n", "Token", probe.getToken());
        outs.printf("%-17s: %s%n", "Gossip active", gossipInitialized);
        outs.printf("%-17s: %s%n", "Load", probe.getLoadString());
        if (gossipInitialized)
            outs.printf("%-17s: %s%n", "Generation No", probe.getCurrentGenerationNumber());
        else
            outs.printf("%-17s: %s%n", "Generation No", 0);

        // Uptime
        long secondsUp = probe.getUptime() / 1000;
        outs.printf("%-17s: %d%n", "Uptime (seconds)", secondsUp);

        // Memory usage
        MemoryUsage heapUsage = probe.getHeapMemoryUsage();
        double memUsed = (double)heapUsage.getUsed() / (1024 * 1024);
        double memMax = (double)heapUsage.getMax() / (1024 * 1024);
        outs.printf("%-17s: %.2f / %.2f%n", "Heap Memory (MB)", memUsed, memMax);

        // Data Center/Rack
        outs.printf("%-17s: %s%n", "Data Center", probe.getDataCenter());
        outs.printf("%-17s: %s%n", "Rack", probe.getRack());

        // Exceptions
        outs.printf("%-17s: %s%n", "Exceptions", probe.getExceptionCount());
    }

    public void printReleaseVersion(PrintStream outs)
    {
        outs.println("ReleaseVersion: " + probe.getReleaseVersion());
    }

    public void printNetworkStats(final InetAddress addr, PrintStream outs)
    {
        outs.printf("Mode: %s%n", probe.getOperationMode());
        Set<InetAddress> hosts = addr == null ? probe.getStreamDestinations() : new HashSet<InetAddress>(){{add(addr);}};
        if (hosts.size() == 0)
            outs.println("Not sending any streams.");
        for (InetAddress host : hosts)
        {
            try
            {
                List<String> files = probe.getFilesDestinedFor(host);
                if (files.size() > 0)
                {
                    outs.printf("Streaming to: %s%n", host);
                    for (String file : files)
                        outs.printf("   %s%n", file);
                }
                else
                {
                    outs.printf(" Nothing streaming to %s%n", host);
                }
            }
            catch (IOException ex)
            {
                outs.printf("   Error retrieving file data for %s%n", host);
            }
        }

        hosts = addr == null ? probe.getStreamSources() : new HashSet<InetAddress>(){{add(addr); }};
        if (hosts.size() == 0)
            outs.println("Not receiving any streams.");
        for (InetAddress host : hosts)
        {
            try
            {
                List<String> files = probe.getIncomingFiles(host);
                if (files.size() > 0)
                {
                    outs.printf("Streaming from: %s%n", host);
                    for (String file : files)
                        outs.printf("   %s%n", file);
                }
                else
                {
                    outs.printf(" Nothing streaming from %s%n", host);
                }
            }
            catch (IOException ex)
            {
                outs.printf("   Error retrieving file data for %s%n", host);
            }
        }

        MessagingServiceMBean ms = probe.msProxy;
        outs.printf("%-25s", "Pool Name");
        outs.printf("%10s", "Active");
        outs.printf("%10s", "Pending");
        outs.printf("%15s%n", "Completed");

        int pending;
        long completed;

        pending = 0;
        for (int n : ms.getCommandPendingTasks().values())
            pending += n;
        completed = 0;
        for (long n : ms.getCommandCompletedTasks().values())
            completed += n;
        outs.printf("%-25s%10s%10s%15s%n", "Commands", "n/a", pending, completed);

        pending = 0;
        for (int n : ms.getResponsePendingTasks().values())
            pending += n;
        completed = 0;
        for (long n : ms.getResponseCompletedTasks().values())
            completed += n;
        outs.printf("%-25s%10s%10s%15s%n", "Responses", "n/a", pending, completed);
    }

    public void printCompactionStats(PrintStream outs)
    {
        CompactionManagerMBean cm = probe.getCompactionManagerProxy();
        outs.println("pending tasks: " + cm.getPendingTasks());
        if (cm.getCompactions().size() > 0)
            outs.printf("%25s%16s%16s%16s%16s%10s%n", "compaction type", "keyspace", "column family", "bytes compacted", "bytes total", "progress");
        for (CompactionInfo c : cm.getCompactions())
        {
            String percentComplete = c.getTotalBytes() == 0
                                   ? "n/a"
                                   : new DecimalFormat("0.00").format((double) c.getBytesComplete() / c.getTotalBytes() * 100) + "%";
            outs.printf("%25s%16s%16s%16s%16s%10s%n", c.getTaskType(), c.getKeyspace(), c.getColumnFamily(), c.getBytesComplete(), c.getTotalBytes(), percentComplete);
        }
    }

    public void printColumnFamilyStats(PrintStream outs)
    {
        Map <String, List <ColumnFamilyStoreMBean>> cfstoreMap = new HashMap <String, List <ColumnFamilyStoreMBean>>();

        // get a list of column family stores
        Iterator<Map.Entry<String, ColumnFamilyStoreMBean>> cfamilies = probe.getColumnFamilyStoreMBeanProxies();

        while (cfamilies.hasNext())
        {
            Entry<String, ColumnFamilyStoreMBean> entry = cfamilies.next();
            String tableName = entry.getKey();
            ColumnFamilyStoreMBean cfsProxy = entry.getValue();

            if (!cfstoreMap.containsKey(tableName))
            {
                List<ColumnFamilyStoreMBean> columnFamilies = new ArrayList<ColumnFamilyStoreMBean>();
                columnFamilies.add(cfsProxy);
                cfstoreMap.put(tableName, columnFamilies);
            }
            else
            {
                cfstoreMap.get(tableName).add(cfsProxy);
            }
        }

        // print out the table statistics
        for (Entry<String, List<ColumnFamilyStoreMBean>> entry : cfstoreMap.entrySet())
        {
            String tableName = entry.getKey();
            List<ColumnFamilyStoreMBean> columnFamilies = entry.getValue();
            long tableReadCount = 0;
            long tableWriteCount = 0;
            int tablePendingTasks = 0;
            double tableTotalReadTime = 0.0f;
            double tableTotalWriteTime = 0.0f;

            outs.println("Keyspace: " + tableName);
            for (ColumnFamilyStoreMBean cfstore : columnFamilies)
            {
                long writeCount = cfstore.getWriteCount();
                long readCount = cfstore.getReadCount();

                if (readCount > 0)
                {
                    tableReadCount += readCount;
                    tableTotalReadTime += cfstore.getTotalReadLatencyMicros();
                }
                if (writeCount > 0)
                {
                    tableWriteCount += writeCount;
                    tableTotalWriteTime += cfstore.getTotalWriteLatencyMicros();
                }
                tablePendingTasks += cfstore.getPendingTasks();
            }

            double tableReadLatency = tableReadCount > 0 ? tableTotalReadTime / tableReadCount / 1000 : Double.NaN;
            double tableWriteLatency = tableWriteCount > 0 ? tableTotalWriteTime / tableWriteCount / 1000 : Double.NaN;

            outs.println("\tRead Count: " + tableReadCount);
            outs.println("\tRead Latency: " + String.format("%s", tableReadLatency) + " ms.");
            outs.println("\tWrite Count: " + tableWriteCount);
            outs.println("\tWrite Latency: " + String.format("%s", tableWriteLatency) + " ms.");
            outs.println("\tPending Tasks: " + tablePendingTasks);

            // print out column family statistics for this table
            for (ColumnFamilyStoreMBean cfstore : columnFamilies)
            {
                outs.println("\t\tColumn Family: " + cfstore.getColumnFamilyName());
                outs.println("\t\tSSTable count: " + cfstore.getLiveSSTableCount());
                outs.println("\t\tSpace used (live): " + cfstore.getLiveDiskSpaceUsed());
                outs.println("\t\tSpace used (total): " + cfstore.getTotalDiskSpaceUsed());
                outs.println("\t\tNumber of Keys (estimate): " + cfstore.estimateKeys());				
                outs.println("\t\tMemtable Columns Count: " + cfstore.getMemtableColumnsCount());
                outs.println("\t\tMemtable Data Size: " + cfstore.getMemtableDataSize());
                outs.println("\t\tMemtable Switch Count: " + cfstore.getMemtableSwitchCount());
                outs.println("\t\tRead Count: " + cfstore.getReadCount());
                outs.println("\t\tRead Latency: " + String.format("%01.3f", cfstore.getRecentReadLatencyMicros() / 1000) + " ms.");
                outs.println("\t\tWrite Count: " + cfstore.getWriteCount());
                outs.println("\t\tWrite Latency: " + String.format("%01.3f", cfstore.getRecentWriteLatencyMicros() / 1000) + " ms.");
                outs.println("\t\tPending Tasks: " + cfstore.getPendingTasks());

                InstrumentingCacheMBean keyCacheMBean = probe.getKeyCacheMBean(tableName, cfstore.getColumnFamilyName());
                if (keyCacheMBean.getCapacity() > 0)
                {
                    outs.println("\t\tKey cache capacity: " + keyCacheMBean.getCapacity());
                    outs.println("\t\tKey cache size: " + keyCacheMBean.getSize());
                    outs.println("\t\tKey cache hit rate: " + keyCacheMBean.getRecentHitRate());
                }
                else
                {
                    outs.println("\t\tKey cache: disabled");
                }

                InstrumentingCacheMBean rowCacheMBean = probe.getRowCacheMBean(tableName, cfstore.getColumnFamilyName());
                if (rowCacheMBean.getCapacity() > 0)
                {
                    outs.println("\t\tRow cache capacity: " + rowCacheMBean.getCapacity());
                    outs.println("\t\tRow cache size: " + rowCacheMBean.getSize());
                    outs.println("\t\tRow cache hit rate: " + rowCacheMBean.getRecentHitRate());
                }
                else
                {
                    outs.println("\t\tRow cache: disabled");
                }

                outs.println("\t\tCompacted row minimum size: " + cfstore.getMinRowSize());
                outs.println("\t\tCompacted row maximum size: " + cfstore.getMaxRowSize());
                outs.println("\t\tCompacted row mean size: " + cfstore.getMeanRowSize());

                outs.println("");
            }
            outs.println("----------------");
        }
    }
    
    public void printRemovalStatus(PrintStream outs)
    {
        outs.println("RemovalStatus: " + probe.getRemovalStatus());
    }

    private void printCfHistograms(String keySpace, String columnFamily, PrintStream output)
    {
        ColumnFamilyStoreMBean store = this.probe.getCfsProxy(keySpace, columnFamily);

        // default is 90 offsets
        long[] offsets = new EstimatedHistogram().getBucketOffsets();

        long[] rrlh = store.getRecentReadLatencyHistogramMicros();
        long[] rwlh = store.getRecentWriteLatencyHistogramMicros();
        long[] sprh = store.getRecentSSTablesPerReadHistogram();
        long[] ersh = store.getEstimatedRowSizeHistogram();
        long[] ecch = store.getEstimatedColumnCountHistogram();

        output.println(String.format("%s/%s histograms", keySpace, columnFamily));

        output.println(String.format("%-10s%10s%18s%18s%18s%18s",
                                     "Offset", "SSTables", "Write Latency", "Read Latency", "Row Size", "Column Count"));

        for (int i = 0; i < offsets.length; i++)
        {
            output.println(String.format("%-10d%10s%18s%18s%18s%18s",
                                         offsets[i],
                                         (i < sprh.length ? sprh[i] : ""),
                                         (i < rwlh.length ? rrlh[i] : ""),
                                         (i < rrlh.length ? rwlh[i] : ""),
                                         (i < ersh.length ? ersh[i] : ""),
                                         (i < ecch.length ? ecch[i] : "")));
        }
    }

    private void printEndPoints(String keySpace, String cf, String key, PrintStream output)
    {
        List<InetAddress> endpoints = this.probe.getEndpoints(keySpace, cf, key);

        for (InetAddress anEndpoint : endpoints)
        {
           output.println(anEndpoint.getHostAddress());
        }
    }

    private void printIsThriftServerRunning(PrintStream outs)
    {
        outs.println(probe.isThriftServerRunning() ? "running" : "not running");
    }

    public static void main(String[] args) throws IOException, InterruptedException, ConfigurationException, ParseException
    {
        CommandLineParser parser = new PosixParser();
        ToolCommandLine cmd = null;

        try
        {
            cmd = new ToolCommandLine(parser.parse(options, args));
        }
        catch (ParseException p)
        {
            badUse(p.getMessage());
        }

        String host = cmd.getOptionValue(HOST_OPT.left);
        int port = DEFAULT_PORT;
        
        String portNum = cmd.getOptionValue(PORT_OPT.left);
        if (portNum != null)
        {
            try
            {
                port = Integer.parseInt(portNum);
            }
            catch (NumberFormatException e)
            {
                throw new ParseException("Port must be a number");
            }
        }

        String username = cmd.getOptionValue(USERNAME_OPT.left);
        String password = cmd.getOptionValue(PASSWORD_OPT.left);
        
        NodeProbe probe = null;
        try
        {
            probe = username == null ? new NodeProbe(host, port) : new NodeProbe(host, port, username, password);
        }
        catch (IOException ioe)
        {
            err(ioe, "Error connection to remote JMX agent!");
        }

        NodeCommand command = null;

        try
        {
            command = cmd.getCommand();
        }
        catch (IllegalArgumentException e)
        {
            badUse(e.getMessage());
        }


        NodeCmd nodeCmd = new NodeCmd(probe);

        // Execute the requested command.
        String[] arguments = cmd.getCommandArguments();

        switch (command)
        {
<<<<<<< HEAD
            case RING            : nodeCmd.printRing(System.out); break;
            case INFO            : nodeCmd.printInfo(System.out); break;
            case CFSTATS         : nodeCmd.printColumnFamilyStats(System.out); break;
            case DECOMMISSION    : probe.decommission(); break;
            case TPSTATS         : nodeCmd.printThreadPoolStats(System.out); break;
            case VERSION         : nodeCmd.printReleaseVersion(System.out); break;
            case COMPACTIONSTATS : nodeCmd.printCompactionStats(System.out); break;
            case DISABLEGOSSIP   : probe.stopGossiping(); break;
            case ENABLEGOSSIP    : probe.startGossiping(); break;
            case DISABLETHRIFT   : probe.stopThriftServer(); break;
            case ENABLETHRIFT    : probe.startThriftServer(); break;
            case STATUSTHRIFT    : nodeCmd.printIsThriftServerRunning(System.out); break;
=======
            case RING            : complainNonzeroArgs(arguments, command); nodeCmd.printRing(System.out); break;
            case INFO            : complainNonzeroArgs(arguments, command); nodeCmd.printInfo(System.out); break;
            case CFSTATS         : complainNonzeroArgs(arguments, command); nodeCmd.printColumnFamilyStats(System.out); break;
            case DECOMMISSION    : complainNonzeroArgs(arguments, command); probe.decommission(); break;
            case LOADBALANCE     : complainNonzeroArgs(arguments, command); probe.loadBalance(); break;
            case CLEARSNAPSHOT   : complainNonzeroArgs(arguments, command); probe.clearSnapshot(); break;
            case TPSTATS         : complainNonzeroArgs(arguments, command); nodeCmd.printThreadPoolStats(System.out); break;
            case VERSION         : complainNonzeroArgs(arguments, command); nodeCmd.printReleaseVersion(System.out); break;
            case COMPACTIONSTATS : complainNonzeroArgs(arguments, command); nodeCmd.printCompactionStats(System.out); break;
            case DISABLEGOSSIP   : complainNonzeroArgs(arguments, command); probe.stopGossiping(); break;
            case ENABLEGOSSIP    : complainNonzeroArgs(arguments, command); probe.startGossiping(); break;
            case DISABLETHRIFT   : complainNonzeroArgs(arguments, command); probe.stopThriftServer(); break;
            case ENABLETHRIFT    : complainNonzeroArgs(arguments, command); probe.startThriftServer(); break;
>>>>>>> 65dcec66

            case DRAIN :
                try { probe.drain(); }
                catch (ExecutionException ee) { err(ee, "Error occured during flushing"); }
                break;

            case NETSTATS :
                if (arguments.length > 0) { nodeCmd.printNetworkStats(InetAddress.getByName(arguments[0]), System.out); }
                else                      { nodeCmd.printNetworkStats(null, System.out); }
                break;

            case SNAPSHOT :
            case CLEARSNAPSHOT :
                String tag = cmd.getOptionValue(TAG_OPT.left);
                handleSnapshots(command, tag, arguments, probe);
                break;

            case MOVE :
                if (arguments.length != 1) { badUse("Missing token argument for move."); }
                probe.move(arguments[0]);
                break;

            case JOIN:
                if (probe.isJoined())
                {
                    System.err.println("This node has already joined the ring.");
                    System.exit(1);
                }

                probe.joinRing();
                break;

            case SETCOMPACTIONTHROUGHPUT :
                if (arguments.length != 1) { badUse("Missing value argument."); }
                probe.setCompactionThroughput(Integer.valueOf(arguments[0]));
                break;

            case REMOVETOKEN :
                if (arguments.length != 1) { badUse("Missing an argument for removetoken (either status, force, or a token)"); }
                else if (arguments[0].equals("status")) { nodeCmd.printRemovalStatus(System.out); }
                else if (arguments[0].equals("force"))  { nodeCmd.printRemovalStatus(System.out); probe.forceRemoveCompletion(); }
                else                                    { probe.removeToken(arguments[0]); }
                break;

            case CLEANUP :
            case COMPACT :
            case REPAIR  :
            case FLUSH   :
            case SCRUB   :
            case INVALIDATEKEYCACHE :
            case INVALIDATEROWCACHE :
                optionalKSandCFs(command, arguments, probe);
                break;

            case GETCOMPACTIONTHRESHOLD :
                if (arguments.length != 2) { badUse("getcompactionthreshold requires ks and cf args."); }
                probe.getCompactionThreshold(System.out, arguments[0], arguments[1]);
                break;

            case CFHISTOGRAMS :
                if (arguments.length != 2) { badUse("cfhistograms requires ks and cf args"); }
                nodeCmd.printCfHistograms(arguments[0], arguments[1], System.out);
                break;

            case SETCACHECAPACITY :
                if (arguments.length != 4) { badUse("setcachecapacity requires ks, cf, keycachecap, and rowcachecap args."); }
                probe.setCacheCapacities(arguments[0], arguments[1], Integer.parseInt(arguments[2]), Integer.parseInt(arguments[3]));
                break;

            case SETCOMPACTIONTHRESHOLD :
                if (arguments.length != 4) { badUse("setcompactionthreshold requires ks, cf, min, and max threshold args."); }
                int minthreshold = Integer.parseInt(arguments[2]);
                int maxthreshold = Integer.parseInt(arguments[3]);
                if ((minthreshold < 0) || (maxthreshold < 0)) { badUse("Thresholds must be positive integers"); }
                if (minthreshold > maxthreshold)              { badUse("Min threshold cannot be greater than max."); }
                if (minthreshold < 2 && maxthreshold != 0)    { badUse("Min threshold must be at least 2"); }
                probe.setCompactionThreshold(arguments[0], arguments[1], minthreshold, maxthreshold);
                break;

            case GETENDPOINTS :
                if (arguments.length != 3) { badUse("getendpoints requires ks, cf and key args"); }
                nodeCmd.printEndPoints(arguments[0], arguments[1], arguments[2], System.out);
                break;

            default :
                throw new RuntimeException("Unreachable code.");

        }

        System.exit(0);
    }

    private static void badUse(String useStr)
    {
        System.err.println(useStr);
        printUsage();
        System.exit(1);
    }

    private static void err(Exception e, String errStr)
    {
        System.err.println(errStr);
        e.printStackTrace();
        System.exit(3);
    }

<<<<<<< HEAD
    private static void handleSnapshots(NodeCommand nc, String tag, String[] cmdArgs, NodeProbe probe) throws InterruptedException, IOException
    {
        int length = cmdArgs.length > 1 ? cmdArgs.length - 1 : 0;
        String[] keyspaces = new String[length];
        for (int i = 0; i < keyspaces.length; i++)
            keyspaces[i] = cmdArgs[i + 1];

        switch (nc)
        {
            case SNAPSHOT :
                if (tag == null || tag.equals(""))
                    tag = new Long(System.currentTimeMillis()).toString();
                probe.takeSnapshot(tag, keyspaces);
                System.out.println("Snapshot directory: " + tag);
                break;
            case CLEARSNAPSHOT :
                probe.clearSnapshot(tag, keyspaces);
                break;
=======
    private static void complainNonzeroArgs(String[] args, NodeCommand cmd)
    {
        if (args.length > 0) {
            System.err.println("Too many arguments for command '"+cmd.toString()+"'.");
            printUsage();
            System.exit(1);
>>>>>>> 65dcec66
        }
    }

    private static void optionalKSandCFs(NodeCommand nc, String[] cmdArgs, NodeProbe probe) throws InterruptedException, IOException
    {
        // if there is one additional arg, it's the keyspace; more are columnfamilies
        List<String> keyspaces = cmdArgs.length == 0 ? probe.getKeyspaces() : Arrays.asList(cmdArgs[0]);
        for (String keyspace : keyspaces)
        {
            if (!probe.getKeyspaces().contains(keyspace))
            {
                System.err.println("Keyspace [" + keyspace + "] does not exist.");
                System.exit(1);
            }
        }

        // second loop so we're less likely to die halfway through due to invalid keyspace
        for (String keyspace : keyspaces)
        {
            String[] columnFamilies = cmdArgs.length <= 1 ? new String[0] : Arrays.copyOfRange(cmdArgs, 1, cmdArgs.length);
            switch (nc)
            {
                case REPAIR  : probe.forceTableRepair(keyspace, columnFamilies); break;
                case INVALIDATEKEYCACHE : probe.invalidateKeyCaches(keyspace, columnFamilies); break;
                case INVALIDATEROWCACHE : probe.invalidateRowCaches(keyspace, columnFamilies); break;
                case FLUSH   :
                    try { probe.forceTableFlush(keyspace, columnFamilies); }
                    catch (ExecutionException ee) { err(ee, "Error occured during flushing"); }
                    break;
                case COMPACT :
                    try { probe.forceTableCompaction(keyspace, columnFamilies); }
                    catch (ExecutionException ee) { err(ee, "Error occured during compaction"); }
                    break;
                case CLEANUP :
                    if (keyspace.equals("system")) { break; } // Skip cleanup on system cfs.
                    try { probe.forceTableCleanup(keyspace, columnFamilies); }
                    catch (ExecutionException ee) { err(ee, "Error occured during cleanup"); }
                    break;
                case SCRUB :
                    try { probe.scrub(keyspace, columnFamilies); }
                    catch (ExecutionException ee) { err(ee, "Error occured while scrubbing keyspace " + keyspace); }
                    break;
                default:
                    throw new RuntimeException("Unreachable code.");
            }
        }
    }


    private static class ToolOptions extends Options
    {
        public void addOption(Pair<String, String> opts, boolean hasArgument, String description)
        {
            addOption(opts, hasArgument, description, false);
        }

        public void addOption(Pair<String, String> opts, boolean hasArgument, String description, boolean required)
        {
            addOption(opts.left, opts.right, hasArgument, description, required);
        }

        public void addOption(String opt, String longOpt, boolean hasArgument, String description, boolean required)
        {
            Option option = new Option(opt, longOpt, hasArgument, description);
            option.setRequired(required);
            addOption(option);
        }
    }

    private static class ToolCommandLine
    {
        private final CommandLine commandLine;

        public ToolCommandLine(CommandLine commands)
        {
            commandLine = commands;
        }

        public Option[] getOptions()
        {
            return commandLine.getOptions();
        }

        public boolean hasOption(String opt)
        {
            return commandLine.hasOption(opt);
        }

        public String getOptionValue(String opt)
        {
            return commandLine.getOptionValue(opt);
        }

        public NodeCommand getCommand()
        {
            if (commandLine.getArgs().length == 0)
                throw new IllegalArgumentException("Command was not specified.");

            String command = commandLine.getArgs()[0];

            try
            {
                return NodeCommand.valueOf(command.toUpperCase());
            }
            catch (IllegalArgumentException e)
            {
                throw new IllegalArgumentException("Unrecognized command: " + command);
            }
        }

        public String[] getCommandArguments()
        {
            List params = commandLine.getArgList();

            if (params.size() < 2) // command parameters are empty
                return new String[0];

            String[] toReturn = new String[params.size() - 1];

            for (int i = 1; i < params.size(); i++)
                toReturn[i - 1] = (String) params.get(i);

            return toReturn;
        }
    }
}<|MERGE_RESOLUTION|>--- conflicted
+++ resolved
@@ -603,20 +603,6 @@
 
         switch (command)
         {
-<<<<<<< HEAD
-            case RING            : nodeCmd.printRing(System.out); break;
-            case INFO            : nodeCmd.printInfo(System.out); break;
-            case CFSTATS         : nodeCmd.printColumnFamilyStats(System.out); break;
-            case DECOMMISSION    : probe.decommission(); break;
-            case TPSTATS         : nodeCmd.printThreadPoolStats(System.out); break;
-            case VERSION         : nodeCmd.printReleaseVersion(System.out); break;
-            case COMPACTIONSTATS : nodeCmd.printCompactionStats(System.out); break;
-            case DISABLEGOSSIP   : probe.stopGossiping(); break;
-            case ENABLEGOSSIP    : probe.startGossiping(); break;
-            case DISABLETHRIFT   : probe.stopThriftServer(); break;
-            case ENABLETHRIFT    : probe.startThriftServer(); break;
-            case STATUSTHRIFT    : nodeCmd.printIsThriftServerRunning(System.out); break;
-=======
             case RING            : complainNonzeroArgs(arguments, command); nodeCmd.printRing(System.out); break;
             case INFO            : complainNonzeroArgs(arguments, command); nodeCmd.printInfo(System.out); break;
             case CFSTATS         : complainNonzeroArgs(arguments, command); nodeCmd.printColumnFamilyStats(System.out); break;
@@ -630,7 +616,7 @@
             case ENABLEGOSSIP    : complainNonzeroArgs(arguments, command); probe.startGossiping(); break;
             case DISABLETHRIFT   : complainNonzeroArgs(arguments, command); probe.stopThriftServer(); break;
             case ENABLETHRIFT    : complainNonzeroArgs(arguments, command); probe.startThriftServer(); break;
->>>>>>> 65dcec66
+            case STATUSTHRIFT    : nodeCmd.printIsThriftServerRunning(System.out); break;
 
             case DRAIN :
                 try { probe.drain(); }
@@ -737,33 +723,12 @@
         System.exit(3);
     }
 
-<<<<<<< HEAD
-    private static void handleSnapshots(NodeCommand nc, String tag, String[] cmdArgs, NodeProbe probe) throws InterruptedException, IOException
-    {
-        int length = cmdArgs.length > 1 ? cmdArgs.length - 1 : 0;
-        String[] keyspaces = new String[length];
-        for (int i = 0; i < keyspaces.length; i++)
-            keyspaces[i] = cmdArgs[i + 1];
-
-        switch (nc)
-        {
-            case SNAPSHOT :
-                if (tag == null || tag.equals(""))
-                    tag = new Long(System.currentTimeMillis()).toString();
-                probe.takeSnapshot(tag, keyspaces);
-                System.out.println("Snapshot directory: " + tag);
-                break;
-            case CLEARSNAPSHOT :
-                probe.clearSnapshot(tag, keyspaces);
-                break;
-=======
     private static void complainNonzeroArgs(String[] args, NodeCommand cmd)
     {
         if (args.length > 0) {
             System.err.println("Too many arguments for command '"+cmd.toString()+"'.");
             printUsage();
             System.exit(1);
->>>>>>> 65dcec66
         }
     }
 
