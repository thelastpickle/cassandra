--- conflicted
+++ resolved
@@ -109,6 +109,11 @@
         }
     }
 
+    public synchronized Set<TableSnapshot> loadSnapshots(String keyspace)
+    {
+        return snapshotLoader.loadSnapshots(keyspace);
+    }
+
     public synchronized Set<TableSnapshot> loadSnapshots()
     {
         return snapshotLoader.loadSnapshots();
@@ -148,14 +153,10 @@
         }
     }
 
-<<<<<<< HEAD
     /**
      * Deletes snapshot and remove it from manager
      */
-    public void clearSnapshot(TableSnapshot snapshot)
-=======
     public synchronized void clearSnapshot(TableSnapshot snapshot)
->>>>>>> cfe9641f
     {
         for (File snapshotDir : snapshot.getDirectories())
             Directories.removeSnapshotDirectory(DatabaseDescriptor.getSnapshotRateLimiter(), snapshotDir);
