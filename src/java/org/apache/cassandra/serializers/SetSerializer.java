/*
 * Licensed to the Apache Software Foundation (ASF) under one
 * or more contributor license agreements.  See the NOTICE file
 * distributed with this work for additional information
 * regarding copyright ownership.  The ASF licenses this file
 * to you under the Apache License, Version 2.0 (the
 * "License"); you may not use this file except in compliance
 * with the License.  You may obtain a copy of the License at
 *
 *     http://www.apache.org/licenses/LICENSE-2.0
 *
 * Unless required by applicable law or agreed to in writing, software
 * distributed under the License is distributed on an "AS IS" BASIS,
 * WITHOUT WARRANTIES OR CONDITIONS OF ANY KIND, either express or implied.
 * See the License for the specific language governing permissions and
 * limitations under the License.
 */

package org.apache.cassandra.serializers;

import java.nio.BufferUnderflowException;
import java.nio.ByteBuffer;
import java.util.ArrayList;
import java.util.LinkedHashSet;
import java.util.List;
import java.util.Set;
import java.util.concurrent.ConcurrentHashMap;
import java.util.concurrent.ConcurrentMap;

import org.apache.cassandra.db.marshal.AbstractType;
import org.apache.cassandra.db.marshal.ByteBufferAccessor;
import org.apache.cassandra.db.marshal.ValueAccessor;
import org.apache.cassandra.db.marshal.ValueComparators;

public class SetSerializer<T> extends AbstractMapSerializer<Set<T>>
{
    // interning instances
    @SuppressWarnings("rawtypes")
    private static final ConcurrentMap<TypeSerializer<?>, SetSerializer> instances = new ConcurrentHashMap<>();

    public final TypeSerializer<T> elements;
    private final ValueComparators comparators;

    @SuppressWarnings("unchecked")
    public static <T> SetSerializer<T> getInstance(TypeSerializer<T> elements, ValueComparators comparators)
    {
        SetSerializer<T> t = instances.get(elements);
        if (t == null)
            t = instances.computeIfAbsent(elements, k -> new SetSerializer<>(k, comparators) );
        return t;
    }

    public SetSerializer(TypeSerializer<T> elements, ValueComparators comparators)
    {
        super(false);
        this.elements = elements;
        this.comparators = comparators;
    }

    @Override
    public List<ByteBuffer> serializeValues(Set<T> values)
    {
        List<ByteBuffer> buffers = new ArrayList<>(values.size());
        for (T value : values)
            buffers.add(elements.serialize(value));
        buffers.sort(comparators.buffer);
        return buffers;
    }

    @Override
    public int getElementCount(Set<T> value)
    {
        return value.size();
    }

    @Override
    public <V> void validate(V input, ValueAccessor<V> accessor)
    {
        try
        {
            // Empty values are still valid.
            if (accessor.isEmpty(input)) return;
            
            int n = readCollectionSize(input, accessor);
            int offset = sizeOfCollectionSize();
            for (int i = 0; i < n; i++)
            {
<<<<<<< HEAD
                V value = readValue(input, accessor, offset);
                offset += sizeOfValue(value, accessor);
=======
                V value = readNonNullValue(input, accessor, offset, version);
                offset += sizeOfValue(value, accessor, version);
>>>>>>> 7f4e9bb6
                elements.validate(value, accessor);
            }
            if (!accessor.isEmptyFromOffset(input, offset))
                throw new MarshalException("Unexpected extraneous bytes after set value");
        }
        catch (BufferUnderflowException | IndexOutOfBoundsException e)
        {
            throw new MarshalException("Not enough bytes to read a set");
        }
    }

    @Override
    public <V> Set<T> deserialize(V input, ValueAccessor<V> accessor)
    {
        try
        {
            int n = readCollectionSize(input, accessor);
            int offset = sizeOfCollectionSize();

            if (n < 0)
                throw new MarshalException("The data cannot be deserialized as a set");

            // If the received bytes are not corresponding to a set, n might be a huge number.
            // In such a case we do not want to initialize the set with that initialCapacity as it can result
            // in an OOM when add is called (see CASSANDRA-12618). On the other hand we do not want to have to resize
            // the set if we can avoid it, so we put a reasonable limit on the initialCapacity.
            Set<T> l = new LinkedHashSet<>(Math.min(n, 256));

            for (int i = 0; i < n; i++)
            {
<<<<<<< HEAD
                V value = readValue(input, accessor, offset);
                offset += sizeOfValue(value, accessor);
=======
                V value = readNonNullValue(input, accessor, offset, version);
                offset += sizeOfValue(value, accessor, version);
>>>>>>> 7f4e9bb6
                elements.validate(value, accessor);
                l.add(elements.deserialize(value, accessor));
            }
            if (!accessor.isEmptyFromOffset(input, offset))
                throw new MarshalException("Unexpected extraneous bytes after set value");
            return l;
        }
        catch (BufferUnderflowException | IndexOutOfBoundsException e)
        {
            throw new MarshalException("Not enough bytes to read a set");
        }
    }

    @Override
    public String toString(Set<T> value)
    {
        StringBuilder sb = new StringBuilder();
        sb.append('{');
        boolean isFirst = true;
        for (T element : value)
        {
            if (isFirst)
            {
                isFirst = false;
            }
            else
            {
                sb.append(", ");
            }
            sb.append(elements.toString(element));
        }
        sb.append('}');
        return sb.toString();
    }

    @Override
    @SuppressWarnings({ "rawtypes", "unchecked" })
    public Class<Set<T>> getType()
    {
        return (Class) Set.class;
    }

    @Override
    public ByteBuffer getSerializedValue(ByteBuffer input, ByteBuffer key, AbstractType<?> comparator)
    {
        try
        {
            int n = readCollectionSize(input, ByteBufferAccessor.instance);
            int offset = sizeOfCollectionSize();

            for (int i = 0; i < n; i++)
            {
                ByteBuffer value = readValue(input, ByteBufferAccessor.instance, offset);
                offset += sizeOfValue(value, ByteBufferAccessor.instance);
                int comparison = comparator.compareForCQL(value, key);
                if (comparison == 0)
                    return value;
                else if (comparison > 0)
                    // since the set is in sorted order, we know we've gone too far and the element doesn't exist
                    return null;
                // else, we're before the element so continue
            }
            return null;
        }
        catch (BufferUnderflowException | IndexOutOfBoundsException e)
        {
            throw new MarshalException("Not enough bytes to read a set");
        }
    }
}<|MERGE_RESOLUTION|>--- conflicted
+++ resolved
@@ -85,13 +85,8 @@
             int offset = sizeOfCollectionSize();
             for (int i = 0; i < n; i++)
             {
-<<<<<<< HEAD
-                V value = readValue(input, accessor, offset);
+                V value = readNonNullValue(input, accessor, offset);
                 offset += sizeOfValue(value, accessor);
-=======
-                V value = readNonNullValue(input, accessor, offset, version);
-                offset += sizeOfValue(value, accessor, version);
->>>>>>> 7f4e9bb6
                 elements.validate(value, accessor);
             }
             if (!accessor.isEmptyFromOffset(input, offset))
@@ -122,13 +117,8 @@
 
             for (int i = 0; i < n; i++)
             {
-<<<<<<< HEAD
-                V value = readValue(input, accessor, offset);
+                V value = readNonNullValue(input, accessor, offset);
                 offset += sizeOfValue(value, accessor);
-=======
-                V value = readNonNullValue(input, accessor, offset, version);
-                offset += sizeOfValue(value, accessor, version);
->>>>>>> 7f4e9bb6
                 elements.validate(value, accessor);
                 l.add(elements.deserialize(value, accessor));
             }
