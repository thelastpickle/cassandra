--- conflicted
+++ resolved
@@ -50,10 +50,7 @@
 import org.apache.cassandra.gms.GossipDigestAck2;
 import org.apache.cassandra.gms.GossipDigestSyn;
 import org.apache.cassandra.io.IVersionedSerializer;
-<<<<<<< HEAD
 import org.apache.cassandra.io.util.DataOutputPlus;
-=======
->>>>>>> ea7d0c82
 import org.apache.cassandra.io.util.FileUtils;
 import org.apache.cassandra.locator.ILatencySubscriber;
 import org.apache.cassandra.metrics.ConnectionMetrics;
@@ -73,7 +70,6 @@
     public static final String MBEAN_NAME = "org.apache.cassandra.net:type=MessagingService";
 
     // 8 bits version, so don't waste versions
-<<<<<<< HEAD
     public static final int VERSION_12 = 6;
     public static final int VERSION_20 = 7;
     public static final int VERSION_21 = 8;
@@ -82,23 +78,13 @@
     public static final String FAILURE_CALLBACK_PARAM = "CAL_BAC";
     public static final byte[] ONE_BYTE = new byte[1];
     public static final String FAILURE_RESPONSE_PARAM = "FAIL";
-=======
-    public static final int VERSION_12  = 6;
-    public static final int VERSION_20  = 7;
-    public static final int current_version = VERSION_20;
-
-    public boolean allNodesAtLeast20 = true;
->>>>>>> ea7d0c82
 
     /**
      * we preface every message with this number so the recipient can validate the sender is sane
      */
     public static final int PROTOCOL_MAGIC = 0xCA552DFA;
-<<<<<<< HEAD
 
     private boolean allNodesAtLeast21 = true;
-=======
->>>>>>> ea7d0c82
 
     /* All verb handler identifiers */
     public enum Verb
@@ -151,15 +137,9 @@
     public static final EnumMap<MessagingService.Verb, Stage> verbStages = new EnumMap<MessagingService.Verb, Stage>(MessagingService.Verb.class)
     {{
         put(Verb.MUTATION, Stage.MUTATION);
-<<<<<<< HEAD
         put(Verb.COUNTER_MUTATION, Stage.COUNTER_MUTATION);
         put(Verb.READ_REPAIR, Stage.MUTATION);
         put(Verb.TRUNCATE, Stage.MUTATION);
-=======
-        put(Verb.READ_REPAIR, Stage.MUTATION);
-        put(Verb.TRUNCATE, Stage.MUTATION);
-        put(Verb.COUNTER_MUTATION, Stage.MUTATION);
->>>>>>> ea7d0c82
         put(Verb.PAXOS_PREPARE, Stage.MUTATION);
         put(Verb.PAXOS_PROPOSE, Stage.MUTATION);
         put(Verb.PAXOS_COMMIT, Stage.MUTATION);
@@ -370,13 +350,8 @@
 
                 if (expiredCallbackInfo.shouldHint())
                 {
-<<<<<<< HEAD
                     Mutation mutation = (Mutation) ((WriteCallbackInfo) expiredCallbackInfo).sentMessage.payload;
                     return StorageProxy.submitHint(mutation, expiredCallbackInfo.target, null);
-=======
-                    RowMutation rm = (RowMutation) ((WriteCallbackInfo) expiredCallbackInfo).sentMessage.payload;
-                    return StorageProxy.submitHint(rm, expiredCallbackInfo.target, null);
->>>>>>> ea7d0c82
                 }
 
                 return null;
@@ -576,19 +551,11 @@
         return verbHandlers.get(type);
     }
 
-<<<<<<< HEAD
     public int addCallback(IAsyncCallback cb, MessageOut message, InetAddress to, long timeout, boolean failureCallback)
     {
         assert message.verb != Verb.MUTATION; // mutations need to call the overload with a ConsistencyLevel
         int messageId = nextId();
         CallbackInfo previous = callbacks.put(messageId, new CallbackInfo(to, cb, callbackDeserializers.get(message.verb), failureCallback), timeout);
-=======
-    public int addCallback(IAsyncCallback cb, MessageOut message, InetAddress to, long timeout)
-    {
-        assert message.verb != Verb.MUTATION; // mutations need to call the overload with a ConsistencyLevel
-        int messageId = nextId();
-        CallbackInfo previous = callbacks.put(messageId, new CallbackInfo(to, cb, callbackDeserializers.get(message.verb)), timeout);
->>>>>>> ea7d0c82
         assert previous == null : String.format("Callback already exists for id %d! (%s)", messageId, previous);
         return messageId;
     }
@@ -642,17 +609,10 @@
      * @param timeout the timeout used for expiration
      * @return an reference to message id used to match with the result
      */
-<<<<<<< HEAD
     public int sendRR(MessageOut message, InetAddress to, IAsyncCallback cb, long timeout, boolean failureCallback)
     {
         int id = addCallback(cb, message, to, timeout, failureCallback);
         sendOneWay(failureCallback ? message.withParameter(FAILURE_CALLBACK_PARAM, ONE_BYTE) : message, id, to);
-=======
-    public int sendRR(MessageOut message, InetAddress to, IAsyncCallback cb, long timeout)
-    {
-        int id = addCallback(cb, message, to, timeout);
-        sendOneWay(message, id, to);
->>>>>>> ea7d0c82
         return id;
     }
 
@@ -813,21 +773,17 @@
         return packed >>> (start + 1) - count & ~(-1 << count);
     }
 
-<<<<<<< HEAD
     public boolean areAllNodesAtLeast21()
     {
         return allNodesAtLeast21;
     }
 
-=======
->>>>>>> ea7d0c82
     /**
      * @return the last version associated with address, or @param version if this is the first such version
      */
     public int setVersion(InetAddress endpoint, int version)
     {
         logger.debug("Setting version {} for {}", version, endpoint);
-<<<<<<< HEAD
         if (version < VERSION_21)
             allNodesAtLeast21 = false;
         Integer v = versions.put(endpoint, version);
@@ -835,15 +791,6 @@
         // if the version was increased to 2.0 or later, see if all nodes are >= 2.0 now
         if (v != null && v < VERSION_21 && version >= VERSION_21)
             refreshAllNodesAtLeast21();
-=======
-        if (version < VERSION_20)
-            allNodesAtLeast20 = false;
-        Integer v = versions.put(endpoint, version);
-
-        // if the version was increased to 2.0 or later, see if all nodes are >= 2.0 now
-        if (v != null && v < VERSION_20 && version >= VERSION_20)
-            refreshAllNodesAtLeast20();
->>>>>>> ea7d0c82
 
         return v == null ? version : v;
     }
@@ -852,7 +799,6 @@
     {
         logger.debug("Reseting version for {}", endpoint);
         Integer removed = versions.remove(endpoint);
-<<<<<<< HEAD
         if (removed != null && removed <= VERSION_21)
             refreshAllNodesAtLeast21();
     }
@@ -868,23 +814,6 @@
             }
         }
         allNodesAtLeast21 = true;
-=======
-        if (removed != null && removed <= VERSION_20)
-            refreshAllNodesAtLeast20();
-    }
-
-    private void refreshAllNodesAtLeast20()
-    {
-        for (Integer version: versions.values())
-        {
-            if (version < VERSION_20)
-            {
-                allNodesAtLeast20 = false;
-                return;
-            }
-        }
-        allNodesAtLeast20 = true;
->>>>>>> ea7d0c82
     }
 
     public int getVersion(InetAddress endpoint)
