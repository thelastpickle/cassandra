/*
 * Licensed to the Apache Software Foundation (ASF) under one
 * or more contributor license agreements.  See the NOTICE file
 * distributed with this work for additional information
 * regarding copyright ownership.  The ASF licenses this file
 * to you under the Apache License, Version 2.0 (the
 * "License"); you may not use this file except in compliance
 * with the License.  You may obtain a copy of the License at
 *
 *     http://www.apache.org/licenses/LICENSE-2.0
 *
 * Unless required by applicable law or agreed to in writing, software
 * distributed under the License is distributed on an "AS IS" BASIS,
 * WITHOUT WARRANTIES OR CONDITIONS OF ANY KIND, either express or implied.
 * See the License for the specific language governing permissions and
 * limitations under the License.
 */
package org.apache.cassandra.db.compaction;

import java.time.Instant;
import java.util.Collection;
import java.util.HashMap;
import java.util.HashSet;
import java.util.List;
import java.util.Map;
import java.util.Set;
import java.util.concurrent.TimeUnit;

import com.google.common.base.Predicate;
import com.google.common.collect.ImmutableMap;
import com.google.common.collect.Iterables;
import com.google.common.collect.Sets;
import com.google.common.util.concurrent.RateLimiter;
import org.apache.commons.lang3.StringUtils;
import org.slf4j.Logger;
import org.slf4j.LoggerFactory;

import org.apache.cassandra.config.DatabaseDescriptor;
import org.apache.cassandra.db.ColumnFamilyStore;
import org.apache.cassandra.db.Directories;
import org.apache.cassandra.db.SystemKeyspace;
import org.apache.cassandra.db.compaction.writers.CompactionAwareWriter;
import org.apache.cassandra.db.compaction.writers.DefaultCompactionWriter;
import org.apache.cassandra.db.lifecycle.LifecycleTransaction;
import org.apache.cassandra.io.sstable.format.SSTableReader;
import org.apache.cassandra.io.sstable.metadata.MetadataCollector;
import org.apache.cassandra.io.util.File;
import org.apache.cassandra.service.ActiveRepairService;
import org.apache.cassandra.utils.FBUtilities;
import org.apache.cassandra.utils.TimeUUID;
import org.apache.cassandra.utils.concurrent.Refs;

import static org.apache.cassandra.db.compaction.CompactionHistoryTabularData.COMPACTION_TYPE_PROPERTY;
import static org.apache.cassandra.utils.Clock.Global.currentTimeMillis;
import static org.apache.cassandra.utils.Clock.Global.nanoTime;
import static org.apache.cassandra.utils.FBUtilities.now;

public class CompactionTask extends AbstractCompactionTask
{
    protected static final Logger logger = LoggerFactory.getLogger(CompactionTask.class);
    protected final int gcBefore;
    protected final boolean keepOriginals;
    protected static long totalBytesCompacted = 0;
    private ActiveCompactionsTracker activeCompactions;

    public CompactionTask(ColumnFamilyStore cfs, LifecycleTransaction txn, int gcBefore)
    {
        this(cfs, txn, gcBefore, false);
    }

    public CompactionTask(ColumnFamilyStore cfs, LifecycleTransaction txn, int gcBefore, boolean keepOriginals)
    {
        super(cfs, txn);
        this.gcBefore = gcBefore;
        this.keepOriginals = keepOriginals;
    }

    public static synchronized long addToTotalBytesCompacted(long bytesCompacted)
    {
        return totalBytesCompacted += bytesCompacted;
    }

    protected int executeInternal(ActiveCompactionsTracker activeCompactions)
    {
        this.activeCompactions = activeCompactions == null ? ActiveCompactionsTracker.NOOP : activeCompactions;
        run();
        return transaction.originals().size();
    }

    public boolean reduceScopeForLimitedSpace(Set<SSTableReader> nonExpiredSSTables, long expectedSize)
    {
        if (partialCompactionsAcceptable() && transaction.originals().size() > 1)
        {
            // Try again w/o the largest one.
            SSTableReader removedSSTable = cfs.getMaxSizeFile(nonExpiredSSTables);
            logger.warn("insufficient space to compact all requested files. {}MiB required, {} for compaction {} - removing largest SSTable: {}",
                        (float) expectedSize / 1024 / 1024,
                        StringUtils.join(transaction.originals(), ", "),
                        transaction.opId(),
                        removedSSTable);
            // Note that we have removed files that are still marked as compacting.
            // This suboptimal but ok since the caller will unmark all the sstables at the end.
            transaction.cancel(removedSSTable);
            return true;
        }
        return false;
    }

    /**
     * For internal use and testing only.  The rest of the system should go through the submit* methods,
     * which are properly serialized.
     * Caller is in charge of marking/unmarking the sstables as compacting.
     */
    protected void runMayThrow() throws Exception
    {
        // The collection of sstables passed may be empty (but not null); even if
        // it is not empty, it may compact down to nothing if all rows are deleted.
        assert transaction != null;

        if (transaction.originals().isEmpty())
            return;

        // Note that the current compaction strategy, is not necessarily the one this task was created under.
        // This should be harmless; see comments to CFS.maybeReloadCompactionStrategy.
        CompactionStrategyManager strategy = cfs.getCompactionStrategyManager();

        if (DatabaseDescriptor.isSnapshotBeforeCompaction())
        {
            Instant creationTime = now();
            cfs.snapshotWithoutMemtable(creationTime.toEpochMilli() + "-compact-" + cfs.name, creationTime);
        }

        try (CompactionController controller = getCompactionController(transaction.originals()))
        {

            final Set<SSTableReader> fullyExpiredSSTables = controller.getFullyExpiredSSTables();

            TimeUUID taskId = transaction.opId();
            // select SSTables to compact based on available disk space.
<<<<<<< HEAD
            buildCompactionCandidatesForAvailableDiskSpace(fullyExpiredSSTables, taskId);
=======
            if (!buildCompactionCandidatesForAvailableDiskSpace(fullyExpiredSSTables))
            {
                // The set of sstables has changed (one or more were excluded due to limited available disk space).
                // We need to recompute the overlaps between sstables.
                controller.refreshOverlaps();
            }
>>>>>>> 446a9d1d

            // sanity check: all sstables must belong to the same cfs
            assert !Iterables.any(transaction.originals(), new Predicate<SSTableReader>()
            {
                @Override
                public boolean apply(SSTableReader sstable)
                {
                    return !sstable.descriptor.cfname.equals(cfs.name);
                }
            });

            // new sstables from flush can be added during a compaction, but only the compaction can remove them,
            // so in our single-threaded compaction world this is a valid way of determining if we're compacting
            // all the sstables (that existed when we started)
            StringBuilder ssTableLoggerMsg = new StringBuilder("[");
            for (SSTableReader sstr : transaction.originals())
            {
                ssTableLoggerMsg.append(String.format("%s:level=%d, ", sstr.getFilename(), sstr.getSSTableLevel()));
            }
            ssTableLoggerMsg.append("]");

            logger.info("Compacting ({}) {}", taskId, ssTableLoggerMsg);

            RateLimiter limiter = CompactionManager.instance.getRateLimiter();
            long start = nanoTime();
            long startTime = currentTimeMillis();
            long totalKeysWritten = 0;
            long estimatedKeys = 0;
            long inputSizeBytes;
            long timeSpentWritingKeys;

            Set<SSTableReader> actuallyCompact = Sets.difference(transaction.originals(), fullyExpiredSSTables);
            Collection<SSTableReader> newSStables;

            long[] mergedRowCounts;
            long totalSourceCQLRows;

            int nowInSec = FBUtilities.nowInSeconds();
            try (Refs<SSTableReader> refs = Refs.ref(actuallyCompact);
                 AbstractCompactionStrategy.ScannerList scanners = strategy.getScanners(actuallyCompact);
                 CompactionIterator ci = new CompactionIterator(compactionType, scanners.scanners, controller, nowInSec, taskId))
            {
                long lastCheckObsoletion = start;
                inputSizeBytes = scanners.getTotalCompressedSize();
                double compressionRatio = scanners.getCompressionRatio();
                if (compressionRatio == MetadataCollector.NO_COMPRESSION_RATIO)
                    compressionRatio = 1.0;

                long lastBytesScanned = 0;

                activeCompactions.beginCompaction(ci);
                try (CompactionAwareWriter writer = getCompactionAwareWriter(cfs, getDirectories(), transaction, actuallyCompact))
                {
                    // Note that we need to re-check this flag after calling beginCompaction above to avoid a window
                    // where the compaction does not exist in activeCompactions but the CSM gets paused.
                    // We already have the sstables marked compacting here so CompactionManager#waitForCessation will
                    // block until the below exception is thrown and the transaction is cancelled.
                    if (!controller.cfs.getCompactionStrategyManager().isActive())
                        throw new CompactionInterruptedException(ci.getCompactionInfo());
                    estimatedKeys = writer.estimatedKeys();
                    while (ci.hasNext())
                    {
                        if (writer.append(ci.next()))
                            totalKeysWritten++;

                        ci.setTargetDirectory(writer.getSStableDirectory().path());
                        long bytesScanned = scanners.getTotalBytesScanned();

                        // Rate limit the scanners, and account for compression
                        CompactionManager.compactionRateLimiterAcquire(limiter, bytesScanned, lastBytesScanned, compressionRatio);

                        lastBytesScanned = bytesScanned;

                        if (nanoTime() - lastCheckObsoletion > TimeUnit.MINUTES.toNanos(1L))
                        {
                            controller.maybeRefreshOverlaps();
                            lastCheckObsoletion = nanoTime();
                        }
                    }
                    timeSpentWritingKeys = TimeUnit.NANOSECONDS.toMillis(nanoTime() - start);

                    // point of no return
                    newSStables = writer.finish();
                }
                finally
                {
                    activeCompactions.finishCompaction(ci);
                    mergedRowCounts = ci.getMergedRowCounts();
                    totalSourceCQLRows = ci.getTotalSourceCQLRows();
                }
            }

            if (transaction.isOffline())
                return;

            // log a bunch of statistics about the result and save to system table compaction_history
            long durationInNano = nanoTime() - start;
            long dTime = TimeUnit.NANOSECONDS.toMillis(durationInNano);
            long startsize = inputSizeBytes;
            long endsize = SSTableReader.getTotalBytes(newSStables);
            double ratio = (double) endsize / (double) startsize;

            StringBuilder newSSTableNames = new StringBuilder();
            for (SSTableReader reader : newSStables)
                newSSTableNames.append(reader.descriptor.baseFile()).append(",");
            long totalSourceRows = 0;
            for (int i = 0; i < mergedRowCounts.length; i++)
                totalSourceRows += mergedRowCounts[i] * (i + 1);

            String mergeSummary = updateCompactionHistory(cfs.keyspace.getName(), cfs.getTableName(), mergedRowCounts, startsize, endsize,
                                                          ImmutableMap.of(COMPACTION_TYPE_PROPERTY, compactionType.type));

            logger.info(String.format("Compacted (%s) %d sstables to [%s] to level=%d.  %s to %s (~%d%% of original) in %,dms.  Read Throughput = %s, Write Throughput = %s, Row Throughput = ~%,d/s.  %,d total partitions merged to %,d.  Partition merge counts were {%s}. Time spent writing keys = %,dms",
                                       taskId,
                                       transaction.originals().size(),
                                       newSSTableNames.toString(),
                                       getLevel(),
                                       FBUtilities.prettyPrintMemory(startsize),
                                       FBUtilities.prettyPrintMemory(endsize),
                                       (int) (ratio * 100),
                                       dTime,
                                       FBUtilities.prettyPrintMemoryPerSecond(startsize, durationInNano),
                                       FBUtilities.prettyPrintMemoryPerSecond(endsize, durationInNano),
                                       (int) totalSourceCQLRows / (TimeUnit.NANOSECONDS.toSeconds(durationInNano) + 1),
                                       totalSourceRows,
                                       totalKeysWritten,
                                       mergeSummary,
                                       timeSpentWritingKeys));
            if (logger.isTraceEnabled())
            {
                logger.trace("CF Total Bytes Compacted: {}", FBUtilities.prettyPrintMemory(CompactionTask.addToTotalBytesCompacted(endsize)));
                logger.trace("Actual #keys: {}, Estimated #keys:{}, Err%: {}", totalKeysWritten, estimatedKeys, ((double)(totalKeysWritten - estimatedKeys)/totalKeysWritten));
            }
            cfs.getCompactionStrategyManager().compactionLogger.compaction(startTime, transaction.originals(), currentTimeMillis(), newSStables);

            // update the metrics
            cfs.metric.compactionBytesWritten.inc(endsize);
        }
    }

    @Override
    public CompactionAwareWriter getCompactionAwareWriter(ColumnFamilyStore cfs,
                                                          Directories directories,
                                                          LifecycleTransaction transaction,
                                                          Set<SSTableReader> nonExpiredSSTables)
    {
        return new DefaultCompactionWriter(cfs, directories, transaction, nonExpiredSSTables, keepOriginals, getLevel());
    }

    public static String updateCompactionHistory(String keyspaceName, String columnFamilyName, long[] mergedRowCounts, long startSize, long endSize, Map<String, String> compactionProperties)
    {
        StringBuilder mergeSummary = new StringBuilder(mergedRowCounts.length * 10);
        Map<Integer, Long> mergedRows = new HashMap<>();
        for (int i = 0; i < mergedRowCounts.length; i++)
        {
            long count = mergedRowCounts[i];
            if (count == 0)
                continue;

            int rows = i + 1;
            mergeSummary.append(String.format("%d:%d, ", rows, count));
            mergedRows.put(rows, count);
        }
        SystemKeyspace.updateCompactionHistory(keyspaceName, columnFamilyName, currentTimeMillis(), startSize, endSize, mergedRows, compactionProperties);
        return mergeSummary.toString();
    }

    protected Directories getDirectories()
    {
        return cfs.getDirectories();
    }

    public static long getMinRepairedAt(Set<SSTableReader> actuallyCompact)
    {
        long minRepairedAt= Long.MAX_VALUE;
        for (SSTableReader sstable : actuallyCompact)
            minRepairedAt = Math.min(minRepairedAt, sstable.getSSTableMetadata().repairedAt);
        if (minRepairedAt == Long.MAX_VALUE)
            return ActiveRepairService.UNREPAIRED_SSTABLE;
        return minRepairedAt;
    }

    public static TimeUUID getPendingRepair(Set<SSTableReader> sstables)
    {
        if (sstables.isEmpty())
        {
            return ActiveRepairService.NO_PENDING_REPAIR;
        }
        Set<TimeUUID> ids = new HashSet<>();
        for (SSTableReader sstable: sstables)
            ids.add(sstable.getSSTableMetadata().pendingRepair);

        if (ids.size() != 1)
            throw new RuntimeException(String.format("Attempting to compact pending repair sstables with sstables from other repair, or sstables not pending repair: %s", ids));

        return ids.iterator().next();
    }

    public static boolean getIsTransient(Set<SSTableReader> sstables)
    {
        if (sstables.isEmpty())
        {
            return false;
        }

        boolean isTransient = sstables.iterator().next().isTransient();

        if (!Iterables.all(sstables, sstable -> sstable.isTransient() == isTransient))
        {
            throw new RuntimeException("Attempting to compact transient sstables with non transient sstables");
        }

        return isTransient;
    }


    /*
     * Checks if we have enough disk space to execute the compaction.  Drops the largest sstable out of the Task until
<<<<<<< HEAD
     * there's enough space (in theory) to handle the compaction.
     */
    protected void buildCompactionCandidatesForAvailableDiskSpace(final Set<SSTableReader> fullyExpiredSSTables, TimeUUID taskId)
=======
     * there's enough space (in theory) to handle the compaction.  Does not take into account space that will be taken by
     * other compactions.
     *
     * @return true if there is enough disk space to execute the complete compaction, false if some sstables are excluded.
     */
    protected boolean buildCompactionCandidatesForAvailableDiskSpace(final Set<SSTableReader> fullyExpiredSSTables)
>>>>>>> 446a9d1d
    {
        if(!cfs.isCompactionDiskSpaceCheckEnabled() && compactionType == OperationType.COMPACTION)
        {
            logger.info("Compaction space check is disabled - trying to compact all sstables");
            return true;
        }

        final Set<SSTableReader> nonExpiredSSTables = Sets.difference(transaction.originals(), fullyExpiredSSTables);
        CompactionStrategyManager strategy = cfs.getCompactionStrategyManager();
        int sstablesRemoved = 0;

        while(!nonExpiredSSTables.isEmpty())
        {
            // Only consider write size of non expired SSTables
            long writeSize;
            try
            {
                writeSize = cfs.getExpectedCompactedFileSize(nonExpiredSSTables, compactionType);
                Map<File, Long> expectedNewWriteSize = new HashMap<>();
                List<File> newCompactionDatadirs = cfs.getDirectoriesForFiles(nonExpiredSSTables);
                long writeSizePerOutputDatadir = writeSize / Math.max(newCompactionDatadirs.size(), 1);
                for (File directory : newCompactionDatadirs)
                    expectedNewWriteSize.put(directory, writeSizePerOutputDatadir);

                Map<File, Long> expectedWriteSize = CompactionManager.instance.active.estimatedRemainingWriteBytes();

                // todo: abort streams if they block compactions
                if (Directories.hasDiskSpaceForCompactionsAndStreams(expectedNewWriteSize, expectedWriteSize))
                    break;
            }
            catch (Exception e)
            {
                logger.error("Could not check if there is enough disk space for compaction {}", taskId, e);
                break;
            }

            if (!reduceScopeForLimitedSpace(nonExpiredSSTables, writeSize))
            {
                // we end up here if we can't take any more sstables out of the compaction.
                // usually means we've run out of disk space

                // but we can still compact expired SSTables
                if(partialCompactionsAcceptable() && fullyExpiredSSTables.size() > 0 )
                {
                    // sanity check to make sure we compact only fully expired SSTables.
                    assert transaction.originals().equals(fullyExpiredSSTables);
                    break;
                }

                String msg = String.format("Not enough space for compaction (%s) of %s.%s, estimated sstables = %d, expected write size = %d",
                                           taskId,
                                           cfs.keyspace.getName(),
                                           cfs.name,
                                           Math.max(1, writeSize / strategy.getMaxSSTableBytes()),
                                           writeSize);
                logger.warn(msg);
                CompactionManager.instance.incrementAborted();
                throw new RuntimeException(msg);
            }

            sstablesRemoved++;
            logger.warn("Not enough space for compaction {}, {}MiB estimated. Reducing scope.",
                        taskId, (float) writeSize / 1024 / 1024);
        }

        if(sstablesRemoved > 0)
        {
            CompactionManager.instance.incrementCompactionsReduced();
            CompactionManager.instance.incrementSstablesDropppedFromCompactions(sstablesRemoved);
            return false;
        }
<<<<<<< HEAD
=======
        return true;
>>>>>>> 446a9d1d
    }

    protected int getLevel()
    {
        return 0;
    }

    protected CompactionController getCompactionController(Set<SSTableReader> toCompact)
    {
        return new CompactionController(cfs, toCompact, gcBefore);
    }

    protected boolean partialCompactionsAcceptable()
    {
        return !isUserDefined;
    }

    public static long getMaxDataAge(Collection<SSTableReader> sstables)
    {
        long max = 0;
        for (SSTableReader sstable : sstables)
        {
            if (sstable.maxDataAge > max)
                max = sstable.maxDataAge;
        }
        return max;
    }
}<|MERGE_RESOLUTION|>--- conflicted
+++ resolved
@@ -137,16 +137,12 @@
 
             TimeUUID taskId = transaction.opId();
             // select SSTables to compact based on available disk space.
-<<<<<<< HEAD
-            buildCompactionCandidatesForAvailableDiskSpace(fullyExpiredSSTables, taskId);
-=======
-            if (!buildCompactionCandidatesForAvailableDiskSpace(fullyExpiredSSTables))
+            if (!buildCompactionCandidatesForAvailableDiskSpace(fullyExpiredSSTables, taskId))
             {
                 // The set of sstables has changed (one or more were excluded due to limited available disk space).
                 // We need to recompute the overlaps between sstables.
                 controller.refreshOverlaps();
             }
->>>>>>> 446a9d1d
 
             // sanity check: all sstables must belong to the same cfs
             assert !Iterables.any(transaction.originals(), new Predicate<SSTableReader>()
@@ -365,18 +361,11 @@
 
     /*
      * Checks if we have enough disk space to execute the compaction.  Drops the largest sstable out of the Task until
-<<<<<<< HEAD
      * there's enough space (in theory) to handle the compaction.
-     */
-    protected void buildCompactionCandidatesForAvailableDiskSpace(final Set<SSTableReader> fullyExpiredSSTables, TimeUUID taskId)
-=======
-     * there's enough space (in theory) to handle the compaction.  Does not take into account space that will be taken by
-     * other compactions.
      *
      * @return true if there is enough disk space to execute the complete compaction, false if some sstables are excluded.
      */
-    protected boolean buildCompactionCandidatesForAvailableDiskSpace(final Set<SSTableReader> fullyExpiredSSTables)
->>>>>>> 446a9d1d
+    protected boolean buildCompactionCandidatesForAvailableDiskSpace(final Set<SSTableReader> fullyExpiredSSTables, TimeUUID taskId)
     {
         if(!cfs.isCompactionDiskSpaceCheckEnabled() && compactionType == OperationType.COMPACTION)
         {
@@ -404,7 +393,7 @@
                 Map<File, Long> expectedWriteSize = CompactionManager.instance.active.estimatedRemainingWriteBytes();
 
                 // todo: abort streams if they block compactions
-                if (Directories.hasDiskSpaceForCompactionsAndStreams(expectedNewWriteSize, expectedWriteSize))
+                if (cfs.getDirectories().hasDiskSpaceForCompactionsAndStreams(expectedNewWriteSize, expectedWriteSize))
                     break;
             }
             catch (Exception e)
@@ -448,10 +437,7 @@
             CompactionManager.instance.incrementSstablesDropppedFromCompactions(sstablesRemoved);
             return false;
         }
-<<<<<<< HEAD
-=======
         return true;
->>>>>>> 446a9d1d
     }
 
     protected int getLevel()
