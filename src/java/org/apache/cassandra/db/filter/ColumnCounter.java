/*
 *
 * Licensed to the Apache Software Foundation (ASF) under one
 * or more contributor license agreements.  See the NOTICE file
 * distributed with this work for additional information
 * regarding copyright ownership.  The ASF licenses this file
 * to you under the Apache License, Version 2.0 (the
 * "License"); you may not use this file except in compliance
 * with the License.  You may obtain a copy of the License at
 *
 *   http://www.apache.org/licenses/LICENSE-2.0
 *
 * Unless required by applicable law or agreed to in writing,
 * software distributed under the License is distributed on an
 * "AS IS" BASIS, WITHOUT WARRANTIES OR CONDITIONS OF ANY
 * KIND, either express or implied.  See the License for the
 * specific language governing permissions and limitations
 * under the License.
 *
 */
package org.apache.cassandra.db.filter;

import org.apache.cassandra.db.Cell;
import org.apache.cassandra.db.composites.CellName;
import org.apache.cassandra.db.composites.CellNameType;
import org.apache.cassandra.db.ColumnFamily;
import org.apache.cassandra.db.DeletionInfo;

public class ColumnCounter
{
    protected int live;
    protected int ignored;
    protected final long timestamp;

    public ColumnCounter(long timestamp)
    {
        this.timestamp = timestamp;
    }

    public void count(Cell cell, DeletionInfo.InOrderTester tester)
    {
        if (!isLive(cell, tester, timestamp))
            ignored++;
        else
            live++;
    }

    protected static boolean isLive(Cell cell, DeletionInfo.InOrderTester tester, long timestamp)
    {
        return cell.isLive(timestamp) && (!tester.isDeleted(cell));
    }

    public int live()
    {
        return live;
    }

    public int ignored()
    {
        return ignored;
    }

    public ColumnCounter countAll(ColumnFamily container)
    {
        if (container == null)
            return this;

        DeletionInfo.InOrderTester tester = container.inOrderDeletionTester();
        for (Cell c : container)
            count(c, tester);
        return this;
    }

    public static class GroupByPrefix extends ColumnCounter
    {
        private final CellNameType type;
        private final int toGroup;
<<<<<<< HEAD
        private CellName last;
=======
        private ByteBuffer[] previous;
        private boolean previousGroupIsStatic;
>>>>>>> abc6565e

        /**
         * A column counter that count only 1 for all the columns sharing a
         * given prefix of the key.
         *
         * @param type the type of the column name. This can be null if {@code
         *             toGroup} is 0, otherwise it should be a composite.
         * @param toGroup the number of composite components on which to group
         *                column. If 0, all columns are grouped, otherwise we group
         *                those for which the {@code toGroup} first component are equals.
         */
        public GroupByPrefix(long timestamp, CellNameType type, int toGroup)
        {
            super(timestamp);
            this.type = type;
            this.toGroup = toGroup;

            assert toGroup == 0 || type != null;
        }

        public void count(Cell cell, DeletionInfo.InOrderTester tester)
        {
            if (!isLive(cell, tester, timestamp))
            {
                ignored++;
                return;
            }

            if (toGroup == 0)
            {
                live = 1;
                return;
            }

            CellName current = cell.name();
            assert current.size() >= toGroup;

            if (previous == null)
            {
                // Only the first group can be static
                previousGroupIsStatic = type.isStaticName(column.name());
            }
            else
            {
                boolean isSameGroup = true;
                for (int i = 0; i < toGroup; i++)
                {
<<<<<<< HEAD
                    if (type.subtype(i).compare(last.get(i), current.get(i)) != 0)
=======
                    if (ByteBufferUtil.compareUnsigned(previous[i], current[i]) != 0)
>>>>>>> abc6565e
                    {
                        isSameGroup = false;
                        break;
                    }
                }

                if (isSameGroup)
                    return;

                // We want to count the static group as 1 (CQL) row only if it's the only
                // group in the partition. So, since we have already counted it at this point,
                // just don't count the 2nd group if there is one and the first one was static
                if (previousGroupIsStatic)
                {
                    previousGroupIsStatic = false;
                    return;
                }
            }

            live++;
            previous = current;
        }
    }
}<|MERGE_RESOLUTION|>--- conflicted
+++ resolved
@@ -75,12 +75,7 @@
     {
         private final CellNameType type;
         private final int toGroup;
-<<<<<<< HEAD
-        private CellName last;
-=======
-        private ByteBuffer[] previous;
-        private boolean previousGroupIsStatic;
->>>>>>> abc6565e
+        private CellName previous;
 
         /**
          * A column counter that count only 1 for all the columns sharing a
@@ -118,24 +113,18 @@
             CellName current = cell.name();
             assert current.size() >= toGroup;
 
-            if (previous == null)
+            if (previous != null)
             {
-                // Only the first group can be static
-                previousGroupIsStatic = type.isStaticName(column.name());
-            }
-            else
-            {
-                boolean isSameGroup = true;
-                for (int i = 0; i < toGroup; i++)
+                boolean isSameGroup = previous.isStatic() == current.isStatic();
+                if (isSameGroup)
                 {
-<<<<<<< HEAD
-                    if (type.subtype(i).compare(last.get(i), current.get(i)) != 0)
-=======
-                    if (ByteBufferUtil.compareUnsigned(previous[i], current[i]) != 0)
->>>>>>> abc6565e
+                    for (int i = 0; i < toGroup; i++)
                     {
-                        isSameGroup = false;
-                        break;
+                        if (type.subtype(i).compare(previous.get(i), current.get(i)) != 0)
+                        {
+                            isSameGroup = false;
+                            break;
+                        }
                     }
                 }
 
@@ -145,9 +134,9 @@
                 // We want to count the static group as 1 (CQL) row only if it's the only
                 // group in the partition. So, since we have already counted it at this point,
                 // just don't count the 2nd group if there is one and the first one was static
-                if (previousGroupIsStatic)
+                if (previous.isStatic())
                 {
-                    previousGroupIsStatic = false;
+                    previous = current;
                     return;
                 }
             }
