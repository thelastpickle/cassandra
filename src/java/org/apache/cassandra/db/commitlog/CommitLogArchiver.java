--- conflicted
+++ resolved
@@ -146,14 +146,7 @@
             File[] files = new File(dir).listFiles();
             for (File fromFile : files)
             {
-<<<<<<< HEAD
-                File toFile = new File(DatabaseDescriptor.getCommitLogLocation(), new CommitLogDescriptor(System.nanoTime()).fileName());            
-=======
-                File toFile = new File(DatabaseDescriptor.getCommitLogLocation(),
-                                       CommitLogSegment.FILENAME_PREFIX +
-                                       CommitLogSegment.getNextId() +
-                                       CommitLogSegment.FILENAME_EXTENSION);             
->>>>>>> 5df7b251
+                File toFile = new File(DatabaseDescriptor.getCommitLogLocation(), new CommitLogDescriptor(CommitLogSegment.getNextId()).fileName());
                 String command = restoreCommand.replace("%from", fromFile.getPath());
                 command = command.replace("%to", toFile.getPath());       
                 exec(command);
