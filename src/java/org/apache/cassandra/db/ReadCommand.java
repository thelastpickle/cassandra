/*
 * Licensed to the Apache Software Foundation (ASF) under one
 * or more contributor license agreements.  See the NOTICE file
 * distributed with this work for additional information
 * regarding copyright ownership.  The ASF licenses this file
 * to you under the Apache License, Version 2.0 (the
 * "License"); you may not use this file except in compliance
 * with the License.  You may obtain a copy of the License at
 *
 *     http://www.apache.org/licenses/LICENSE-2.0
 *
 * Unless required by applicable law or agreed to in writing, software
 * distributed under the License is distributed on an "AS IS" BASIS,
 * WITHOUT WARRANTIES OR CONDITIONS OF ANY KIND, either express or implied.
 * See the License for the specific language governing permissions and
 * limitations under the License.
 */
package org.apache.cassandra.db;

import java.io.IOException;
import java.util.*;
import java.util.concurrent.TimeUnit;
import java.util.function.BiFunction;
import java.util.function.LongPredicate;
import java.util.function.Function;
import java.util.stream.Collectors;

import javax.annotation.Nullable;

import com.google.common.annotations.VisibleForTesting;
import com.google.common.base.Preconditions;
import com.google.common.collect.Iterables;
import com.google.common.collect.Sets;

import org.slf4j.Logger;
import org.slf4j.LoggerFactory;

import io.netty.util.concurrent.FastThreadLocal;
import org.apache.cassandra.config.*;
import org.apache.cassandra.db.filter.*;
import org.apache.cassandra.exceptions.CoordinatorBehindException;
import org.apache.cassandra.exceptions.QueryCancelledException;
import org.apache.cassandra.exceptions.UnknownTableException;
import org.apache.cassandra.metrics.TCMMetrics;
import org.apache.cassandra.net.MessageFlag;
import org.apache.cassandra.net.MessagingService;
import org.apache.cassandra.net.ParamType;
import org.apache.cassandra.net.Verb;
import org.apache.cassandra.db.partitions.*;
import org.apache.cassandra.db.rows.*;
import org.apache.cassandra.db.transform.RTBoundCloser;
import org.apache.cassandra.db.transform.RTBoundValidator;
import org.apache.cassandra.db.transform.RTBoundValidator.Stage;
import org.apache.cassandra.db.transform.StoppingTransformation;
import org.apache.cassandra.db.transform.Transformation;
import org.apache.cassandra.exceptions.UnknownIndexException;
import org.apache.cassandra.index.Index;
import org.apache.cassandra.io.IVersionedSerializer;
import org.apache.cassandra.io.sstable.format.SSTableReader;
import org.apache.cassandra.io.util.DataInputPlus;
import org.apache.cassandra.io.util.DataOutputPlus;
import org.apache.cassandra.locator.Replica;
import org.apache.cassandra.metrics.TableMetrics;
import org.apache.cassandra.net.Message;
import org.apache.cassandra.schema.IndexMetadata;
import org.apache.cassandra.schema.Schema;
import org.apache.cassandra.schema.SchemaConstants;
import org.apache.cassandra.schema.TableId;
import org.apache.cassandra.schema.TableMetadata;
import org.apache.cassandra.schema.SchemaProvider;
import org.apache.cassandra.service.ActiveRepairService;
import org.apache.cassandra.service.ClientWarn;
import org.apache.cassandra.tcm.ClusterMetadata;
import org.apache.cassandra.tcm.Epoch;
import org.apache.cassandra.tracing.Tracing;
import org.apache.cassandra.utils.CassandraUInt;
import org.apache.cassandra.transport.Dispatcher;
import org.apache.cassandra.utils.FBUtilities;
import org.apache.cassandra.utils.NoSpamLogger;
import org.apache.cassandra.utils.ObjectSizes;
import org.apache.cassandra.utils.TimeUUID;

import static com.google.common.collect.Iterables.any;
import static com.google.common.collect.Iterables.filter;
import static org.apache.cassandra.utils.Clock.Global.nanoTime;
import static org.apache.cassandra.db.partitions.UnfilteredPartitionIterators.MergeListener.NOOP;
import static org.apache.cassandra.utils.MonotonicClock.Global.approxTime;

/**
 * General interface for storage-engine read commands (common to both range and
 * single partition commands).
 * <p>
 * This contains all the informations needed to do a local read.
 */
public abstract class ReadCommand extends AbstractReadQuery
{
    private static final int TEST_ITERATION_DELAY_MILLIS = CassandraRelevantProperties.TEST_READ_ITERATION_DELAY_MS.getInt();

    protected static final Logger logger = LoggerFactory.getLogger(ReadCommand.class);
    public static final IVersionedSerializer<ReadCommand> serializer = new Serializer();

    // Expose the active command running so transitive calls can lookup this command.
    // This is useful for a few reasons, but mainly because the CQL query is here.
    private static final FastThreadLocal<ReadCommand> COMMAND = new FastThreadLocal<>();

    private final Kind kind;

    private final boolean isDigestQuery;
    private final boolean acceptsTransient;
    private final Epoch serializedAtEpoch;
    // if a digest query, the version for which the digest is expected. Ignored if not a digest.
    private int digestVersion;

    private boolean trackWarnings;

    protected final DataRange dataRange;

    @Nullable
    private final Index.QueryPlan indexQueryPlan;

    protected static abstract class SelectionDeserializer
    {
        public abstract ReadCommand deserialize(DataInputPlus in,
                                                int version,
                                                Epoch serializedAtEpoch,
                                                boolean isDigest,
                                                int digestVersion,
                                                boolean acceptsTransient,
                                                TableMetadata metadata,
                                                long nowInSec,
                                                ColumnFilter columnFilter,
                                                RowFilter rowFilter,
                                                DataLimits limits,
                                                Index.QueryPlan indexQueryPlan) throws IOException;
    }

    protected enum Kind
    {
        SINGLE_PARTITION (SinglePartitionReadCommand.selectionDeserializer),
        PARTITION_RANGE  (PartitionRangeReadCommand.selectionDeserializer);

        private final SelectionDeserializer selectionDeserializer;

        Kind(SelectionDeserializer selectionDeserializer)
        {
            this.selectionDeserializer = selectionDeserializer;
        }
    }

    protected ReadCommand(Epoch serializedAtEpoch,
                          Kind kind,
                          boolean isDigestQuery,
                          int digestVersion,
                          boolean acceptsTransient,
                          TableMetadata metadata,
                          long nowInSec,
                          ColumnFilter columnFilter,
                          RowFilter rowFilter,
                          DataLimits limits,
                          Index.QueryPlan indexQueryPlan,
                          boolean trackWarnings,
                          DataRange dataRange)
    {
        super(metadata, nowInSec, columnFilter, rowFilter, limits);
        if (acceptsTransient && isDigestQuery)
            throw new IllegalArgumentException("Attempted to issue a digest response to transient replica");

        this.kind = kind;
        this.isDigestQuery = isDigestQuery;
        this.digestVersion = digestVersion;
        this.acceptsTransient = acceptsTransient;
        this.indexQueryPlan = indexQueryPlan;
        this.trackWarnings = trackWarnings;
<<<<<<< HEAD
        this.serializedAtEpoch = serializedAtEpoch;
=======
        this.dataRange = dataRange;
>>>>>>> 019c9118
    }

    public static ReadCommand getCommand()
    {
        return COMMAND.get();
    }

    protected abstract void serializeSelection(DataOutputPlus out, int version) throws IOException;
    protected abstract long selectionSerializedSize(int version);

    public abstract boolean isLimitedToOnePartition();

    public abstract boolean isRangeRequest();

    /**
     * Creates a new <code>ReadCommand</code> instance with new limits.
     *
     * @param newLimits the new limits
     * @return a new <code>ReadCommand</code> with the updated limits
     */
    public abstract ReadCommand withUpdatedLimit(DataLimits newLimits);

    /**
     * The configured timeout for this command.
     *
     * @return the configured timeout for this command.
     */
    public abstract long getTimeout(TimeUnit unit);

    /**
     * Whether this query is a digest one or not.
     *
     * @return Whether this query is a digest query.
     */
    public boolean isDigestQuery()
    {
        return isDigestQuery;
    }

    /**
     * the schema version on the table when serializing this read command
     * @return
     */
    public Epoch serializedAtEpoch()
    {
        return serializedAtEpoch;
    }

    /**
     * If the query is a digest one, the requested digest version.
     *
     * @return the requested digest version if the query is a digest. Otherwise, this can return
     * anything.
     */
    public int digestVersion()
    {
        return digestVersion;
    }

    /**
     * Sets the digest version, for when digest for that command is requested.
     * <p>
     * Note that we allow setting this independently of setting the command as a digest query as
     * this allows us to use the command as a carrier of the digest version even if we only call
     * setIsDigestQuery on some copy of it.
     *
     * @param digestVersion the version for the digest is this command is used for digest query..
     * @return this read command.
     */
    public ReadCommand setDigestVersion(int digestVersion)
    {
        this.digestVersion = digestVersion;
        return this;
    }

    /**
     * @return Whether this query expects only a transient data response, or a full response
     */
    public boolean acceptsTransient()
    {
        return acceptsTransient;
    }

    @Override
    public void trackWarnings()
    {
        trackWarnings = true;
    }

    public boolean isTrackingWarnings()
    {
        return trackWarnings;
    }

    /**
     * Index query plan chosen for this query. Can be null.
     *
     * @return index query plan chosen for this query
     */
    @Nullable
    public Index.QueryPlan indexQueryPlan()
    {
        return indexQueryPlan;
    }

    @Override
    public boolean isTopK()
    {
        return indexQueryPlan != null && indexQueryPlan.isTopK();
    }

    @VisibleForTesting
    public Index.Searcher indexSearcher()
    {
        return indexQueryPlan == null ? null : indexQueryPlan.searcherFor(this);
    }

    /**
     * The clustering index filter this command to use for the provided key.
     * <p>
     * Note that that method should only be called on a key actually queried by this command
     * and in practice, this will almost always return the same filter, but for the sake of
     * paging, the filter on the first key of a range command might be slightly different.
     *
     * @param key a partition key queried by this command.
     *
     * @return the {@code ClusteringIndexFilter} to use for the partition of key {@code key}.
     */
    public abstract ClusteringIndexFilter clusteringIndexFilter(DecoratedKey key);

    @Override
    public DataRange dataRange()
    {
        return dataRange;
    }

    /**
     * Returns a copy of this command.
     *
     * @return a copy of this command.
     */
    public abstract ReadCommand copy();

    /**
     * Returns a copy of this command with acceptsTransient set to true.
     */
    public ReadCommand copyAsTransientQuery(Replica replica)
    {
        Preconditions.checkArgument(replica.isTransient(),
                                    "Can't make a transient request on a full replica: " + replica);
        return copyAsTransientQuery();
    }

    /**
     * Returns a copy of this command with acceptsTransient set to true.
     */
    public ReadCommand copyAsTransientQuery(Iterable<Replica> replicas)
    {
        if (any(replicas, Replica::isFull))
            throw new IllegalArgumentException("Can't make a transient request on full replicas: " + Iterables.toString(filter(replicas, Replica::isFull)));
        return copyAsTransientQuery();
    }

    protected abstract ReadCommand copyAsTransientQuery();

    /**
     * Returns a copy of this command with isDigestQuery set to true.
     */
    public ReadCommand copyAsDigestQuery(Replica replica)
    {
        Preconditions.checkArgument(replica.isFull(),
                                    "Can't make a digest request on a transient replica " + replica);
        return copyAsDigestQuery();
    }

    /**
     * Returns a copy of this command with isDigestQuery set to true.
     */
    public ReadCommand copyAsDigestQuery(Iterable<Replica> replicas)
    {
        if (any(replicas, Replica::isTransient))
            throw new IllegalArgumentException("Can't make a digest request on a transient replica " + Iterables.toString(filter(replicas, Replica::isTransient)));

        return copyAsDigestQuery();
    }

    protected abstract ReadCommand copyAsDigestQuery();

    protected abstract UnfilteredPartitionIterator queryStorage(ColumnFamilyStore cfs, ReadExecutionController executionController);

    /**
     * Whether the underlying {@code ClusteringIndexFilter} is reversed or not.
     *
     * @return whether the underlying {@code ClusteringIndexFilter} is reversed or not.
     */
    public abstract boolean isReversed();

    public ReadResponse createResponse(UnfilteredPartitionIterator iterator, RepairedDataInfo rdi)
    {
        // validate that the sequence of RT markers is correct: open is followed by close, deletion times for both
        // ends equal, and there are no dangling RT bound in any partition.
        iterator = RTBoundValidator.validate(iterator, Stage.PROCESSED, true);

        return isDigestQuery()
               ? ReadResponse.createDigestResponse(iterator, this)
               : ReadResponse.createDataResponse(iterator, this, rdi);
    }

    public ReadResponse createEmptyResponse()
    {
        UnfilteredPartitionIterator iterator = EmptyIterators.unfilteredPartition(metadata());
        
        return isDigestQuery()
               ? ReadResponse.createDigestResponse(iterator, this)
               : ReadResponse.createDataResponse(iterator, this, RepairedDataInfo.NO_OP_REPAIRED_DATA_INFO);
    }

    long indexSerializedSize(int version)
    {
        return null != indexQueryPlan
             ? IndexMetadata.serializer.serializedSize(indexQueryPlan.getFirst().getIndexMetadata(), version)
             : 0;
    }

    static Index.QueryPlan findIndexQueryPlan(TableMetadata table, RowFilter rowFilter)
    {
        if (table.indexes.isEmpty() || rowFilter.isEmpty())
            return null;

        ColumnFamilyStore cfs = Keyspace.openAndGetStore(table);

        return cfs.indexManager.getBestIndexQueryPlanFor(rowFilter);
    }

    /**
     * If the index manager for the CFS determines that there's an applicable
     * 2i that can be used to execute this command, call its (optional)
     * validation method to check that nothing in this command's parameters
     * violates the implementation specific validation rules.
     */
    @Override
    public void maybeValidateIndex()
    {
        if (null != indexQueryPlan)
        {
            indexQueryPlan.validate(this);
        }
    }

    /**
     * Executes this command on the local host.
     *
     * @param executionController the execution controller spanning this command
     *
     * @return an iterator over the result of executing this command locally.
     */
                                  // iterators created inside the try as long as we do close the original resultIterator), or by closing the result.
    public UnfilteredPartitionIterator executeLocally(ReadExecutionController executionController)
    {
        long startTimeNanos = nanoTime();

        COMMAND.set(this);
        try
        {
            ColumnFamilyStore cfs = Keyspace.openAndGetStore(metadata());
            Index.QueryPlan indexQueryPlan = indexQueryPlan();

            Index.Searcher searcher = null;
            if (indexQueryPlan != null)
            {
                cfs.indexManager.checkQueryability(indexQueryPlan);

                searcher = indexQueryPlan.searcherFor(this);
                Tracing.trace("Executing read on {}.{} using index{} {}",
                              cfs.metadata.keyspace,
                              cfs.metadata.name,
                              indexQueryPlan.getIndexes().size() == 1 ? "" : "es",
                              indexQueryPlan.getIndexes()
                                            .stream()
                                            .map(i -> i.getIndexMetadata().name)
                                            .collect(Collectors.joining(",")));
            }

            UnfilteredPartitionIterator iterator = (null == searcher) ? queryStorage(cfs, executionController) : searcher.search(executionController);
            iterator = RTBoundValidator.validate(iterator, Stage.MERGED, false);

            try
            {
                iterator = withQuerySizeTracking(iterator);
                iterator = maybeSlowDownForTesting(iterator);
                iterator = withQueryCancellation(iterator);
                iterator = RTBoundValidator.validate(withoutPurgeableTombstones(iterator, cfs, executionController), Stage.PURGED, false);
                iterator = withMetricsRecording(iterator, cfs.metric, startTimeNanos);

                // If we've used a 2ndary index, we know the result already satisfy the primary expression used, so
                // no point in checking it again.
                RowFilter filter = (null == searcher) ? rowFilter() : indexQueryPlan.postIndexQueryFilter();

                /*
                 * TODO: We'll currently do filtering by the rowFilter here because it's convenient. However,
                 * we'll probably want to optimize by pushing it down the layer (like for dropped columns) as it
                 * would be more efficient (the sooner we discard stuff we know we don't care, the less useless
                 * processing we do on it).
                 */
                iterator = filter.filter(iterator, nowInSec());

                // apply the limits/row counter; this transformation is stopping and would close the iterator as soon
                // as the count is observed; if that happens in the middle of an open RT, its end bound will not be included.
                // If tracking repaired data, the counter is needed for overreading repaired data, otherwise we can
                // optimise the case where this.limit = DataLimits.NONE which skips an unnecessary transform
                if (executionController.isTrackingRepairedStatus())
                {
                    DataLimits.Counter limit =
                    limits().newCounter(nowInSec(), false, selectsFullPartition(), metadata().enforceStrictLiveness());
                    iterator = limit.applyTo(iterator);
                    // ensure that a consistent amount of repaired data is read on each replica. This causes silent
                    // overreading from the repaired data set, up to limits(). The extra data is not visible to
                    // the caller, only iterated to produce the repaired data digest.
                    iterator = executionController.getRepairedDataInfo().extend(iterator, limit);
                }
                else
                {
                    iterator = limits().filter(iterator, nowInSec(), selectsFullPartition());
                }

                // because of the above, we need to append an aritifical end bound if the source iterator was stopped short by a counter.
                return RTBoundCloser.close(iterator);
            }
            catch (RuntimeException | Error e)
            {
                iterator.close();
                throw e;
            }
        }
        finally
        {
            COMMAND.set(null);
        }
    }

    protected abstract void recordLatency(TableMetrics metric, long latencyNanos);

    public ReadExecutionController executionController(boolean trackRepairedStatus)
    {
        return ReadExecutionController.forCommand(this, trackRepairedStatus);
    }

    public ReadExecutionController executionController()
    {
        return ReadExecutionController.forCommand(this, false);
    }

    /**
     * Wraps the provided iterator so that metrics on what is scanned by the command are recorded.
     * This also log warning/trow TombstoneOverwhelmingException if appropriate.
     */
    private UnfilteredPartitionIterator withMetricsRecording(UnfilteredPartitionIterator iter, final TableMetrics metric, final long startTimeNanos)
    {
        class MetricRecording extends Transformation<UnfilteredRowIterator>
        {
            private final int failureThreshold = DatabaseDescriptor.getTombstoneFailureThreshold();
            private final int warningThreshold = DatabaseDescriptor.getTombstoneWarnThreshold();

            private final boolean respectTombstoneThresholds = !SchemaConstants.isLocalSystemKeyspace(ReadCommand.this.metadata().keyspace);
            private final boolean enforceStrictLiveness = metadata().enforceStrictLiveness();

            private int liveRows = 0;
            private int lastReportedLiveRows = 0;
            private int tombstones = 0;
            private int lastReportedTombstones = 0;

            private DecoratedKey currentKey;

            @Override
            public UnfilteredRowIterator applyToPartition(UnfilteredRowIterator iter)
            {
                currentKey = iter.partitionKey();
                return Transformation.apply(iter, this);
            }

            @Override
            public Row applyToStatic(Row row)
            {
                return applyToRow(row);
            }

            @Override
            public Row applyToRow(Row row)
            {
                boolean hasTombstones = false;
                for (Cell<?> cell : row.cells())
                {
                    if (!cell.isLive(ReadCommand.this.nowInSec()))
                    {
                        countTombstone(row.clustering());
                        hasTombstones = true; // allows to avoid counting an extra tombstone if the whole row expired
                    }
                }

                if (row.hasLiveData(ReadCommand.this.nowInSec(), enforceStrictLiveness))
                    ++liveRows;
                else if (!row.primaryKeyLivenessInfo().isLive(ReadCommand.this.nowInSec())
                        && row.hasDeletion(ReadCommand.this.nowInSec())
                        && !hasTombstones)
                {
                    // We're counting primary key deletions only here.
                    countTombstone(row.clustering());
                }

                return row;
            }

            @Override
            public RangeTombstoneMarker applyToMarker(RangeTombstoneMarker marker)
            {
                countTombstone(marker.clustering());
                return marker;
            }

            private void countTombstone(ClusteringPrefix<?> clustering)
            {
                ++tombstones;
                if (tombstones > failureThreshold && respectTombstoneThresholds)
                {
                    String query = ReadCommand.this.toCQLString();
                    Tracing.trace("Scanned over {} tombstones for query {}; query aborted (see tombstone_failure_threshold)", failureThreshold, query);
                    metric.tombstoneFailures.inc();
                    if (trackWarnings)
                    {
                        MessageParams.remove(ParamType.TOMBSTONE_WARNING);
                        MessageParams.add(ParamType.TOMBSTONE_FAIL, tombstones);
                    }
                    throw new TombstoneOverwhelmingException(tombstones, query, ReadCommand.this.metadata(), currentKey, clustering);
                }
            }

            @Override
            protected void onPartitionClose()
            {
                int lr = liveRows - lastReportedLiveRows;
                int ts = tombstones - lastReportedTombstones;

                if (lr > 0)
                    metric.topReadPartitionRowCount.addSample(currentKey.getKey(), lr);

                if (ts > 0)
                    metric.topReadPartitionTombstoneCount.addSample(currentKey.getKey(), ts);

                lastReportedLiveRows = liveRows;
                lastReportedTombstones = tombstones;
            }

            @Override
            public void onClose()
            {
                recordLatency(metric, nanoTime() - startTimeNanos);

                metric.tombstoneScannedHistogram.update(tombstones);
                metric.liveScannedHistogram.update(liveRows);

                boolean warnTombstones = tombstones > warningThreshold && respectTombstoneThresholds;
                if (warnTombstones)
                {
                    String msg = String.format(
                            "Read %d live rows and %d tombstone cells for query %1.512s; token %s (see tombstone_warn_threshold)",
                            liveRows, tombstones, ReadCommand.this.toCQLString(), currentKey.getToken());
                    if (trackWarnings)
                        MessageParams.add(ParamType.TOMBSTONE_WARNING, tombstones);
                    else
                        ClientWarn.instance.warn(msg);
                    if (tombstones < failureThreshold)
                    {
                        metric.tombstoneWarnings.inc();
                    }

                    logger.warn(msg);
                }

                Tracing.trace("Read {} live rows and {} tombstone cells{}",
                        liveRows, tombstones,
                        (warnTombstones ? " (see tombstone_warn_threshold)" : ""));
            }
        }

        return Transformation.apply(iter, new MetricRecording());
    }

    private boolean shouldTrackSize(DataStorageSpec.LongBytesBound warnThresholdBytes, DataStorageSpec.LongBytesBound abortThresholdBytes)
    {
        return trackWarnings
               && !SchemaConstants.isSystemKeyspace(metadata().keyspace)
               && !(warnThresholdBytes == null && abortThresholdBytes == null);
    }

    private UnfilteredPartitionIterator withQuerySizeTracking(UnfilteredPartitionIterator iterator)
    {
        DataStorageSpec.LongBytesBound warnThreshold = DatabaseDescriptor.getLocalReadSizeWarnThreshold();
        DataStorageSpec.LongBytesBound failThreshold = DatabaseDescriptor.getLocalReadSizeFailThreshold();
        if (!shouldTrackSize(warnThreshold, failThreshold))
            return iterator;
        final long warnBytes = warnThreshold == null ? -1 : warnThreshold.toBytes();
        final long failBytes = failThreshold == null ? -1 : failThreshold.toBytes();
        class QuerySizeTracking extends Transformation<UnfilteredRowIterator>
        {
            private long sizeInBytes = 0;

            @Override
            public UnfilteredRowIterator applyToPartition(UnfilteredRowIterator iter)
            {
                sizeInBytes += ObjectSizes.sizeOnHeapOf(iter.partitionKey().getKey());
                return Transformation.apply(iter, this);
            }

            @Override
            protected Row applyToStatic(Row row)
            {
                if (row == Rows.EMPTY_STATIC_ROW)
                    return row;

                return applyToRow(row);
            }

            @Override
            protected Row applyToRow(Row row)
            {
                addSize(row.unsharedHeapSize());
                return row;
            }

            @Override
            protected RangeTombstoneMarker applyToMarker(RangeTombstoneMarker marker)
            {
                addSize(marker.unsharedHeapSize());
                return marker;
            }

            @Override
            protected DeletionTime applyToDeletion(DeletionTime deletionTime)
            {
                addSize(deletionTime.unsharedHeapSize());
                return deletionTime;
            }

            private void addSize(long size)
            {
                this.sizeInBytes += size;
                if (failBytes != -1 && this.sizeInBytes >= failBytes)
                {
                    String msg = String.format("Query %s attempted to read %d bytes but max allowed is %s; query aborted  (see local_read_size_fail_threshold)",
                                               ReadCommand.this.toCQLString(), this.sizeInBytes, failThreshold);
                    Tracing.trace(msg);
                    MessageParams.remove(ParamType.LOCAL_READ_SIZE_WARN);
                    MessageParams.add(ParamType.LOCAL_READ_SIZE_FAIL, this.sizeInBytes);
                    throw new LocalReadSizeTooLargeException(msg);
                }
                else if (warnBytes != -1 && this.sizeInBytes >= warnBytes)
                {
                    MessageParams.add(ParamType.LOCAL_READ_SIZE_WARN, this.sizeInBytes);
                }
            }

            @Override
            protected void onClose()
            {
                ColumnFamilyStore cfs = Schema.instance.getColumnFamilyStoreInstance(metadata().id);
                if (cfs != null)
                    cfs.metric.localReadSize.update(sizeInBytes);
            }
        }

        iterator = Transformation.apply(iterator, new QuerySizeTracking());
        return iterator;
    }

    private class QueryCancellationChecker extends StoppingTransformation<UnfilteredRowIterator>
    {
        long lastCheckedAt = 0;

        @Override
        protected UnfilteredRowIterator applyToPartition(UnfilteredRowIterator partition)
        {
            maybeCancel();
            return Transformation.apply(partition, this);
        }

        @Override
        protected Row applyToRow(Row row)
        {
            maybeCancel();
            return row;
        }

        private void maybeCancel()
        {
            /*
             * The value returned by approxTime.now() is updated only every
             * {@link org.apache.cassandra.utils.MonotonicClock.SampledClock.CHECK_INTERVAL_MS}, by default 2 millis.
             * Since MonitorableImpl relies on approxTime, we don't need to check unless the approximate time has elapsed.
             */
            if (lastCheckedAt == approxTime.now())
                return;
            lastCheckedAt = approxTime.now();

            if (isAborted())
            {
                stop();
                throw new QueryCancelledException(ReadCommand.this);
            }
        }
    }

    private UnfilteredPartitionIterator withQueryCancellation(UnfilteredPartitionIterator iter)
    {
        return Transformation.apply(iter, new QueryCancellationChecker());
    }

    /**
     *  A transformation used for simulating slow queries by tests.
     */
    private static class DelayInjector extends Transformation<UnfilteredRowIterator>
    {
        @Override
        protected UnfilteredRowIterator applyToPartition(UnfilteredRowIterator partition)
        {
            FBUtilities.sleepQuietly(TEST_ITERATION_DELAY_MILLIS);
            return Transformation.apply(partition, this);
        }

        @Override
        protected Row applyToRow(Row row)
        {
            FBUtilities.sleepQuietly(TEST_ITERATION_DELAY_MILLIS);
            return row;
        }
    }

    private UnfilteredPartitionIterator maybeSlowDownForTesting(UnfilteredPartitionIterator iter)
    {
        if (TEST_ITERATION_DELAY_MILLIS > 0 && !SchemaConstants.isSystemKeyspace(metadata().keyspace))
            return Transformation.apply(iter, new DelayInjector());
        else
            return iter;
    }

    /**
     * Creates a message for this command.
     */
    public Message<ReadCommand> createMessage(boolean trackRepairedData, Dispatcher.RequestTime requestTime)
    {
        List<MessageFlag> flags = new ArrayList<>(3);
        flags.add(MessageFlag.CALL_BACK_ON_FAILURE);
        if (trackWarnings)
            flags.add(MessageFlag.TRACK_WARNINGS);
        if (trackRepairedData)
            flags.add(MessageFlag.TRACK_REPAIRED_DATA);

        return Message.outWithFlags(verb(),
                                    this,
                                    requestTime,
                                    flags);
    }

    protected abstract boolean intersects(SSTableReader sstable);

    protected boolean hasRequiredStatics(SSTableReader sstable) {
        // If some static columns are queried, we should always include the sstable: the clustering values stats of the sstable
        // don't tell us if the sstable contains static values in particular.
        return !columnFilter().fetchedColumns().statics.isEmpty() && sstable.header.hasStatic();
    }

    protected boolean hasPartitionLevelDeletions(SSTableReader sstable)
    {
        return sstable.getSSTableMetadata().hasPartitionLevelDeletions;
    }

    public abstract Verb verb();

    protected abstract void appendCQLWhereClause(StringBuilder sb);

    // Skip purgeable tombstones. We do this because it's safe to do (post-merge of the memtable and sstable at least), it
    // can save us some bandwith, and avoid making us throw a TombstoneOverwhelmingException for purgeable tombstones (which
    // are to some extend an artefact of compaction lagging behind and hence counting them is somewhat unintuitive).
    protected UnfilteredPartitionIterator withoutPurgeableTombstones(UnfilteredPartitionIterator iterator, 
                                                                     ColumnFamilyStore cfs,
                                                                     ReadExecutionController controller)
    {
        class WithoutPurgeableTombstones extends PurgeFunction
        {
            public WithoutPurgeableTombstones()
            {
                super(nowInSec(), cfs.gcBefore(nowInSec()), controller.oldestUnrepairedTombstone(),
                      cfs.getCompactionStrategyManager().onlyPurgeRepairedTombstones(),
                      iterator.metadata().enforceStrictLiveness());
            }

            protected LongPredicate getPurgeEvaluator()
            {
                return time -> true;
            }
        }
        return Transformation.apply(iterator, new WithoutPurgeableTombstones());
    }

    /**
     * Return the queried token(s) for logging
     */
    public abstract String loggableTokens();

    // Monitorable interface
    public String name()
    {
        return toCQLString();
    }

    InputCollector<UnfilteredRowIterator> iteratorsForPartition(ColumnFamilyStore.ViewFragment view, ReadExecutionController controller)
    {
        final BiFunction<List<UnfilteredRowIterator>, RepairedDataInfo, UnfilteredRowIterator> merge =
            (unfilteredRowIterators, repairedDataInfo) -> {
                UnfilteredRowIterator repaired = UnfilteredRowIterators.merge(unfilteredRowIterators);
                return repairedDataInfo.withRepairedDataInfo(repaired);
            };

        // For single partition reads, after reading up to the command's DataLimit nothing extra is required.
        // The merged & repaired row iterator will be consumed until it's exhausted or the RepairedDataInfo's
        // internal counter is satisfied
        final Function<UnfilteredRowIterator, UnfilteredPartitionIterator> postLimitPartitions =
            (rows) -> EmptyIterators.unfilteredPartition(metadata());
        return new InputCollector<>(view, controller, merge, postLimitPartitions);
    }

    InputCollector<UnfilteredPartitionIterator> iteratorsForRange(ColumnFamilyStore.ViewFragment view, ReadExecutionController controller)
    {
        final BiFunction<List<UnfilteredPartitionIterator>, RepairedDataInfo, UnfilteredPartitionIterator> merge =
            (unfilteredPartitionIterators, repairedDataInfo) -> {
                UnfilteredPartitionIterator repaired = UnfilteredPartitionIterators.merge(unfilteredPartitionIterators,
                                                                                          NOOP);
                return repairedDataInfo.withRepairedDataInfo(repaired);
            };

        // Uses identity function to provide additional partitions to be consumed after the command's
        // DataLimits are satisfied. The input to the function will be the iterator of merged, repaired partitions
        // which we'll keep reading until the RepairedDataInfo's internal counter is satisfied.
        return new InputCollector<>(view, controller, merge, Function.identity());
    }

    /**
     * Handles the collation of unfiltered row or partition iterators that comprise the
     * input for a query. Separates them according to repaired status and of repaired
     * status is being tracked, handles the merge and wrapping in a digest generator of
     * the repaired iterators.
     *
     * Intentionally not AutoCloseable so we don't mistakenly use this in ARM blocks
     * as this prematurely closes the underlying iterators
     */
    static class InputCollector<T extends AutoCloseable>
    {
        final RepairedDataInfo repairedDataInfo;
        private final boolean isTrackingRepairedStatus;
        Set<SSTableReader> repairedSSTables;
        BiFunction<List<T>, RepairedDataInfo, T> repairedMerger;
        Function<T, UnfilteredPartitionIterator> postLimitAdditionalPartitions;
        List<T> repairedIters;
        List<T> unrepairedIters;

        InputCollector(ColumnFamilyStore.ViewFragment view,
                       ReadExecutionController controller,
                       BiFunction<List<T>, RepairedDataInfo, T> repairedMerger,
                       Function<T, UnfilteredPartitionIterator> postLimitAdditionalPartitions)
        {
            this.repairedDataInfo = controller.getRepairedDataInfo();
            this.isTrackingRepairedStatus = controller.isTrackingRepairedStatus();
            
            if (isTrackingRepairedStatus)
            {
                for (SSTableReader sstable : view.sstables)
                {
                    if (considerRepairedForTracking(sstable))
                    {
                        if (repairedSSTables == null)
                            repairedSSTables = Sets.newHashSetWithExpectedSize(view.sstables.size());
                        repairedSSTables.add(sstable);
                    }
                }
            }
            if (repairedSSTables == null)
            {
                repairedIters = Collections.emptyList();
                unrepairedIters = new ArrayList<>(view.sstables.size());
            }
            else
            {
                repairedIters = new ArrayList<>(repairedSSTables.size());
                // when we're done collating, we'll merge the repaired iters and add the
                // result to the unrepaired list, so size that list accordingly
                unrepairedIters = new ArrayList<>((view.sstables.size() - repairedSSTables.size()) + Iterables.size(view.memtables) + 1);
            }
            this.repairedMerger = repairedMerger;
            this.postLimitAdditionalPartitions = postLimitAdditionalPartitions;
        }

        void addMemtableIterator(T iter)
        {
            unrepairedIters.add(iter);
        }

        void addSSTableIterator(SSTableReader sstable, T iter)
        {
            if (repairedSSTables != null && repairedSSTables.contains(sstable))
                repairedIters.add(iter);
            else
                unrepairedIters.add(iter);
        }

        List<T> finalizeIterators(ColumnFamilyStore cfs, long nowInSec, long oldestUnrepairedTombstone)
        {
            if (repairedIters.isEmpty())
                return unrepairedIters;

            // merge the repaired data before returning, wrapping in a digest generator
            repairedDataInfo.prepare(cfs, nowInSec, oldestUnrepairedTombstone);
            T repairedIter = repairedMerger.apply(repairedIters, repairedDataInfo);
            repairedDataInfo.finalize(postLimitAdditionalPartitions.apply(repairedIter));
            unrepairedIters.add(repairedIter);
            return unrepairedIters;
        }

        boolean isEmpty()
        {
            return repairedIters.isEmpty() && unrepairedIters.isEmpty();
        }

        // For tracking purposes we consider data repaired if the sstable is either:
        // * marked repaired
        // * marked pending, but the local session has been committed. This reduces the window
        //   whereby the tracking is affected by compaction backlog causing repaired sstables to
        //   remain in the pending state
        // If an sstable is involved in a pending repair which is not yet committed, we mark the
        // repaired data info inconclusive, as the same data on other replicas may be in a
        // slightly different state.
        private boolean considerRepairedForTracking(SSTableReader sstable)
        {
            if (!isTrackingRepairedStatus)
                return false;

            TimeUUID pendingRepair = sstable.getPendingRepair();
            if (pendingRepair != ActiveRepairService.NO_PENDING_REPAIR)
            {
                if (ActiveRepairService.instance().consistent.local.isSessionFinalized(pendingRepair))
                    return true;

                // In the edge case where compaction is backed up long enough for the session to
                // timeout and be purged by LocalSessions::cleanup, consider the sstable unrepaired
                // as it will be marked unrepaired when compaction catches up
                if (!ActiveRepairService.instance().consistent.local.sessionExists(pendingRepair))
                    return false;

                repairedDataInfo.markInconclusive();
            }

            return sstable.isRepaired();
        }

        void markInconclusive()
        {
            repairedDataInfo.markInconclusive();
        }

        public void close() throws Exception
        {
            FBUtilities.closeAll(unrepairedIters);
            FBUtilities.closeAll(repairedIters);
        }
    }

    @VisibleForTesting
    public static class Serializer implements IVersionedSerializer<ReadCommand>
    {
        private static final NoSpamLogger noSpamLogger = NoSpamLogger.getLogger(logger, 10L, TimeUnit.SECONDS);
        private static final NoSpamLogger.NoSpamLogStatement schemaMismatchStmt =
            noSpamLogger.getStatement("Schema epoch mismatch during read command deserialization. " +
                                      "TableId: {}, remote epoch: {}, local epoch: {}", 10L, TimeUnit.SECONDS);

        private static final int IS_DIGEST = 0x01;
        private static final int IS_FOR_THRIFT = 0x02;
        private static final int HAS_INDEX = 0x04;
        private static final int ACCEPTS_TRANSIENT = 0x08;
        private static final int NEEDS_RECONCILIATION = 0x10;

        private final SchemaProvider schema;

        public Serializer()
        {
            this(Schema.instance);
        }

        @VisibleForTesting
        public Serializer(SchemaProvider schema)
        {
            this.schema = Objects.requireNonNull(schema, "schema");
        }

        private static int digestFlag(boolean isDigest)
        {
            return isDigest ? IS_DIGEST : 0;
        }

        private static boolean isDigest(int flags)
        {
            return (flags & IS_DIGEST) != 0;
        }

        private static boolean acceptsTransient(int flags)
        {
            return (flags & ACCEPTS_TRANSIENT) != 0;
        }

        private static int acceptsTransientFlag(boolean acceptsTransient)
        {
            return acceptsTransient ? ACCEPTS_TRANSIENT : 0;
        }

        // We don't set this flag anymore, but still look if we receive a
        // command with it set in case someone is using thrift a mixed 3.0/4.0+
        // cluster (which is unsupported). This is also a reminder for not
        // re-using this flag until we drop 3.0/3.X compatibility (since it's
        // used by these release for thrift and would thus confuse things)
        private static boolean isForThrift(int flags)
        {
            return (flags & IS_FOR_THRIFT) != 0;
        }

        private static int indexFlag(boolean hasIndex)
        {
            return hasIndex ? HAS_INDEX : 0;
        }

        private static boolean hasIndex(int flags)
        {
            return (flags & HAS_INDEX) != 0;
        }

        private static int needsReconciliationFlag(boolean needsReconciliation)
        {
            return needsReconciliation ? NEEDS_RECONCILIATION : 0;
        }
        
        private static boolean needsReconciliation(int flags)
        {
            return (flags & NEEDS_RECONCILIATION) != 0;
        }

        public void serialize(ReadCommand command, DataOutputPlus out, int version) throws IOException
        {
            out.writeByte(command.kind.ordinal());
            out.writeByte(
                    digestFlag(command.isDigestQuery())
                    | indexFlag(null != command.indexQueryPlan())
                    | acceptsTransientFlag(command.acceptsTransient())
                    | needsReconciliationFlag(command.rowFilter().needsReconciliation())
            );
            if (command.isDigestQuery())
                out.writeUnsignedVInt32(command.digestVersion());
            command.metadata().id.serialize(out);
            if (version >= MessagingService.VERSION_51)
                Epoch.serializer.serialize(command.serializedAtEpoch, out);
            out.writeInt(version >= MessagingService.VERSION_50 ? CassandraUInt.fromLong(command.nowInSec()) : (int) command.nowInSec());
            ColumnFilter.serializer.serialize(command.columnFilter(), out, version);
            RowFilter.serializer.serialize(command.rowFilter(), out, version);
            DataLimits.serializer.serialize(command.limits(), out, version, command.metadata().comparator);
            // Using the name of one of the indexes in the plan to identify the index group because we want
            // to keep compatibility with legacy nodes. Each replica can create its own different index query plan
            // from the index name.
            if (null != command.indexQueryPlan)
                IndexMetadata.serializer.serialize(command.indexQueryPlan.getFirst().getIndexMetadata(), out, version);

            command.serializeSelection(out, version);
        }

        public ReadCommand deserialize(DataInputPlus in, int version) throws IOException
        {
            Kind kind = Kind.values()[in.readByte()];
            int flags = in.readByte();
            boolean isDigest = isDigest(flags);
            boolean acceptsTransient = acceptsTransient(flags);
            // Shouldn't happen or it's a user error (see comment above) but
            // better complain loudly than doing the wrong thing.
            if (isForThrift(flags))
                throw new IllegalStateException("Received a command with the thrift flag set. "
                                                + "This means thrift is in use in a mixed 3.0/3.X and 4.0+ cluster, "
                                                + "which is unsupported. Make sure to stop using thrift before "
                                                + "upgrading to 4.0");

            boolean hasIndex = hasIndex(flags);
            int digestVersion = isDigest ? (int)in.readUnsignedVInt() : 0;
            boolean needsReconciliation = needsReconciliation(flags);
            TableId tableId = TableId.deserialize(in);

            Epoch schemaVersion = Epoch.EMPTY;
            if (version >= MessagingService.VERSION_51)
                schemaVersion = Epoch.serializer.deserialize(in);
            TableMetadata tableMetadata;
            try
            {
                tableMetadata = schema.getExistingTableMetadata(tableId);
            }
            catch (UnknownTableException e)
            {
                ClusterMetadata metadata = ClusterMetadata.current();
                Epoch localCurrentEpoch = metadata.epoch;
                if (schemaVersion != null && localCurrentEpoch.isAfter(schemaVersion))
                {
                    TCMMetrics.instance.coordinatorBehindSchema.mark();
                    throw new CoordinatorBehindException(e.getMessage());
                }
                throw e;
            }
            long nowInSec = version >= MessagingService.VERSION_50 ? CassandraUInt.toLong(in.readInt()) : in.readInt();
            ColumnFilter columnFilter = ColumnFilter.serializer.deserialize(in, version, tableMetadata);
            RowFilter rowFilter = RowFilter.serializer.deserialize(in, version, tableMetadata, needsReconciliation);
            DataLimits limits = DataLimits.serializer.deserialize(in, version,  tableMetadata);
            Index.QueryPlan indexQueryPlan = null;
            if (hasIndex)
            {
                IndexMetadata index = deserializeIndexMetadata(in, version, tableMetadata);
                Index.Group indexGroup =  Keyspace.openAndGetStore(tableMetadata).indexManager.getIndexGroup(index);
                if (indexGroup != null)
                    indexQueryPlan = indexGroup.queryPlanFor(rowFilter);
            }

            return kind.selectionDeserializer.deserialize(in, version, schemaVersion, isDigest, digestVersion, acceptsTransient, tableMetadata, nowInSec, columnFilter, rowFilter, limits, indexQueryPlan);
        }

        private IndexMetadata deserializeIndexMetadata(DataInputPlus in, int version, TableMetadata metadata) throws IOException
        {
            try
            {
                return IndexMetadata.serializer.deserialize(in, version, metadata);
            }
            catch (UnknownIndexException e)
            {
                logger.info("Couldn't find a defined index on {}.{} with the id {}. " +
                            "If an index was just created, this is likely due to the schema not " +
                            "being fully propagated. Local read will proceed without using the " +
                            "index. Please wait for schema agreement after index creation.",
                            metadata.keyspace, metadata.name, e.indexId);
                return null;
            }
        }

        public long serializedSize(ReadCommand command, int version)
        {
            return 2 // kind + flags
                   + (command.isDigestQuery() ? TypeSizes.sizeofUnsignedVInt(command.digestVersion()) : 0)
                   + command.metadata().id.serializedSize()
                   + (version >= MessagingService.VERSION_51 ? Epoch.serializer.serializedSize(command.metadata().epoch) : 0)
                   + TypeSizes.INT_SIZE // command.nowInSec() is serialized as uint
                   + ColumnFilter.serializer.serializedSize(command.columnFilter(), version)
                   + RowFilter.serializer.serializedSize(command.rowFilter(), version)
                   + DataLimits.serializer.serializedSize(command.limits(), version, command.metadata().comparator)
                   + command.selectionSerializedSize(version)
                   + command.indexSerializedSize(version);
        }
    }
}<|MERGE_RESOLUTION|>--- conflicted
+++ resolved
@@ -171,11 +171,8 @@
         this.acceptsTransient = acceptsTransient;
         this.indexQueryPlan = indexQueryPlan;
         this.trackWarnings = trackWarnings;
-<<<<<<< HEAD
         this.serializedAtEpoch = serializedAtEpoch;
-=======
         this.dataRange = dataRange;
->>>>>>> 019c9118
     }
 
     public static ReadCommand getCommand()
