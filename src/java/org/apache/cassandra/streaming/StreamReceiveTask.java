/*
 * Licensed to the Apache Software Foundation (ASF) under one
 * or more contributor license agreements.  See the NOTICE file
 * distributed with this work for additional information
 * regarding copyright ownership.  The ASF licenses this file
 * to you under the Apache License, Version 2.0 (the
 * "License"); you may not use this file except in compliance
 * with the License.  You may obtain a copy of the License at
 *
 *     http://www.apache.org/licenses/LICENSE-2.0
 *
 * Unless required by applicable law or agreed to in writing, software
 * distributed under the License is distributed on an "AS IS" BASIS,
 * WITHOUT WARRANTIES OR CONDITIONS OF ANY KIND, either express or implied.
 * See the License for the specific language governing permissions and
 * limitations under the License.
 */
package org.apache.cassandra.streaming;

import java.util.ArrayList;
import java.util.Collection;
import java.util.List;
import java.util.Set;
import java.util.UUID;
import java.util.concurrent.ExecutorService;
import java.util.concurrent.Executors;

import com.google.common.collect.Iterables;

import org.apache.cassandra.db.lifecycle.LifecycleNewTracker;
import org.slf4j.Logger;
import org.slf4j.LoggerFactory;

import org.apache.cassandra.concurrent.NamedThreadFactory;
import org.apache.cassandra.config.Schema;
import org.apache.cassandra.db.ColumnFamilyStore;
import org.apache.cassandra.db.Keyspace;
import org.apache.cassandra.db.Mutation;
import org.apache.cassandra.db.compaction.OperationType;
import org.apache.cassandra.db.filter.ColumnFilter;
import org.apache.cassandra.db.lifecycle.LifecycleTransaction;
import org.apache.cassandra.db.partitions.PartitionUpdate;
import org.apache.cassandra.db.rows.UnfilteredRowIterator;
import org.apache.cassandra.db.view.View;
import org.apache.cassandra.dht.Bounds;
import org.apache.cassandra.dht.Token;
import org.apache.cassandra.io.sstable.ISSTableScanner;
import org.apache.cassandra.io.sstable.SSTable;
import org.apache.cassandra.io.sstable.SSTableMultiWriter;
import org.apache.cassandra.io.sstable.format.SSTableReader;
import org.apache.cassandra.utils.JVMStabilityInspector;
import org.apache.cassandra.utils.Pair;
import org.apache.cassandra.utils.Throwables;
import org.apache.cassandra.utils.concurrent.Refs;

/**
 * Task that manages receiving files for the session for certain ColumnFamily.
 */
public class StreamReceiveTask extends StreamTask
{
    private static final Logger logger = LoggerFactory.getLogger(StreamReceiveTask.class);

    private static final ExecutorService executor = Executors.newCachedThreadPool(new NamedThreadFactory("StreamReceiveTask"));

    // number of files to receive
    private final int totalFiles;
    // total size of files to receive
    private final long totalSize;

    // Transaction tracking new files received
    private final LifecycleTransaction txn;

    // true if task is done (either completed or aborted)
    private volatile boolean done = false;

    //  holds references to SSTables received
    protected Collection<SSTableReader> sstables;

    private int remoteSSTablesReceived = 0;

    public StreamReceiveTask(StreamSession session, UUID cfId, int totalFiles, long totalSize)
    {
        super(session, cfId);
        this.totalFiles = totalFiles;
        this.totalSize = totalSize;
        // this is an "offline" transaction, as we currently manually expose the sstables once done;
        // this should be revisited at a later date, so that LifecycleTransaction manages all sstable state changes
        this.txn = LifecycleTransaction.offline(OperationType.STREAM);
        this.sstables = new ArrayList<>(totalFiles);
    }

    /**
     * Process received file.
     *
     * @param sstable SSTable file received.
     */
    public synchronized void received(SSTableMultiWriter sstable)
    {
        if (done)
        {
            logger.warn("[{}] Received sstable {} on already finished stream received task. Aborting sstable.", session.planId(),
                        sstable.getFilename());
            Throwables.maybeFail(sstable.abort(null));
            return;
        }

        remoteSSTablesReceived++;
        assert cfId.equals(sstable.getCfId());

        Collection<SSTableReader> finished = null;
        try
        {
            finished = sstable.finish(true);
        }
        catch (Throwable t)
        {
            Throwables.maybeFail(sstable.abort(t));
        }
        txn.update(finished, false);
        sstables.addAll(finished);

        if (remoteSSTablesReceived == totalFiles)
        {
            done = true;
            executor.submit(new OnCompletionRunnable(this));
        }
    }

    public int getTotalNumberOfFiles()
    {
        return totalFiles;
    }

    public long getTotalSize()
    {
        return totalSize;
    }

    /**
     * @return a LifecycleNewTracker whose operations are synchronised on this StreamReceiveTask.
     */
    public synchronized LifecycleNewTracker createLifecycleNewTracker()
    {
        if (done)
            throw new RuntimeException(String.format("Stream receive task %s of cf %s already finished.", session.planId(), cfId));
<<<<<<< HEAD
        return txn;
=======

        return new LifecycleNewTracker()
        {
            @Override
            public void trackNew(SSTable table)
            {
                synchronized (StreamReceiveTask.this)
                {
                    txn.trackNew(table);
                }
            }

            @Override
            public void untrackNew(SSTable table)
            {
                synchronized (StreamReceiveTask.this)
                {
                    txn.untrackNew(table);
                }
            }

            public OperationType opType()
            {
                return txn.opType();
            }
        };
>>>>>>> 3539a078
    }

    private static class OnCompletionRunnable implements Runnable
    {
        private final StreamReceiveTask task;

        public OnCompletionRunnable(StreamReceiveTask task)
        {
            this.task = task;
        }

        public void run()
        {
            boolean hasViews = false;
            boolean hasCDC = false;
            ColumnFamilyStore cfs = null;
            try
            {
                Pair<String, String> kscf = Schema.instance.getCF(task.cfId);
                if (kscf == null)
                {
                    // schema was dropped during streaming
                    task.sstables.clear();
                    task.abortTransaction();
                    task.session.taskCompleted(task);
                    return;
                }
                cfs = Keyspace.open(kscf.left).getColumnFamilyStore(kscf.right);
                hasViews = !Iterables.isEmpty(View.findAll(kscf.left, kscf.right));
                hasCDC = cfs.metadata.params.cdc;

                Collection<SSTableReader> readers = task.sstables;

                try (Refs<SSTableReader> refs = Refs.ref(readers))
                {
                    /*
                     * We have a special path for views and for CDC.
                     *
                     * For views, since the view requires cleaning up any pre-existing state, we must put all partitions
                     * through the same write path as normal mutations. This also ensures any 2is are also updated.
                     *
                     * For CDC-enabled tables, we want to ensure that the mutations are run through the CommitLog so they
                     * can be archived by the CDC process on discard.
                     */
                    if (hasViews || hasCDC)
                    {
                        for (SSTableReader reader : readers)
                        {
                            Keyspace ks = Keyspace.open(reader.getKeyspaceName());
                            try (ISSTableScanner scanner = reader.getScanner())
                            {
                                while (scanner.hasNext())
                                {
                                    try (UnfilteredRowIterator rowIterator = scanner.next())
                                    {
                                        Mutation m = new Mutation(PartitionUpdate.fromIterator(rowIterator, ColumnFilter.all(cfs.metadata)));

                                        // MV *can* be applied unsafe if there's no CDC on the CFS as we flush below
                                        // before transaction is done.
                                        //
                                        // If the CFS has CDC, however, these updates need to be written to the CommitLog
                                        // so they get archived into the cdc_raw folder
                                        ks.apply(m, hasCDC, true, false);
                                    }
                                }
                            }
                        }
                    }
                    else
                    {
                        task.finishTransaction();

                        logger.debug("[Stream #{}] Received {} sstables from {} ({})", task.session.planId(), readers.size(), task.session.peer, readers);
                        // add sstables and build secondary indexes
                        cfs.addSSTables(readers);
                        cfs.indexManager.buildAllIndexesBlocking(readers);

                        //invalidate row and counter cache
                        if (cfs.isRowCacheEnabled() || cfs.metadata.isCounter())
                        {
                            List<Bounds<Token>> boundsToInvalidate = new ArrayList<>(readers.size());
                            readers.forEach(sstable -> boundsToInvalidate.add(new Bounds<Token>(sstable.first.getToken(), sstable.last.getToken())));
                            Set<Bounds<Token>> nonOverlappingBounds = Bounds.getNonOverlappingBounds(boundsToInvalidate);

                            if (cfs.isRowCacheEnabled())
                            {
                                int invalidatedKeys = cfs.invalidateRowCache(nonOverlappingBounds);
                                if (invalidatedKeys > 0)
                                    logger.debug("[Stream #{}] Invalidated {} row cache entries on table {}.{} after stream " +
                                                 "receive task completed.", task.session.planId(), invalidatedKeys,
                                                 cfs.keyspace.getName(), cfs.getTableName());
                            }

                            if (cfs.metadata.isCounter())
                            {
                                int invalidatedKeys = cfs.invalidateCounterCache(nonOverlappingBounds);
                                if (invalidatedKeys > 0)
                                    logger.debug("[Stream #{}] Invalidated {} counter cache entries on table {}.{} after stream " +
                                                 "receive task completed.", task.session.planId(), invalidatedKeys,
                                                 cfs.keyspace.getName(), cfs.getTableName());
                            }
                        }
                    }
                }
                task.session.taskCompleted(task);
            }
            catch (Throwable t)
            {
                JVMStabilityInspector.inspectThrowable(t);
                task.session.onError(t);
            }
            finally
            {
                // We don't keep the streamed sstables since we've applied them manually so we abort the txn and delete
                // the streamed sstables.
                if (hasViews || hasCDC)
                {
                    if (cfs != null)
                        cfs.forceBlockingFlush();
                    task.abortTransaction();
                }
            }
        }
    }

    /**
     * Abort this task.
     * If the task already received all files and
     * {@link org.apache.cassandra.streaming.StreamReceiveTask.OnCompletionRunnable} task is submitted,
     * then task cannot be aborted.
     */
    public synchronized void abort()
    {
        if (done)
            return;

        done = true;
        abortTransaction();
        sstables.clear();
    }

    private synchronized void abortTransaction()
    {
        txn.abort();
    }

    private synchronized void finishTransaction()
    {
        txn.finish();
    }
}<|MERGE_RESOLUTION|>--- conflicted
+++ resolved
@@ -143,9 +143,6 @@
     {
         if (done)
             throw new RuntimeException(String.format("Stream receive task %s of cf %s already finished.", session.planId(), cfId));
-<<<<<<< HEAD
-        return txn;
-=======
 
         return new LifecycleNewTracker()
         {
@@ -172,7 +169,6 @@
                 return txn.opType();
             }
         };
->>>>>>> 3539a078
     }
 
     private static class OnCompletionRunnable implements Runnable
