/*
 * Licensed to the Apache Software Foundation (ASF) under one
 * or more contributor license agreements.  See the NOTICE file
 * distributed with this work for additional information
 * regarding copyright ownership.  The ASF licenses this file
 * to you under the Apache License, Version 2.0 (the
 * "License"); you may not use this file except in compliance
 * with the License.  You may obtain a copy of the License at
 *
 *     http://www.apache.org/licenses/LICENSE-2.0
 *
 * Unless required by applicable law or agreed to in writing, software
 * distributed under the License is distributed on an "AS IS" BASIS,
 * WITHOUT WARRANTIES OR CONDITIONS OF ANY KIND, either express or implied.
 * See the License for the specific language governing permissions and
 * limitations under the License.
 */
package org.apache.cassandra.auth;

import java.nio.charset.Charset;
import java.util.Arrays;
import java.util.HashMap;
import java.util.Map;
import java.util.Set;
import java.util.concurrent.TimeUnit;

import com.google.common.collect.ImmutableSet;
import com.google.common.collect.Lists;
import org.apache.commons.lang3.StringUtils;
import org.slf4j.Logger;
import org.slf4j.LoggerFactory;

import org.apache.cassandra.config.DatabaseDescriptor;
import org.apache.cassandra.config.Schema;
import org.apache.cassandra.cql3.UntypedResultSet;
import org.apache.cassandra.cql3.QueryProcessor;
import org.apache.cassandra.cql3.QueryOptions;
import org.apache.cassandra.cql3.statements.SelectStatement;
import org.apache.cassandra.db.ConsistencyLevel;
import org.apache.cassandra.exceptions.*;
import org.apache.cassandra.service.ClientState;
import org.apache.cassandra.service.QueryState;
import org.apache.cassandra.service.StorageService;
import org.apache.cassandra.transport.messages.ResultMessage;
import org.apache.cassandra.utils.ByteBufferUtil;
import org.apache.cassandra.utils.FBUtilities;
import org.mindrot.jbcrypt.BCrypt;

/**
 * PasswordAuthenticator is an IAuthenticator implementation
 * that keeps credentials (usernames and bcrypt-hashed passwords)
 * internally in C* - in system_auth.credentials CQL3 table.
 */
public class PasswordAuthenticator implements ISaslAwareAuthenticator
{
    private static final Logger logger = LoggerFactory.getLogger(PasswordAuthenticator.class);

    // 2 ** GENSALT_LOG2_ROUNS rounds of hashing will be performed.
    private static final int GENSALT_LOG2_ROUNDS = 10;

    // name of the hash column.
    private static final String SALTED_HASH = "salted_hash";

    private static final String DEFAULT_USER_NAME = Auth.DEFAULT_SUPERUSER_NAME;
    private static final String DEFAULT_USER_PASSWORD = Auth.DEFAULT_SUPERUSER_NAME;

    private static final String CREDENTIALS_CF = "credentials";
    private static final String CREDENTIALS_CF_SCHEMA = String.format("CREATE TABLE %s.%s ("
                                                                      + "username text,"
                                                                      + "salted_hash text," // salt + hash + number of rounds
                                                                      + "options map<text,text>," // for future extensions
                                                                      + "PRIMARY KEY(username)"
                                                                      + ") WITH gc_grace_seconds=%d",
                                                                      Auth.AUTH_KS,
                                                                      CREDENTIALS_CF,
                                                                      90 * 24 * 60 * 60); // 3 months.

    private SelectStatement authenticateStatement;

    // No anonymous access.
    public boolean requireAuthentication()
    {
        return true;
    }

    public Set<Option> supportedOptions()
    {
        return ImmutableSet.of(Option.PASSWORD);
    }

    // Let users alter their own password.
    public Set<Option> alterableOptions()
    {
        return ImmutableSet.of(Option.PASSWORD);
    }

    public AuthenticatedUser authenticate(Map<String, String> credentials) throws AuthenticationException
    {
        String username = credentials.get(USERNAME_KEY);
        if (username == null)
            throw new AuthenticationException(String.format("Required key '%s' is missing", USERNAME_KEY));

        String password = credentials.get(PASSWORD_KEY);
        if (password == null)
            throw new AuthenticationException(String.format("Required key '%s' is missing", PASSWORD_KEY));

        UntypedResultSet result;
        try
        {
<<<<<<< HEAD
            ResultMessage.Rows rows = authenticateStatement.execute(new QueryState(new ClientState(true)),
=======
            ResultMessage.Rows rows = authenticateStatement.execute(QueryState.forInternalCalls(),
>>>>>>> 938e6989
                                                                    new QueryOptions(consistencyForUser(username),
                                                                                     Lists.newArrayList(ByteBufferUtil.bytes(username))));
            result = new UntypedResultSet(rows.result);
        }
        catch (RequestValidationException e)
        {
            throw new AssertionError(e); // not supposed to happen
        }
        catch (RequestExecutionException e)
        {
            throw new AuthenticationException(e.toString());
        }

        if (result.isEmpty() || !BCrypt.checkpw(password, result.one().getString(SALTED_HASH)))
            throw new AuthenticationException("Username and/or password are incorrect");

        return new AuthenticatedUser(username);
    }

    public void create(String username, Map<Option, Object> options) throws InvalidRequestException, RequestExecutionException
    {
        String password = (String) options.get(Option.PASSWORD);
        if (password == null)
            throw new InvalidRequestException("PasswordAuthenticator requires PASSWORD option");

        process(String.format("INSERT INTO %s.%s (username, salted_hash) VALUES ('%s', '%s')",
                              Auth.AUTH_KS,
                              CREDENTIALS_CF,
                              escape(username),
                              escape(hashpw(password))),
                consistencyForUser(username));
    }

    public void alter(String username, Map<Option, Object> options) throws RequestExecutionException
    {
        process(String.format("UPDATE %s.%s SET salted_hash = '%s' WHERE username = '%s'",
                              Auth.AUTH_KS,
                              CREDENTIALS_CF,
                              escape(hashpw((String) options.get(Option.PASSWORD))),
                              escape(username)),
                consistencyForUser(username));
    }

    public void drop(String username) throws RequestExecutionException
    {
        process(String.format("DELETE FROM %s.%s WHERE username = '%s'", Auth.AUTH_KS, CREDENTIALS_CF, escape(username)),
                consistencyForUser(username));
    }

    public Set<DataResource> protectedResources()
    {
        return ImmutableSet.of(DataResource.columnFamily(Auth.AUTH_KS, CREDENTIALS_CF));
    }

    public void validateConfiguration() throws ConfigurationException
    {
    }

    public void setup()
    {
        setupCredentialsTable();

        // the delay is here to give the node some time to see its peers - to reduce
        // "skipped default user setup: some nodes are were not ready" log spam.
        // It's the only reason for the delay.
        if (DatabaseDescriptor.getSeeds().contains(FBUtilities.getBroadcastAddress()) || !DatabaseDescriptor.isAutoBootstrap())
        {
            StorageService.tasks.schedule(new Runnable()
                                          {
                                              public void run()
                                              {
                                                  setupDefaultUser();
                                              }
                                          },
                                          Auth.SUPERUSER_SETUP_DELAY,
                                          TimeUnit.MILLISECONDS);
        }

        try
        {
            String query = String.format("SELECT %s FROM %s.%s WHERE username = ?",
                                         SALTED_HASH,
                                         Auth.AUTH_KS,
                                         CREDENTIALS_CF);
            authenticateStatement = (SelectStatement) QueryProcessor.parseStatement(query).prepare().statement;
        }
        catch (RequestValidationException e)
        {
            throw new AssertionError(e); // not supposed to happen
        }
    }

    public SaslAuthenticator newAuthenticator()
    {
        return new PlainTextSaslAuthenticator();
    }

    private void setupCredentialsTable()
    {
        if (Schema.instance.getCFMetaData(Auth.AUTH_KS, CREDENTIALS_CF) == null)
        {
            try
            {
                process(CREDENTIALS_CF_SCHEMA, ConsistencyLevel.ANY);
            }
            catch (RequestExecutionException e)
            {
                throw new AssertionError(e);
            }
        }
    }

    // if there are no users yet - add default superuser.
    private void setupDefaultUser()
    {
        try
        {
            // insert a default superuser if AUTH_KS.CREDENTIALS_CF is empty.
            if (process(String.format("SELECT * FROM %s.%s", Auth.AUTH_KS, CREDENTIALS_CF), ConsistencyLevel.QUORUM).isEmpty())
            {
                process(String.format("INSERT INTO %s.%s (username, salted_hash) VALUES ('%s', '%s') USING TIMESTAMP 0",
                                      Auth.AUTH_KS,
                                      CREDENTIALS_CF,
                                      DEFAULT_USER_NAME,
                                      escape(hashpw(DEFAULT_USER_PASSWORD))),
                        ConsistencyLevel.QUORUM);
                logger.info("PasswordAuthenticator created default user '{}'", DEFAULT_USER_NAME);
            }
        }
        catch (RequestExecutionException e)
        {
            logger.warn("PasswordAuthenticator skipped default user setup: some nodes were not ready");
        }
    }

    private static String hashpw(String password)
    {
        return BCrypt.hashpw(password, BCrypt.gensalt(GENSALT_LOG2_ROUNDS));
    }

    private static String escape(String name)
    {
        return StringUtils.replace(name, "'", "''");
    }

    private static UntypedResultSet process(String query, ConsistencyLevel cl) throws RequestExecutionException
    {
        return QueryProcessor.process(query, cl);
    }

    private static ConsistencyLevel consistencyForUser(String username)
    {
        if (username.equals(DEFAULT_USER_NAME))
            return ConsistencyLevel.QUORUM;
        else
            return ConsistencyLevel.ONE;
    }

    private class PlainTextSaslAuthenticator implements ISaslAwareAuthenticator.SaslAuthenticator
    {
        private static final byte NUL = 0;
        private final Charset UTF8_CHARSET = Charset.forName("UTF-8");

        private boolean complete = false;
        private Map<String, String> credentials;

        @Override
        public byte[] evaluateResponse(byte[] clientResponse) throws AuthenticationException
        {
            credentials = decodeCredentials(clientResponse);
            complete = true;
            return null;
        }

        @Override
        public boolean isComplete()
        {
            return complete;
        }

        @Override
        public AuthenticatedUser getAuthenticatedUser() throws AuthenticationException
        {
            return authenticate(credentials);
        }

        /**
         * SASL PLAIN mechanism specifies that credentials are encoded in a
         * sequence of UTF-8 bytes, delimited by 0 (US-ASCII NUL).
         * The form is : {code}authzId<NUL>authnId<NUL>password<NUL>{code}
         * authzId is optional, and in fact we don't care about it here as we'll
         * set the authzId to match the authnId (that is, there is no concept of
         * a user being authorized to act on behalf of another).
         *
         * @param bytes encoded credentials string sent by the client
         * @return map containing the username/password pairs in the form an IAuthenticator
         * would expect
         * @throws javax.security.sasl.SaslException
         */
        private Map<String, String> decodeCredentials(byte[] bytes) throws AuthenticationException
        {
            logger.debug("Decoding credentials from client token");
            byte[] user = null;
            byte[] pass = null;
            int end = bytes.length;
            for (int i = bytes.length - 1 ; i >= 0; i--)
            {
                if (bytes[i] == NUL)
                {
                    if (pass == null)
                        pass = Arrays.copyOfRange(bytes, i + 1, end);
                    else if (user == null)
                        user = Arrays.copyOfRange(bytes, i + 1, end);
                    end = i;
                }
            }

            if (user == null)
                throw new AuthenticationException("Authentication ID must not be null");
            if (pass == null)
                throw new AuthenticationException("Password must not be null");

            Map<String, String> credentials = new HashMap<String, String>();
            credentials.put(IAuthenticator.USERNAME_KEY, new String(user, UTF8_CHARSET));
            credentials.put(IAuthenticator.PASSWORD_KEY, new String(pass, UTF8_CHARSET));
            return credentials;
        }
    }
}<|MERGE_RESOLUTION|>--- conflicted
+++ resolved
@@ -107,11 +107,7 @@
         UntypedResultSet result;
         try
         {
-<<<<<<< HEAD
-            ResultMessage.Rows rows = authenticateStatement.execute(new QueryState(new ClientState(true)),
-=======
             ResultMessage.Rows rows = authenticateStatement.execute(QueryState.forInternalCalls(),
->>>>>>> 938e6989
                                                                     new QueryOptions(consistencyForUser(username),
                                                                                      Lists.newArrayList(ByteBufferUtil.bytes(username))));
             result = new UntypedResultSet(rows.result);
