#
# Licensed to the Apache Software Foundation (ASF) under one
# or more contributor license agreements.  See the NOTICE file
# distributed with this work for additional information
# regarding copyright ownership.  The ASF licenses this file
# to you under the Apache License, Version 2.0 (the
# "License"); you may not use this file except in compliance
# with the License.  You may obtain a copy of the License at
#
#     http://www.apache.org/licenses/LICENSE-2.0
#
# Unless required by applicable law or agreed to in writing, software
# distributed under the License is distributed on an "AS IS" BASIS,
# WITHOUT WARRANTIES OR CONDITIONS OF ANY KIND, either express or implied.
# See the License for the specific language governing permissions and
# limitations under the License.
#

version: 2.1

default_env_vars: &default_env_vars

    # The values of some of these environment variables are meant to be frequently changed by developers.
    # The generate.sh script contains a list of accepted environment variables that should contain some of
    # these variables. Also, some variables are mentioned in the documentation, at least in
    # .circleci/readme.md and in doc/source/development/testing.rst.
    # If you modify these variables, or if you add new variables whose values are meant to be changed frequently,
    # please remember to modify the generate.sh script and the documentation accordingly.

    ANT_HOME: /usr/share/ant
    JAVA11_HOME: /usr/lib/jvm/java-11-openjdk-amd64
    JAVA8_HOME: /usr/lib/jvm/java-8-openjdk-amd64
    LANG: en_US.UTF-8
    KEEP_TEST_DIR: true
    DEFAULT_DIR: /home/cassandra/cassandra-dtest
    PYTHONIOENCODING: utf-8
    PYTHONUNBUFFERED: true
    CASS_DRIVER_NO_EXTENSIONS: true
    CASS_DRIVER_NO_CYTHON: true
    #Skip all syncing to disk to avoid performance issues in flaky CI environments
    CASSANDRA_SKIP_SYNC: true
    DTEST_REPO: https://github.com/apache/cassandra-dtest.git
    DTEST_BRANCH: trunk
    CCM_MAX_HEAP_SIZE: 1024M
    CCM_HEAP_NEWSIZE: 256M

    # Whether the repeated test iterations should stop on the first failure by default.
    REPEATED_TESTS_STOP_ON_FAILURE: false

    # Comma-separated list of tests that should be included in the repeated run for regular unit tests,
    # in addition to automatically detected new and modified tests. For example:
    # REPEATED_UTESTS: org.apache.cassandra.cql3.ViewTest
    # REPEATED_UTESTS: org.apache.cassandra.cql3.ViewTest#testCountersTable
    # REPEATED_UTESTS: org.apache.cassandra.cql3.ViewTest,org.apache.cassandra.cql3.functions.TimeFctsTest
    REPEATED_UTESTS:
    # The number of times that new, modified or manually specified unit tests should be run.
    REPEATED_UTESTS_COUNT: 500

    # Comma-separated list of tests that should be included in the repeated run for fqltool unit tests,
    # in addition to automatically detected new and modified tests. For example:
    # REPEATED_UTESTS_FQLTOOL: org.apache.cassandra.fqltool.FQLCompareTest
    # REPEATED_UTESTS_FQLTOOL: org.apache.cassandra.fqltool.FQLCompareTest#endToEnd
    # REPEATED_UTESTS_FQLTOOL: org.apache.cassandra.fqltool.FQLCompareTest,org.apache.cassandra.fqltool.FQLReplayTest
    REPEATED_UTESTS_FQLTOOL:
    # The number of times that new, modified or manually specified fqltool unit tests should be run.
    REPEATED_UTESTS_FQLTOOL_COUNT: 500

    # Comma-separated list of tests that should be included in the repeated run for long unit tests,
    # in addition to automatically detected new and modified tests. For example:
    # REPEATED_UTESTS_LONG: org.apache.cassandra.db.commitlog.CommitLogStressTest
    # REPEATED_UTESTS_LONG: org.apache.cassandra.db.commitlog.CommitLogStressTest#testRandomSize
    REPEATED_UTESTS_LONG:
    # The number of times that new, modified or manually specified long unit tests should be run.
    REPEATED_UTESTS_LONG_COUNT: 100

    # Comma-separated list of tests that should be included in the repeated run for stress unit tests,
    # in addition to automatically detected new and modified tests. For example:
    # REPEATED_UTESTS_STRESS: org.apache.cassandra.stress.generate.DistributionGaussianTest
    # REPEATED_UTESTS_STRESS: org.apache.cassandra.stress.generate.DistributionGaussianTest#simpleGaussian
    REPEATED_UTESTS_STRESS:
    # The number of times that new, modified or manually specified stress unit tests should be run.
    REPEATED_UTESTS_STRESS_COUNT: 500

    # Comma-separated list of tests that should be included in the repeated run for simulator dtests,
    # in addition to automatically detected new and modified tests. For example:
    # REPEATED_SIMULATOR_DTESTS: org.apache.cassandra.simulator.test.TrivialSimulationTest
    # REPEATED_SIMULATOR_DTESTS: org.apache.cassandra.simulator.test.TrivialSimulationTest#trivialTest
    REPEATED_SIMULATOR_DTESTS:
    # The number of times that new, modified or manually specified simulator dtests should be run.
    REPEATED_SIMULATOR_DTESTS_COUNT: 500

    # Comma-separated list of tests that should be included in the repeated run for JVM dtests,
    # in addition to automatically detected new and modified tests. For example:
    # REPEATED_JVM_DTESTS: org.apache.cassandra.distributed.test.PagingTest
    # REPEATED_JVM_DTESTS: org.apache.cassandra.distributed.test.PagingTest#testPaging
    REPEATED_JVM_DTESTS:
    # The number of times that new, modified or manually specified JVM dtests should be run.
    REPEATED_JVM_DTESTS_COUNT: 500

    # Comma-separated list of tests that should be included in the repeated run for JVM upgrade dtests,
    # in addition to automatically detected new and modified tests. For example:
    # REPEATED_JVM_UPGRADE_DTESTS: org.apache.cassandra.distributed.upgrade.GroupByTest
    # REPEATED_JVM_UPGRADE_DTESTS: org.apache.cassandra.distributed.upgrade.GroupByTest#testReads
    REPEATED_JVM_UPGRADE_DTESTS:
    # The number of times that new, modified or manually specified JVM upgrade dtests should be run.
    REPEATED_JVM_UPGRADE_DTESTS_COUNT: 500

    # Comma-separated list of Python dtests that should be repeatedly run, for example:
    # REPEATED_DTESTS: cqlsh_tests/test_cqlsh.py
    # REPEATED_DTESTS: cqlsh_tests/test_cqlsh.py::TestCqlshSmoke
    # REPEATED_DTESTS: cqlsh_tests/test_cqlsh.py::TestCqlshSmoke::test_create_index
    # REPEATED_DTESTS: cqlsh_tests/test_cqlsh.py,consistency_test.py
    REPEATED_DTESTS:
    # The number of times that the manually specified Python dtests should be run.
    REPEATED_DTESTS_COUNT: 500

    # Comma-separated list of Python dtests that should be repeatedly run, for example:
    # REPEATED_UPGRADE_DTESTS: upgrade_tests/cql_tests.py
    # REPEATED_UPGRADE_DTESTS: upgrade_tests/cql_tests.py::TestCQLNodes2RF1_Upgrade_current_4_0_x_To_indev_4_0_x
    # REPEATED_UPGRADE_DTESTS: upgrade_tests/cql_tests.py,upgrade_tests/paging_test.py
    REPEATED_UPGRADE_DTESTS:
    # The number of times that the manually specified Python upgrade dtests should be run.
    REPEATED_UPGRADE_DTESTS_COUNT: 25

    # The Ant test target to run, for example:
    # REPEATED_ANT_TEST_TARGET: testsome
    # REPEATED_ANT_TEST_TARGET: test-jvm-dtest-some
    # REPEATED_ANT_TEST_TARGET: test-cdc
    # REPEATED_ANT_TEST_TARGET: test-compression
    # REPEATED_ANT_TEST_TARGET: test-system-keyspace-directory
    REPEATED_ANT_TEST_TARGET: testsome
    # The name of JUnit class to be run multiple times, for example:
    # REPEATED_ANT_TEST_CLASS: org.apache.cassandra.cql3.ViewTest
    # REPEATED_ANT_TEST_CLASS: org.apache.cassandra.distributed.test.PagingTest
    REPEATED_ANT_TEST_CLASS:
    # The optional specific methods within REPEATED_ANT_TEST_CLASS to be run, for example:
    # REPEATED_ANT_TEST_METHODS: testCompoundPartitionKey
    # REPEATED_ANT_TEST_METHODS: testCompoundPartitionKey,testStaticTable
    # Please note that some Ant targets will ignore the -Dtest.methods argument produced by this.
    REPEATED_ANT_TEST_METHODS:
    # Whether the test iteration should use vnodes for JVM dtests (-Dtest.jvm.args='-Dcassandra.dtest.num_tokens=16').
    # This will only be applied as a default to JVM dtests that don't provide their own initial tokens or token count,
    # in the same way that it's done for *_jvm_dtests_vnode jobs. Ant targets other than JVM dtests will ignore this.
    REPEATED_ANT_TEST_VNODES: false
    # The number of times that the repeated JUnit test should be run.
    REPEATED_ANT_TEST_COUNT: 500

j8_par_executor: &j8_par_executor
  executor:
    name: java8-executor
    #exec_resource_class: xlarge
  parallelism: 4

j8_small_par_executor: &j8_small_par_executor
  executor:
    name: java8-executor
    #exec_resource_class: xlarge
  parallelism: 1

j8_small_executor: &j8_small_executor
  executor:
    name: java8-executor
    exec_resource_class: medium
  parallelism: 1

j8_medium_par_executor: &j8_medium_par_executor
  executor:
    name: java8-executor
    #exec_resource_class: xlarge
  parallelism: 1

j8_seq_executor: &j8_seq_executor
  executor:
    name: java8-executor
    #exec_resource_class: xlarge
  parallelism: 1 # sequential, single container tests: no parallelism benefits

j11_par_executor: &j11_par_executor
  executor:
    name: java11-executor
    #exec_resource_class: xlarge
  parallelism: 4

j11_small_par_executor: &j11_small_par_executor
  executor:
    name: java11-executor
    #exec_resource_class: xlarge
  parallelism: 1

j11_small_executor: &j11_small_executor
  executor:
    name: java11-executor
    #exec_resource_class: medium
  parallelism: 1

j11_seq_executor: &j11_seq_executor
  executor:
    name: java11-executor
    #exec_resource_class: xlarge
  parallelism: 1 # sequential, single container tests: no parallelism benefits

j8_repeated_utest_executor: &j8_repeated_utest_executor
  executor:
    name: java8-executor
  parallelism: 4

j8_repeated_dtest_executor: &j8_repeated_dtest_executor
  executor:
    name: java8-executor
  parallelism: 4

j8_repeated_upgrade_dtest_executor: &j8_repeated_upgrade_dtest_executor
  executor:
    name: java8-executor
  parallelism: 4

j8_repeated_jvm_upgrade_dtest_executor: &j8_repeated_jvm_upgrade_dtest_executor
  executor:
    name: java8-executor
  parallelism: 4

j11_repeated_utest_executor: &j11_repeated_utest_executor
  executor:
    name: java11-executor
  parallelism: 4

j11_repeated_dtest_executor: &j11_repeated_dtest_executor
  executor:
    name: java11-executor
  parallelism: 4

j8_separate_jobs: &j8_separate_jobs
  jobs:
    - start_j8_build:
        type: approval
    - j8_build:
        requires:
          - start_j8_build
    # Java 8 unit tests
    - start_j8_unit_tests:
        type: approval
    - j8_unit_tests:
        requires:
          - start_j8_unit_tests
          - j8_build
    - start_j8_unit_tests_repeat:
        type: approval
    - j8_unit_tests_repeat:
        requires:
          - start_j8_unit_tests_repeat
          - j8_build
    - start_j8_jvm_dtests:
        type: approval
    - j8_jvm_dtests:
        requires:
          - start_j8_jvm_dtests
          - j8_build
    - start_j8_jvm_dtests_vnode:
        type: approval
    - j8_jvm_dtests_vnode:
        requires:
          - start_j8_jvm_dtests_vnode
          - j8_build
    - start_j8_jvm_dtests_repeat:
        type: approval
    - j8_jvm_dtests_repeat:
        requires:
          - start_j8_jvm_dtests_repeat
          - j8_build
    - start_j8_jvm_dtests_vnode_repeat:
        type: approval
    - j8_jvm_dtests_vnode_repeat:
        requires:
          - start_j8_jvm_dtests_vnode_repeat
          - j8_build
    - start_j8_simulator_dtests:
        type: approval
    - j8_simulator_dtests:
        requires:
          - start_j8_simulator_dtests
          - j8_build
    - start_j8_simulator_dtests_repeat:
        type: approval
    - j8_simulator_dtests_repeat:
        requires:
          - start_j8_simulator_dtests_repeat
          - j8_build
    - start_j8_cqlshlib_tests:
        type: approval
    - j8_cqlshlib_tests:
        requires:
          - start_j8_cqlshlib_tests
          - j8_build
    # Java 11 unit tests
    - start_j11_unit_tests:
        type: approval
    - j11_unit_tests:
        requires:
          - start_j11_unit_tests
          - j8_build
    - start_j11_unit_tests_repeat:
        type: approval
    - j11_unit_tests_repeat:
        requires:
          - start_j11_unit_tests_repeat
          - j8_build
    # specialized unit tests (all run on request)
    - start_j8_utests_long:
        type: approval
    - j8_utests_long:
        requires:
          - start_j8_utests_long
          - j8_build
    - start_j11_utests_long:
        type: approval
    - j11_utests_long:
        requires:
          - start_j11_utests_long
          - j8_build
    - start_j8_utests_long_repeat:
        type: approval
    - j8_utests_long_repeat:
        requires:
          - start_j8_utests_long_repeat
          - j8_build
    - start_j11_utests_long_repeat:
        type: approval
    - j11_utests_long_repeat:
        requires:
          - start_j11_utests_long_repeat
          - j8_build
    - start_j8_utests_cdc:
        type: approval
    - j8_utests_cdc:
        requires:
          - start_j8_utests_cdc
          - j8_build
    - start_j11_utests_cdc:
        type: approval
    - j11_utests_cdc:
        requires:
          - start_j11_utests_cdc
          - j8_build
    - start_j8_utests_cdc_repeat:
        type: approval
    - j8_utests_cdc_repeat:
        requires:
          - start_j8_utests_cdc_repeat
          - j8_build
    - start_j11_utests_cdc_repeat:
        type: approval
    - j11_utests_cdc_repeat:
        requires:
          - start_j11_utests_cdc_repeat
          - j8_build
    - start_j8_utests_compression:
        type: approval
    - j8_utests_compression:
        requires:
          - start_j8_utests_compression
          - j8_build
    - start_j11_utests_compression:
        type: approval
    - j11_utests_compression:
        requires:
          - start_j11_utests_compression
          - j8_build
    - start_j8_utests_compression_repeat:
        type: approval
    - j8_utests_compression_repeat:
        requires:
          - start_j8_utests_compression_repeat
          - j8_build
    - start_j11_utests_compression_repeat:
        type: approval
    - j11_utests_compression_repeat:
        requires:
          - start_j11_utests_compression_repeat
          - j8_build
    - start_j8_utests_stress:
        type: approval
    - j8_utests_stress:
        requires:
          - start_j8_utests_stress
          - j8_build
    - start_j11_utests_stress:
        type: approval
    - j11_utests_stress:
        requires:
          - start_j11_utests_stress
          - j8_build
    - start_j8_utests_stress_repeat:
        type: approval
    - j8_utests_stress_repeat:
        requires:
          - start_j8_utests_stress_repeat
          - j8_build
    - start_j11_utests_stress_repeat:
        type: approval
    - j11_utests_stress_repeat:
        requires:
          - start_j11_utests_stress_repeat
          - j8_build
    - start_j8_utests_fqltool:
        type: approval
    - j8_utests_fqltool:
        requires:
          - start_j8_utests_fqltool
          - j8_build
    - start_j11_utests_fqltool:
        type: approval
    - j11_utests_fqltool:
        requires:
          - start_j11_utests_fqltool
          - j8_build
    - start_j8_utests_fqltool_repeat:
        type: approval
    - j8_utests_fqltool_repeat:
        requires:
          - start_j8_utests_fqltool_repeat
          - j8_build
    - start_j11_utests_fqltool_repeat:
        type: approval
    - j11_utests_fqltool_repeat:
        requires:
          - start_j11_utests_fqltool_repeat
          - j8_build
    - start_j8_utests_system_keyspace_directory:
        type: approval
    - j8_utests_system_keyspace_directory:
        requires:
          - start_j8_utests_system_keyspace_directory
          - j8_build
    - start_j11_utests_system_keyspace_directory:
        type: approval
    - j11_utests_system_keyspace_directory:
        requires:
          - start_j11_utests_system_keyspace_directory
          - j8_build
    - start_j8_utests_system_keyspace_directory_repeat:
        type: approval
    - j8_utests_system_keyspace_directory_repeat:
        requires:
          - start_j8_utests_system_keyspace_directory_repeat
          - j8_build
    - start_j11_utests_system_keyspace_directory_repeat:
        type: approval
    - j11_utests_system_keyspace_directory_repeat:
        requires:
          - start_j11_utests_system_keyspace_directory_repeat
          - j8_build
    - start_j8_dtest_jars_build:
        type: approval
    - j8_dtest_jars_build:
        requires:
          - j8_build
          - start_j8_dtest_jars_build
    - start_jvm_upgrade_dtests:
        type: approval
    - j8_jvm_upgrade_dtests:
        requires:
          - start_jvm_upgrade_dtests
          - j8_dtest_jars_build
    - start_jvm_upgrade_dtests_repeat:
        type: approval
    - j8_jvm_upgrade_dtests_repeat:
        requires:
          - start_jvm_upgrade_dtests_repeat
          - j8_dtest_jars_build
    # Java 8 dtests
    - start_j8_dtests:
        type: approval
    - j8_dtests:
        requires:
          - start_j8_dtests
          - j8_build
    - start_j8_dtests_vnode:
        type: approval
    - j8_dtests_vnode:
        requires:
          - start_j8_dtests_vnode
          - j8_build
    # Java 11 dtests
    - start_j11_dtests:
        type: approval
    - j11_dtests:
        requires:
        - start_j11_dtests
        - j8_build
    - start_j11_dtests_vnode:
        type: approval
    - j11_dtests_vnode:
        requires:
          - start_j11_dtests_vnode
          - j8_build
    # Java 8 upgrade tests
    - start_upgrade_dtests:
        type: approval
    - j8_upgrade_dtests:
        requires:
          - start_upgrade_dtests
          - j8_build
    # Java 8 cqlsh dtests
    - start_j8_cqlsh_tests:
        type: approval
    - j8_cqlsh_dtests_py3:
        requires:
          - start_j8_cqlsh_tests
          - j8_build
    - j8_cqlsh_dtests_py3_vnode:
        requires:
          - start_j8_cqlsh_tests
          - j8_build
    - j8_cqlsh_dtests_py38:
        requires:
          - start_j8_cqlsh_tests
          - j8_build
    - j8_cqlsh_dtests_py38_vnode:
        requires:
        - start_j8_cqlsh_tests
        - j8_build
    # Java 11 cqlsh dtests
    - start_j11_cqlsh_tests:
        type: approval
    - j11_cqlsh_dtests_py3:
        requires:
          - start_j11_cqlsh_tests
          - j8_build
    - j11_cqlsh_dtests_py3_vnode:
        requires:
        - start_j11_cqlsh_tests
        - j8_build
    - j11_cqlsh_dtests_py38:
        requires:
          - start_j11_cqlsh_tests
          - j8_build
    - j11_cqlsh_dtests_py38_vnode:
        requires:
          - start_j11_cqlsh_tests
          - j8_build
    # Java 8 repeated utest
    - start_j8_repeated_ant_test:
        type: approval
    - j8_repeated_ant_test:
        requires:
          - start_j8_repeated_ant_test
          - j8_build
    # Java 11 repeated utest
    - start_j11_repeated_ant_test:
        type: approval
    - j11_repeated_ant_test:
        requires:
          - start_j11_repeated_ant_test
          - j8_build
    # Java 8 repeated dtest
    - start_j8_dtests_repeat:
        type: approval
    - j8_dtests_repeat:
        requires:
          - start_j8_dtests_repeat
          - j8_build
    - start_j8_dtests_vnode_repeat:
        type: approval
    - j8_dtests_vnode_repeat:
        requires:
          - start_j8_dtests_vnode_repeat
          - j8_build
    # Java 11 repeated dtest
    - start_j11_dtests_repeat:
        type: approval
    - j11_dtests_repeat:
        requires:
          - start_j11_dtests_repeat
          - j8_build
    - start_j11_dtests_vnode_repeat:
        type: approval
    - j11_dtests_vnode_repeat:
        requires:
          - start_j11_dtests_vnode_repeat
          - j8_build
    # Repeated Python upgrade dtest
    - start_j8_upgrade_dtests_repeat:
        type: approval
    - j8_upgrade_dtests_repeat:
        requires:
            - start_j8_upgrade_dtests_repeat
            - j8_build

j8_pre-commit_jobs: &j8_pre-commit_jobs
  jobs:
    - start_pre-commit_tests:
        type: approval
    - j8_build:
        requires:
          - start_pre-commit_tests
    # Java 8 unit tests
    - j8_unit_tests:
        requires:
          - j8_build
    - j8_unit_tests_repeat:
        requires:
          - j8_build
    - j8_simulator_dtests:
        requires:
          - j8_build
    - j8_simulator_dtests_repeat:
        requires:
          - j8_build
    - j8_jvm_dtests:
        requires:
          - j8_build
    - j8_jvm_dtests_repeat:
        requires:
          - j8_build
    - j8_jvm_dtests_vnode:
        requires:
          - j8_build
    - j8_jvm_dtests_vnode_repeat:
        requires:
          - j8_build
    - j8_cqlshlib_tests:
        requires:
          - j8_build
    # Java 11 unit tests
    - j11_unit_tests:
        requires:
          - j8_build
    - j11_unit_tests_repeat:
        requires:
          - j8_build
    # specialized unit tests (all run on request)
    - start_utests_long:
        type: approval
    - j8_utests_long:
        requires:
          - start_utests_long
          - j8_build
    - j11_utests_long:
        requires:
          - start_utests_long
          - j8_build
    - j8_utests_long_repeat:
        requires:
          - start_utests_long
          - j8_build
    - j11_utests_long_repeat:
        requires:
          - start_utests_long
          - j8_build
    - start_utests_cdc:
        type: approval
    - j8_utests_cdc:
        requires:
          - start_utests_cdc
          - j8_build
    - j11_utests_cdc:
        requires:
          - start_utests_cdc
          - j8_build
    - j8_utests_cdc_repeat:
        requires:
          - start_utests_cdc
          - j8_build
    - j11_utests_cdc_repeat:
        requires:
          - start_utests_cdc
          - j8_build
    - start_utests_compression:
        type: approval
    - j8_utests_compression:
        requires:
          - start_utests_compression
          - j8_build
    - j11_utests_compression:
        requires:
          - start_utests_compression
          - j8_build
    - j8_utests_compression_repeat:
        requires:
          - start_utests_compression
          - j8_build
    - j11_utests_compression_repeat:
        requires:
          - start_utests_compression
          - j8_build
    - start_utests_stress:
        type: approval
    - j8_utests_stress:
        requires:
          - start_utests_stress
          - j8_build
    - j11_utests_stress:
        requires:
          - start_utests_stress
          - j8_build
    - j8_utests_stress_repeat:
        requires:
          - start_utests_stress
          - j8_build
    - j11_utests_stress_repeat:
        requires:
          - start_utests_stress
          - j8_build
    - start_utests_fqltool:
        type: approval
    - j8_utests_fqltool:
        requires:
          - start_utests_fqltool
          - j8_build
    - j11_utests_fqltool:
        requires:
          - start_utests_fqltool
          - j8_build
    - j8_utests_fqltool_repeat:
        requires:
          - start_utests_fqltool
          - j8_build
    - j11_utests_fqltool_repeat:
        requires:
          - start_utests_fqltool
          - j8_build
    - start_utests_system_keyspace_directory:
        type: approval
    - j8_utests_system_keyspace_directory:
        requires:
          - j8_build
    - j11_utests_system_keyspace_directory:
        requires:
          - start_utests_system_keyspace_directory
          - j8_build
    - j8_utests_system_keyspace_directory_repeat:
        requires:
          - j8_build
    - j11_utests_system_keyspace_directory_repeat:
        requires:
          - start_utests_system_keyspace_directory
          - j8_build
    - start_jvm_upgrade_dtests:
        type: approval
    - j8_dtest_jars_build:
        requires:
          - j8_build
          - start_jvm_upgrade_dtests
    - j8_jvm_upgrade_dtests:
        requires:
          - j8_dtest_jars_build
    - j8_jvm_upgrade_dtests_repeat:
        requires:
          - j8_dtest_jars_build
    # Java 8 dtests
    - j8_dtests:
        requires:
          - j8_build
    - j8_dtests_repeat:
        requires:
          - j8_build
    - j8_dtests_vnode:
        requires:
          - j8_build
    - j8_dtests_vnode_repeat:
        requires:
          - j8_build
    # Java 11 dtests
    - j11_dtests:
        requires:
          - j8_build
    - j11_dtests_repeat:
        requires:
          - j8_build
    - j11_dtests_vnode:
        requires:
          - j8_build
    - j11_dtests_vnode_repeat:
        requires:
          - j8_build
    # Java 8 upgrade tests (on request)
    - start_upgrade_dtests:
        type: approval
    - j8_upgrade_dtests:
        requires:
          - j8_build
          - start_upgrade_dtests
    - j8_upgrade_dtests_repeat:
        requires:
          - j8_build
          - start_upgrade_dtests
    # Java 8 cqlsh dtests
    - j8_cqlsh_dtests_py3:
        requires:
          - j8_build
    - j8_cqlsh_dtests_py3_vnode:
        requires:
          - j8_build
    - j8_cqlsh_dtests_py38:
        requires:
          - j8_build
    - j8_cqlsh_dtests_py38_vnode:
        requires:
          - j8_build
    # Java 11 cqlsh dtests
    - j11_cqlsh_dtests_py3:
        requires:
          - j8_build
    - j11_cqlsh_dtests_py3_vnode:
        requires:
          - j8_build
    - j11_cqlsh_dtests_py38:
        requires:
          - j8_build
    - j11_cqlsh_dtests_py38_vnode:
        requires:
          - j8_build

j11_separate_jobs: &j11_separate_jobs
  jobs:
    - start_j11_build:
        type: approval
    - j11_build:
        requires:
          - start_j11_build
    # Java 11 unit tests
    - start_j11_unit_tests:
        type: approval
    - j11_unit_tests:
        requires:
          - start_j11_unit_tests
          - j11_build
    - start_j11_unit_tests_repeat:
        type: approval
    - j11_unit_tests_repeat:
        requires:
          - start_j11_unit_tests_repeat
          - j11_build
    - start_j11_jvm_dtests:
        type: approval
    - j11_jvm_dtests:
        requires:
          - start_j11_jvm_dtests
          - j11_build
    - start_j11_jvm_dtests_vnode:
        type: approval
    - j11_jvm_dtests_vnode:
        requires:
          - start_j11_jvm_dtests_vnode
          - j11_build
    - start_j11_jvm_dtests_repeat:
        type: approval
    - j11_jvm_dtests_repeat:
        requires:
          - start_j11_jvm_dtests_repeat
          - j11_build
    - start_j11_jvm_dtests_vnode_repeat:
        type: approval
    - j11_jvm_dtests_vnode_repeat:
        requires:
          - start_j11_jvm_dtests_vnode_repeat
          - j11_build
    - start_j11_cqlshlib_tests:
        type: approval
    - j11_cqlshlib_tests:
        requires:
          - start_j11_cqlshlib_tests
          - j11_build
    # Java 11 dtests
    - start_j11_dtests:
        type: approval
    - j11_dtests:
        requires:
          - start_j11_dtests
          - j11_build
    - start_j11_dtests_vnode:
        type: approval
    - j11_dtests_vnode:
        requires:
          - start_j11_dtests_vnode
          - j11_build
    - start_j11_cqlsh_tests:
        type: approval
    - j11_cqlsh_dtests_py3:
        requires:
          - start_j11_cqlsh_tests
          - j11_build
    - j11_cqlsh_dtests_py3_vnode:
        requires:
          - start_j11_cqlsh_tests
          - j11_build
    - j11_cqlsh_dtests_py38:
        requires:
          - start_j11_cqlsh_tests
          - j11_build
    - j11_cqlsh_dtests_py38_vnode:
        requires:
          - start_j11_cqlsh_tests
          - j11_build
    # specialized unit tests (all run on request)
    - start_j11_utests_long:
        type: approval
    - j11_utests_long:
        requires:
          - start_j11_utests_long
          - j11_build
    - start_j11_utests_long_repeat:
        type: approval
    - j11_utests_long_repeat:
        requires:
          - start_j11_utests_long_repeat
          - j11_build
    - start_j11_utests_cdc:
        type: approval
    - j11_utests_cdc:
        requires:
          - start_j11_utests_cdc
          - j11_build
    - start_j11_utests_cdc_repeat:
        type: approval
    - j11_utests_cdc_repeat:
        requires:
          - start_j11_utests_cdc_repeat
          - j11_build
    - start_j11_utests_compression:
        type: approval
    - j11_utests_compression:
        requires:
          - start_j11_utests_compression
          - j11_build
    - start_j11_utests_compression_repeat:
        type: approval
    - j11_utests_compression_repeat:
        requires:
          - start_j11_utests_compression_repeat
          - j11_build
    - start_j11_utests_stress:
        type: approval
    - j11_utests_stress:
        requires:
          - start_j11_utests_stress
          - j11_build
    - start_j11_utests_stress_repeat:
        type: approval
    - j11_utests_stress_repeat:
        requires:
          - start_j11_utests_stress_repeat
          - j11_build
    - start_j11_utests_fqltool:
        type: approval
    - j11_utests_fqltool:
        requires:
          - start_j11_utests_fqltool
          - j11_build
    - start_j11_utests_fqltool_repeat:
        type: approval
    - j11_utests_fqltool_repeat:
        requires:
          - start_j11_utests_fqltool_repeat
          - j11_build
    - start_j11_utests_system_keyspace_directory:
        type: approval
    - j11_utests_system_keyspace_directory:
        requires:
          - start_j11_utests_system_keyspace_directory
          - j11_build
    - start_j11_utests_system_keyspace_directory_repeat:
        type: approval
    - j11_utests_system_keyspace_directory_repeat:
        requires:
          - start_j11_utests_system_keyspace_directory_repeat
          - j11_build
    # Java 11 repeated utest
    - start_j11_repeated_ant_test:
        type: approval
    - j11_repeated_ant_test:
        requires:
          - start_j11_repeated_ant_test
          - j11_build
    # Java 11 repeated dtest
    - start_j11_dtests_repeat:
        type: approval
    - j11_dtests_repeat:
        requires:
          - start_j11_dtests_repeat
          - j11_build
    - start_j11_dtests_vnode_repeat:
        type: approval
    - j11_dtests_vnode_repeat:
        requires:
          - start_j11_dtests_vnode_repeat
          - j11_build

j11_pre-commit_jobs: &j11_pre-commit_jobs
  jobs:
    - start_pre-commit_tests:
        type: approval
    - j11_build:
        requires:
          - start_pre-commit_tests
    - j11_unit_tests:
        requires:
          - j11_build
    - j11_unit_tests_repeat:
        requires:
          - j11_build
    - j11_jvm_dtests:
        requires:
          - j11_build
    - j11_jvm_dtests_repeat:
        requires:
          - j11_build
    - j11_jvm_dtests_vnode:
        requires:
          - j11_build
    - j11_jvm_dtests_vnode_repeat:
        requires:
          - j11_build
    - j11_cqlshlib_tests:
        requires:
          - j11_build
    - j11_cqlshlib_tests:
        requires:
          - j11_build
    - j11_dtests:
        requires:
          - j11_build
    - j11_dtests_repeat:
        requires:
          - j11_build
    - j11_dtests_vnode:
        requires:
          - j11_build
    - j11_dtests_vnode_repeat:
        requires:
          - j11_build
    - j11_cqlsh_dtests_py3:
        requires:
          - j11_build
    - j11_cqlsh_dtests_py3_vnode:
        requires:
          - j11_build
    - j11_cqlsh_dtests_py38:
        requires:
          - j11_build
    - j11_cqlsh_dtests_py38_vnode:
        requires:
          - j11_build
    # specialized unit tests (all run on request)
    - start_utests_long:
        type: approval
    - j11_utests_long:
        requires:
          - start_utests_long
          - j11_build
    - j11_utests_long_repeat:
        requires:
          - start_utests_long
          - j11_build
    - start_utests_cdc:
        type: approval
    - j11_utests_cdc:
        requires:
          - start_utests_cdc
          - j11_build
    - j11_utests_cdc_repeat:
        requires:
          - start_utests_cdc
          - j11_build
    - start_utests_compression:
        type: approval
    - j11_utests_compression:
        requires:
          - start_utests_compression
          - j11_build
    - j11_utests_compression_repeat:
        requires:
          - start_utests_compression
          - j11_build
    - start_utests_stress:
        type: approval
    - j11_utests_stress:
        requires:
          - start_utests_stress
          - j11_build
    - j11_utests_stress_repeat:
        requires:
          - start_utests_stress
          - j11_build
    - start_utests_fqltool:
        type: approval
    - j11_utests_fqltool:
        requires:
          - start_utests_fqltool
          - j11_build
    - j11_utests_fqltool_repeat:
        requires:
          - start_utests_fqltool
          - j11_build
    - start_utests_system_keyspace_directory:
        type: approval
    - j11_utests_system_keyspace_directory:
        requires:
          - start_utests_system_keyspace_directory
          - j11_build
    - j11_utests_system_keyspace_directory_repeat:
        requires:
          - start_utests_system_keyspace_directory
          - j11_build

workflows:
    version: 2
    java8_separate_tests: *j8_separate_jobs
    java8_pre-commit_tests: *j8_pre-commit_jobs
    java11_separate_tests: *j11_separate_jobs
    java11_pre-commit_tests: *j11_pre-commit_jobs

executors:
  java8-executor:
    parameters:
      exec_resource_class:
        type: string
        default: medium
    docker:
      - image: apache/cassandra-testing-ubuntu2004-java11-w-dependencies:latest
    resource_class: << parameters.exec_resource_class >>
    working_directory: ~/
    shell: /bin/bash -eo pipefail -l
    environment:
      <<: *default_env_vars
      JAVA_HOME: /usr/lib/jvm/java-8-openjdk-amd64
      JDK_HOME: /usr/lib/jvm/java-8-openjdk-amd64

  java11-executor:
    parameters:
      exec_resource_class:
        type: string
        default: medium
    docker:
    - image: apache/cassandra-testing-ubuntu2004-java11:latest
    resource_class: << parameters.exec_resource_class >>
    working_directory: ~/
    shell: /bin/bash -eo pipefail -l
    environment:
      <<: *default_env_vars
      JAVA_HOME: /usr/lib/jvm/java-11-openjdk-amd64
      JDK_HOME: /usr/lib/jvm/java-11-openjdk-amd64
      CASSANDRA_USE_JDK11: true

build_common: &build_common
  parallelism: 1 # This job doesn't benefit from parallelism
  steps:
    - log_environment
    - clone_cassandra
    - build_cassandra
    - run_eclipse_warnings
    - persist_to_workspace:
        root: /home/cassandra
        paths:
          - cassandra
          - .m2

jobs:
  j8_build:
    executor: java8-executor
    <<: *build_common

  j11_build:
    executor: java11-executor
    <<: *build_common

  j8_dtest_jars_build:
    executor: java8-executor
    parallelism: 1
    steps:
      - attach_workspace:
          at: /home/cassandra
      - build_cassandra_dtest_jars
      - persist_to_workspace:
          root: /home/cassandra
          paths:
            - dtest_jars

  j8_unit_tests:
    <<: *j8_par_executor
    steps:
      - attach_workspace:
          at: /home/cassandra
      - create_junit_containers
      - log_environment
      - run_parallel_junit_tests

  j8_simulator_dtests:
    <<: *j8_small_executor
    steps:
      - attach_workspace:
          at: /home/cassandra
      - create_junit_containers
      - log_environment
      - run_simulator_tests

  j8_jvm_dtests:
    <<: *j8_small_par_executor
    steps:
      - attach_workspace:
          at: /home/cassandra
      - create_junit_containers:
          classlistprefix: distributed
          extra_filters: "| grep -v upgrade"
      - log_environment
      - run_parallel_junit_tests:
          classlistprefix: distributed
          target: "testclasslist"

  j8_jvm_dtests_vnode:
    <<: *j8_small_par_executor
    steps:
      - attach_workspace:
          at: /home/cassandra
      - create_junit_containers:
          classlistprefix: distributed
          extra_filters: "| grep -v upgrade"
      - log_environment
      - run_parallel_junit_tests:
          classlistprefix: distributed
          target: "testclasslist"
          arguments: "-Dtest.jvm.args='-Dcassandra.dtest.num_tokens=16'"

  j11_jvm_dtests:
    <<: *j11_small_par_executor
    steps:
      - attach_workspace:
          at: /home/cassandra
      - create_junit_containers:
          classlistprefix: distributed
          extra_filters: "| grep -v upgrade"
      - log_environment
      - run_parallel_junit_tests:
          classlistprefix: distributed
          target: "testclasslist"

  j11_jvm_dtests_vnode:
    <<: *j11_small_par_executor
    steps:
      - attach_workspace:
          at: /home/cassandra
      - create_junit_containers:
          classlistprefix: distributed
          extra_filters: "| grep -v upgrade"
      - log_environment
      - run_parallel_junit_tests:
          classlistprefix: distributed
          target: "testclasslist"
          arguments: "-Dtest.jvm.args='-Dcassandra.dtest.num_tokens=16'"

  j8_jvm_upgrade_dtests:
    <<: *j8_medium_par_executor
    steps:
      - attach_workspace:
          at: /home/cassandra
      - create_junit_containers:
          classlistprefix: distributed
          extra_filters: "| grep upgrade"
      - log_environment
      - run_parallel_junit_tests:
          classlistprefix: distributed
          target: "testclasslist"

  j11_unit_tests:
    <<: *j11_par_executor
    steps:
      - attach_workspace:
          at: /home/cassandra
      - create_junit_containers
      - log_environment
      - run_parallel_junit_tests

  j8_cqlshlib_tests:
    <<: *j8_small_executor
    steps:
      - attach_workspace:
          at: /home/cassandra
      - run_cqlshlib_tests

  j11_cqlshlib_tests:
    <<: *j11_small_executor
    steps:
      - attach_workspace:
          at: /home/cassandra
      - run_cqlshlib_tests

  j8_utests_long:
    <<: *j8_seq_executor
    steps:
      - attach_workspace:
          at: /home/cassandra
      - run_junit_tests:
          target: long-test

  j11_utests_long:
    <<: *j11_seq_executor
    steps:
      - attach_workspace:
          at: /home/cassandra
      - run_junit_tests:
          target: long-test

  j8_utests_cdc:
    <<: *j8_par_executor
    steps:
      - attach_workspace:
          at: /home/cassandra
      - create_junit_containers
      - log_environment
      - run_parallel_junit_tests:
          target: testclasslist-cdc

  j11_utests_cdc:
    <<: *j11_par_executor
    steps:
      - attach_workspace:
          at: /home/cassandra
      - create_junit_containers
      - log_environment
      - run_parallel_junit_tests:
          target: testclasslist-cdc

  j8_utests_compression:
    <<: *j8_par_executor
    steps:
      - attach_workspace:
          at: /home/cassandra
      - create_junit_containers
      - log_environment
      - run_parallel_junit_tests:
          target: testclasslist-compression

  j11_utests_compression:
    <<: *j11_par_executor
    steps:
      - attach_workspace:
          at: /home/cassandra
      - create_junit_containers
      - log_environment
      - run_parallel_junit_tests:
          target: testclasslist-compression

  j8_utests_stress:
    <<: *j8_seq_executor
    steps:
      - attach_workspace:
          at: /home/cassandra
      - run_junit_tests:
          target: stress-test

  j11_utests_stress:
    <<: *j11_seq_executor
    steps:
      - attach_workspace:
          at: /home/cassandra
      - run_junit_tests:
          target: stress-test

  j8_utests_fqltool:
    <<: *j8_seq_executor
    steps:
      - attach_workspace:
          at: /home/cassandra
      - run_junit_tests:
          target: fqltool-test

  j11_utests_fqltool:
    <<: *j8_seq_executor
    steps:
      - attach_workspace:
          at: /home/cassandra
      - run_junit_tests:
          target: fqltool-test

  j8_utests_system_keyspace_directory:
    <<: *j8_par_executor
    steps:
      - attach_workspace:
          at: /home/cassandra
      - create_junit_containers
      - log_environment
      - run_parallel_junit_tests:
          target: testclasslist-system-keyspace-directory

  j11_utests_system_keyspace_directory:
    <<: *j11_par_executor
    steps:
      - attach_workspace:
          at: /home/cassandra
      - create_junit_containers
      - log_environment
      - run_parallel_junit_tests:
          target: testclasslist-system-keyspace-directory

  j8_dtests_vnode:
    <<: *j8_par_executor
    steps:
      - attach_workspace:
          at: /home/cassandra
      - clone_dtest
      - create_venv
      - create_dtest_containers:
          file_tag: j8_with_vnodes
          run_dtests_extra_args: "--use-vnodes --skip-resource-intensive-tests --pytest-options '-k not cql'"
      - run_dtests:
          file_tag: j8_with_vnodes
          pytest_extra_args: '--use-vnodes --num-tokens=16 --skip-resource-intensive-tests'

  j11_dtests_vnode:
    <<: *j11_par_executor
    steps:
    - attach_workspace:
        at: /home/cassandra
    - log_environment
    - clone_dtest
    - create_venv
    - create_dtest_containers:
        file_tag: j11_with_vnodes
        run_dtests_extra_args: "--use-vnodes --skip-resource-intensive-tests --pytest-options '-k not cql'"
    - run_dtests:
        file_tag: j11_with_vnodes
        pytest_extra_args: '--use-vnodes --num-tokens=16 --skip-resource-intensive-tests'

  j8_dtests:
    <<: *j8_par_executor
    steps:
      - attach_workspace:
          at: /home/cassandra
      - clone_dtest
      - create_venv
      - create_dtest_containers:
          file_tag: j8_without_vnodes
          run_dtests_extra_args: "--skip-resource-intensive-tests --pytest-options '-k not cql'"
      - run_dtests:
          file_tag: j8_without_vnodes
          pytest_extra_args: '--skip-resource-intensive-tests'

  j11_dtests:
    <<: *j11_par_executor
    steps:
    - attach_workspace:
        at: /home/cassandra
    - log_environment
    - clone_dtest
    - create_venv
    - create_dtest_containers:
        file_tag: j11_without_vnodes
        run_dtests_extra_args: "--skip-resource-intensive-tests --pytest-options '-k not cql'"
    - run_dtests:
        file_tag: j11_without_vnodes
        pytest_extra_args: '--skip-resource-intensive-tests'

  j8_upgrade_dtests:
    <<: *j8_par_executor
    steps:
      - attach_workspace:
          at: /home/cassandra
      - clone_dtest
      - create_venv
      - create_dtest_containers:
          file_tag: j8_upgradetests_without_vnodes
          run_dtests_extra_args: '--execute-upgrade-tests-only --upgrade-target-version-only --upgrade-version-selection all'
      - run_dtests:
          file_tag: j8_upgradetests_without_vnodes
          pytest_extra_args: '--execute-upgrade-tests-only --upgrade-target-version-only --upgrade-version-selection all'

  j8_cqlsh_dtests_py3_vnode:
    <<: *j8_par_executor
    steps:
      - attach_workspace:
          at: /home/cassandra
      - clone_dtest
      - create_venv
      - create_dtest_containers:
          file_tag: j8_with_vnodes
          run_dtests_extra_args: "--use-vnodes --skip-resource-intensive-tests --pytest-options '-k cql'"
      - run_dtests:
          file_tag: j8_with_vnodes
          pytest_extra_args: '--use-vnodes --num-tokens=16 --skip-resource-intensive-tests'
          extra_env_args: 'CQLSH_PYTHON=/usr/bin/python3.6'

  j8_cqlsh_dtests_py38_vnode:
    <<: *j8_par_executor
    steps:
      - attach_workspace:
          at: /home/cassandra
      - clone_dtest
      - create_venv:
          python_version: '3.8'
      - create_dtest_containers:
          file_tag: j8_with_vnodes
          run_dtests_extra_args: "--use-vnodes --skip-resource-intensive-tests --pytest-options '-k cql'"
          python_version: '3.8'
      - run_dtests:
          file_tag: j8_with_vnodes
          pytest_extra_args: '--use-vnodes --num-tokens=16 --skip-resource-intensive-tests'
          extra_env_args: 'CQLSH_PYTHON=/usr/bin/python3.8'
          python_version: '3.8'

  j8_cqlsh_dtests_py3:
    <<: *j8_par_executor
    steps:
      - attach_workspace:
          at: /home/cassandra
      - clone_dtest
      - create_venv
      - create_dtest_containers:
          file_tag: j8_without_vnodes
          run_dtests_extra_args: "--skip-resource-intensive-tests --pytest-options '-k cql'"
      - run_dtests:
          file_tag: j8_without_vnodes
          pytest_extra_args: '--skip-resource-intensive-tests'
          extra_env_args: 'CQLSH_PYTHON=/usr/bin/python3.6'

  j8_cqlsh_dtests_py38:
    <<: *j8_par_executor
    steps:
      - attach_workspace:
          at: /home/cassandra
      - clone_dtest
      - create_venv:
          python_version: '3.8'
      - create_dtest_containers:
          file_tag: j8_without_vnodes
          run_dtests_extra_args: "--skip-resource-intensive-tests --pytest-options '-k cql'"
          python_version: '3.8'
      - run_dtests:
          file_tag: j8_without_vnodes
          pytest_extra_args: '--skip-resource-intensive-tests'
          extra_env_args: 'CQLSH_PYTHON=/usr/bin/python3.8'
          python_version: '3.8'

  j11_cqlsh_dtests_py3_vnode:
    <<: *j11_par_executor
    steps:
      - attach_workspace:
          at: /home/cassandra
      - clone_dtest
      - create_venv
      - create_dtest_containers:
          file_tag: j11_with_vnodes
          run_dtests_extra_args: "--use-vnodes --skip-resource-intensive-tests --pytest-options '-k cql'"
      - run_dtests:
          file_tag: j11_with_vnodes
          pytest_extra_args: '--use-vnodes --num-tokens=16 --skip-resource-intensive-tests'
          extra_env_args: 'CQLSH_PYTHON=/usr/bin/python3.6'

  j11_cqlsh_dtests_py38_vnode:
    <<: *j11_par_executor
    steps:
      - attach_workspace:
          at: /home/cassandra
      - clone_dtest
      - create_venv:
          python_version: '3.8'
      - create_dtest_containers:
          file_tag: j11_with_vnodes
          run_dtests_extra_args: "--use-vnodes --skip-resource-intensive-tests --pytest-options '-k cql'"
          python_version: '3.8'
      - run_dtests:
          file_tag: j11_with_vnodes
          pytest_extra_args: '--use-vnodes --num-tokens=16 --skip-resource-intensive-tests'
          extra_env_args: 'CQLSH_PYTHON=/usr/bin/python3.8'
          python_version: '3.8'

  j11_cqlsh_dtests_py3:
    <<: *j11_par_executor
    steps:
      - attach_workspace:
          at: /home/cassandra
      - clone_dtest
      - create_venv
      - create_dtest_containers:
          file_tag: j11_without_vnodes
          run_dtests_extra_args: "--skip-resource-intensive-tests --pytest-options '-k cql'"
      - run_dtests:
          file_tag: j11_without_vnodes
          pytest_extra_args: '--skip-resource-intensive-tests'
          extra_env_args: 'CQLSH_PYTHON=/usr/bin/python3.6'

  j11_cqlsh_dtests_py38:
    <<: *j11_par_executor
    steps:
      - attach_workspace:
          at: /home/cassandra
      - clone_dtest
      - create_venv:
          python_version: '3.8'
      - create_dtest_containers:
          file_tag: j11_without_vnodes
          run_dtests_extra_args: "--skip-resource-intensive-tests --pytest-options '-k cql'"
          python_version: '3.8'
      - run_dtests:
          file_tag: j11_without_vnodes
          pytest_extra_args: '--skip-resource-intensive-tests'
          extra_env_args: 'CQLSH_PYTHON=/usr/bin/python3.8'
          python_version: '3.8'

  j8_unit_tests_repeat:
    <<: *j8_repeated_utest_executor
    steps:
      - attach_workspace:
          at: /home/cassandra
      - log_environment
      - run_unit_tests_repeat

  j11_unit_tests_repeat:
    <<: *j11_repeated_utest_executor
    steps:
      - attach_workspace:
          at: /home/cassandra
      - log_environment
      - run_unit_tests_repeat

  j8_utests_cdc_repeat:
    <<: *j8_repeated_utest_executor
    steps:
      - attach_workspace:
          at: /home/cassandra
      - log_environment
      - run_utests_cdc_repeat

  j11_utests_cdc_repeat:
    <<: *j11_repeated_utest_executor
    steps:
      - attach_workspace:
          at: /home/cassandra
      - log_environment
      - run_utests_cdc_repeat

  j8_utests_compression_repeat:
    <<: *j8_repeated_utest_executor
    steps:
      - attach_workspace:
          at: /home/cassandra
      - log_environment
      - run_utests_compression_repeat

  j11_utests_compression_repeat:
    <<: *j11_repeated_utest_executor
    steps:
      - attach_workspace:
          at: /home/cassandra
      - log_environment
      - run_utests_compression_repeat

  j8_utests_system_keyspace_directory_repeat:
    <<: *j8_repeated_utest_executor
    steps:
      - attach_workspace:
          at: /home/cassandra
      - log_environment
      - run_utests_system_keyspace_directory_repeat

  j11_utests_system_keyspace_directory_repeat:
    <<: *j11_repeated_utest_executor
    steps:
      - attach_workspace:
          at: /home/cassandra
      - log_environment
      - run_utests_system_keyspace_directory_repeat

  j8_utests_fqltool_repeat:
    <<: *j8_repeated_utest_executor
    steps:
      - attach_workspace:
          at: /home/cassandra
      - log_environment
      - run_utests_fqltool_repeat

  j11_utests_fqltool_repeat:
    <<: *j11_repeated_utest_executor
    steps:
      - attach_workspace:
          at: /home/cassandra
      - log_environment
      - run_utests_fqltool_repeat

  j8_utests_long_repeat:
    <<: *j8_repeated_utest_executor
    steps:
      - attach_workspace:
          at: /home/cassandra
      - log_environment
      - run_utests_long_repeat

  j11_utests_long_repeat:
    <<: *j11_repeated_utest_executor
    steps:
      - attach_workspace:
          at: /home/cassandra
      - log_environment
      - run_utests_long_repeat

  j8_utests_stress_repeat:
    <<: *j8_repeated_utest_executor
    steps:
      - attach_workspace:
          at: /home/cassandra
      - log_environment
      - run_utests_stress_repeat

  j11_utests_stress_repeat:
    <<: *j11_repeated_utest_executor
    steps:
      - attach_workspace:
          at: /home/cassandra
      - log_environment
      - run_utests_stress_repeat

  j8_jvm_dtests_repeat:
    <<: *j8_repeated_utest_executor
    steps:
      - attach_workspace:
          at: /home/cassandra
      - log_environment
      - run_jvm_dtests_repeat

  j8_jvm_dtests_vnode_repeat:
    <<: *j8_repeated_utest_executor
    steps:
      - attach_workspace:
          at: /home/cassandra
      - log_environment
      - run_jvm_dtests_vnode_repeat

  j8_simulator_dtests_repeat:
    <<: *j8_repeated_utest_executor
    steps:
      - attach_workspace:
          at: /home/cassandra
      - log_environment
      - run_simulator_dtests_repeat

  j8_jvm_upgrade_dtests_repeat:
    <<: *j8_repeated_jvm_upgrade_dtest_executor
    steps:
      - attach_workspace:
          at: /home/cassandra
      - log_environment
      - run_jvm_upgrade_dtests_repeat

  j11_jvm_dtests_repeat:
    <<: *j11_repeated_utest_executor
    steps:
      - attach_workspace:
          at: /home/cassandra
      - log_environment
      - run_jvm_dtests_repeat

  j11_jvm_dtests_vnode_repeat:
    <<: *j11_repeated_utest_executor
    steps:
      - attach_workspace:
          at: /home/cassandra
      - log_environment
      - run_jvm_dtests_vnode_repeat

  j8_repeated_ant_test:
    <<: *j8_repeated_utest_executor
    steps:
      - attach_workspace:
          at: /home/cassandra
      - log_environment
      - run_repeated_utest:
          target: ${REPEATED_ANT_TEST_TARGET}
          class: ${REPEATED_ANT_TEST_CLASS}
          methods: ${REPEATED_ANT_TEST_METHODS}
          vnodes: ${REPEATED_ANT_TEST_VNODES}
          count: ${REPEATED_ANT_TEST_COUNT}
          stop_on_failure: ${REPEATED_TESTS_STOP_ON_FAILURE}

  j11_repeated_ant_test:
    <<: *j11_repeated_utest_executor
    steps:
      - attach_workspace:
          at: /home/cassandra
      - log_environment
      - run_repeated_utest:
          target: ${REPEATED_ANT_TEST_TARGET}
          class: ${REPEATED_ANT_TEST_CLASS}
          methods: ${REPEATED_ANT_TEST_METHODS}
          vnodes: ${REPEATED_ANT_TEST_VNODES}
          count: ${REPEATED_ANT_TEST_COUNT}
          stop_on_failure: ${REPEATED_TESTS_STOP_ON_FAILURE}

  j8_dtests_repeat:
    <<: *j8_repeated_dtest_executor
    steps:
      - attach_workspace:
          at: /home/cassandra
      - clone_dtest
      - create_venv
      - run_repeated_dtest:
          tests: ${REPEATED_DTESTS}
          vnodes: "false"
          upgrade: "false"
          count: ${REPEATED_DTESTS_COUNT}
          stop_on_failure: ${REPEATED_TESTS_STOP_ON_FAILURE}

  j8_dtests_vnode_repeat:
    <<: *j8_repeated_dtest_executor
    steps:
      - attach_workspace:
          at: /home/cassandra
      - clone_dtest
      - create_venv
      - run_repeated_dtest:
          tests: ${REPEATED_DTESTS}
          vnodes: "true"
          upgrade: "false"
          count: ${REPEATED_DTESTS_COUNT}
          stop_on_failure: ${REPEATED_TESTS_STOP_ON_FAILURE}

  j11_dtests_repeat:
    <<: *j11_repeated_dtest_executor
    steps:
      - attach_workspace:
          at: /home/cassandra
      - log_environment
      - clone_dtest
      - create_venv
      - run_repeated_dtest:
          tests: ${REPEATED_DTESTS}
          vnodes: "false"
          upgrade: "false"
          count: ${REPEATED_DTESTS_COUNT}
          stop_on_failure: ${REPEATED_TESTS_STOP_ON_FAILURE}

  j11_dtests_vnode_repeat:
    <<: *j11_repeated_dtest_executor
    steps:
      - attach_workspace:
          at: /home/cassandra
      - log_environment
      - clone_dtest
      - create_venv
      - run_repeated_dtest:
          tests: ${REPEATED_DTESTS}
          vnodes: "true"
          upgrade: "false"
          count: ${REPEATED_DTESTS_COUNT}
          stop_on_failure: ${REPEATED_TESTS_STOP_ON_FAILURE}

  j8_upgrade_dtests_repeat:
    <<: *j8_repeated_upgrade_dtest_executor
    steps:
      - attach_workspace:
          at: /home/cassandra
      - clone_dtest
      - create_venv
      - run_repeated_dtest:
          tests: ${REPEATED_UPGRADE_DTESTS}
          vnodes: "false"
          upgrade: "true"
          stop_on_failure: ${REPEATED_TESTS_STOP_ON_FAILURE}
          count: ${REPEATED_UPGRADE_DTESTS_COUNT}

commands:
  log_environment:
    steps:
    - run:
        name: Log Environment Information
        command: |
          echo '*** id ***'
          id
          echo '*** cat /proc/cpuinfo ***'
          cat /proc/cpuinfo
          echo '*** free -m ***'
          free -m
          echo '*** df -m ***'
          df -m
          echo '*** ifconfig -a ***'
          ifconfig -a
          echo '*** uname -a ***'
          uname -a
          echo '*** mount ***'
          mount
          echo '*** env ***'
          env
          echo '*** java ***'
          which java
          java -version

  clone_cassandra:
    steps:
    - run:
        name: Clone Cassandra Repository (via git)
        command: |
          git clone --single-branch --depth 1 --branch $CIRCLE_BRANCH https://github.com/$CIRCLE_PROJECT_USERNAME/$CIRCLE_PROJECT_REPONAME.git ~/cassandra

  clone_dtest:
    steps:
    - run:
        name: Clone Cassandra dtest Repository (via git)
        command: |
          git clone --single-branch --branch $DTEST_BRANCH --depth 1 $DTEST_REPO ~/cassandra-dtest

  build_cassandra:
    steps:
    - run:
        name: Build Cassandra
        command: |
          export PATH=$JAVA_HOME/bin:$PATH
          cd ~/cassandra
          # Loop to prevent failure due to maven-ant-tasks not downloading a jar..
          for x in $(seq 1 3); do
              ${ANT_HOME}/bin/ant clean realclean jar
              RETURN="$?"
              if [ "${RETURN}" -eq "0" ]; then
                  break
              fi
          done
          # Exit, if we didn't build successfully
          if [ "${RETURN}" -ne "0" ]; then
              echo "Build failed with exit code: ${RETURN}"
              exit ${RETURN}
          fi
        no_output_timeout: 15m

  build_cassandra_dtest_jars:
    steps:
    - run:
        name: Build Cassandra DTest jars
        command: |
          export PATH=$JAVA_HOME/bin:$PATH
          cd ~/cassandra
          mkdir ~/dtest_jars
          git remote add apache https://github.com/apache/cassandra.git
          for branch in cassandra-2.2 cassandra-3.0 cassandra-3.11 cassandra-4.0 cassandra-4.1 trunk; do
            # check out the correct cassandra version:
            git remote set-branches --add apache '$branch'
            git fetch --depth 1 apache $branch
            git checkout $branch
            git clean -fd
            # Loop to prevent failure due to maven-ant-tasks not downloading a jar..
            for x in $(seq 1 3); do
                ${ANT_HOME}/bin/ant realclean; ${ANT_HOME}/bin/ant jar dtest-jar
                RETURN="$?"
                if [ "${RETURN}" -eq "0" ]; then
                    cp build/dtest*.jar ~/dtest_jars
                    break
                fi
            done
            # Exit, if we didn't build successfully
            if [ "${RETURN}" -ne "0" ]; then
                echo "Build failed with exit code: ${RETURN}"
                exit ${RETURN}
            fi
          done
          # and build the dtest-jar for the branch under test
          ${ANT_HOME}/bin/ant realclean
          git checkout origin/$CIRCLE_BRANCH
          git clean -fd
          for x in $(seq 1 3); do
              ${ANT_HOME}/bin/ant realclean; ${ANT_HOME}/bin/ant jar dtest-jar
              RETURN="$?"
              if [ "${RETURN}" -eq "0" ]; then
                  cp build/dtest*.jar ~/dtest_jars
                  break
              fi
          done
          # Exit, if we didn't build successfully
          if [ "${RETURN}" -ne "0" ]; then
              echo "Build failed with exit code: ${RETURN}"
              exit ${RETURN}
          fi
          ls -l ~/dtest_jars
        no_output_timeout: 15m

  run_eclipse_warnings:
    steps:
    - run:
        name: Run eclipse-warnings
        command: |
          export PATH=$JAVA_HOME/bin:$PATH
          cd ~/cassandra
          ant eclipse-warnings

  create_junit_containers:
    parameters:
      classlistprefix:
        type: string
        default: unit
      extra_filters:
        type: string
        default: ""
    steps:
    - run:
        name: Determine <<parameters.classlistprefix>> Tests to Run
        command: |
          # reminder: this code (along with all the steps) is independently executed on every circle container
          # so the goal here is to get the circleci script to return the tests *this* container will run
          # which we do via the `circleci` cli tool.

          rm -fr ~/cassandra-dtest/upgrade_tests
          echo "***java tests***"

          # get all of our unit test filenames
          set -eo pipefail && circleci tests glob "$HOME/cassandra/test/<<parameters.classlistprefix>>/**/*.java" > /tmp/all_java_unit_tests.txt

          # split up the unit tests into groups based on the number of containers we have
          set -eo pipefail && circleci tests split --split-by=timings --timings-type=filename --index=${CIRCLE_NODE_INDEX} --total=${CIRCLE_NODE_TOTAL} /tmp/all_java_unit_tests.txt > /tmp/java_tests_${CIRCLE_NODE_INDEX}.txt
          set -eo pipefail && cat /tmp/java_tests_${CIRCLE_NODE_INDEX}.txt | sed "s;^/home/cassandra/cassandra/test/<<parameters.classlistprefix>>/;;g" | grep "Test\.java$" <<parameters.extra_filters>> > /tmp/java_tests_${CIRCLE_NODE_INDEX}_final.txt
          echo "** /tmp/java_tests_${CIRCLE_NODE_INDEX}_final.txt"
          cat /tmp/java_tests_${CIRCLE_NODE_INDEX}_final.txt

        no_output_timeout: 15m

  run_simulator_tests:
    parameters:
      no_output_timeout:
        type: string
        default: 30m
    steps:
    - run:
        name: Run Simulator Tests
        command: |
          set -x
          export PATH=$JAVA_HOME/bin:$PATH
          time mv ~/cassandra /tmp
          cd /tmp/cassandra
          if [ -d ~/dtest_jars ]; then
            cp ~/dtest_jars/dtest* /tmp/cassandra/build/
          fi
          ant test-simulator-dtest
        no_output_timeout: <<parameters.no_output_timeout>>
    - store_test_results:
        path: /tmp/cassandra/build/test/output/
    - store_artifacts:
        path: /tmp/cassandra/build/test/output
        destination: junitxml
    - store_artifacts:
        path: /tmp/cassandra/build/test/logs
        destination: logs

  run_junit_tests:
    parameters:
      target:
        type: string
      no_output_timeout:
        type: string
        default: 15m
    steps:
    - run:
        name: Run Unit Tests (<<parameters.target>>)
        command: |
          export PATH=$JAVA_HOME/bin:$PATH
          time mv ~/cassandra /tmp
          cd /tmp/cassandra
          if [ -d ~/dtest_jars ]; then
            cp ~/dtest_jars/dtest* /tmp/cassandra/build/
          fi
          ant <<parameters.target>>
        no_output_timeout: <<parameters.no_output_timeout>>
    - store_test_results:
        path: /tmp/cassandra/build/test/output/
    - store_artifacts:
        path: /tmp/cassandra/build/test/output
        destination: junitxml
    - store_artifacts:
        path: /tmp/cassandra/build/test/logs
        destination: logs

  run_cqlshlib_tests:
    parameters:
      no_output_timeout:
        type: string
        default: 15m
    steps:
    - run:
        name: Run cqlshlib Unit Tests
        command: |
          export PATH=$JAVA_HOME/bin:$PATH
          time mv ~/cassandra /tmp
          cd /tmp/cassandra/pylib
          ./cassandra-cqlsh-tests.sh ..
        no_output_timeout: <<parameters.no_output_timeout>>
    - store_test_results:
        path: /tmp/cassandra/pylib

  run_parallel_junit_tests:
    parameters:
      target:
        type: string
        default: testclasslist
      no_output_timeout:
        type: string
        default: 15m
      classlistprefix:
        type: string
        default: unit
      arguments:
        type: string
        default: " "
    steps:
    - run:
        name: Run Unit Tests (<<parameters.target>>)
        command: |
          set -x
          export PATH=$JAVA_HOME/bin:$PATH
          time mv ~/cassandra /tmp
          cd /tmp/cassandra
          if [ -d ~/dtest_jars ]; then
            cp ~/dtest_jars/dtest* /tmp/cassandra/build/
          fi
          test_timeout=$(grep 'name="test.<<parameters.classlistprefix>>.timeout"' build.xml | awk -F'"' '{print $4}' || true)
          if [ -z "$test_timeout" ]; then
            test_timeout=$(grep 'name="test.timeout"' build.xml | awk -F'"' '{print $4}')
          fi
          ant <<parameters.target>> <<parameters.arguments>> -Dtest.timeout="$test_timeout" -Dtest.classlistfile=/tmp/java_tests_${CIRCLE_NODE_INDEX}_final.txt  -Dtest.classlistprefix=<<parameters.classlistprefix>>
        no_output_timeout: <<parameters.no_output_timeout>>
    - store_test_results:
        path: /tmp/cassandra/build/test/output/
    - store_artifacts:
        path: /tmp/cassandra/build/test/output
        destination: junitxml
    - store_artifacts:
        path: /tmp/cassandra/build/test/logs
        destination: logs

  create_venv:
    parameters:
      python_version:
        type: enum
        default: "3.6"
        enum: ["3.6", "3.7", "3.8"]
    steps:
    - run:
        name: Configure virtualenv and python Dependencies
        command: |
          # note, this should be super quick as all dependencies should be pre-installed in the docker image
          # if additional dependencies were added to requirmeents.txt and the docker image hasn't been updated
          # we'd have to install it here at runtime -- which will make things slow, so do yourself a favor and
          # rebuild the docker image! (it automatically pulls the latest requirements.txt on build)
          source ~/env<<parameters.python_version>>/bin/activate
          export PATH=$JAVA_HOME/bin:$PATH
          pip3 install --exists-action w --upgrade -r ~/cassandra-dtest/requirements.txt
          pip3 uninstall -y cqlsh
          pip3 freeze

  create_dtest_containers:
    parameters:
      file_tag:
        type: string
      run_dtests_extra_args:
        type: string
        default: ''
      extra_env_args:
        type: string
        default: ''
      tests_filter_pattern:
        type: string
        default: ''
      python_version:
        type: enum
        default: "3.6"
        enum: ["3.6", "3.7", "3.8"]
    steps:
    - run:
        name: Determine Tests to Run (<<parameters.file_tag>>)
        no_output_timeout: 5m
        command: |
          # reminder: this code (along with all the steps) is independently executed on every circle container
          # so the goal here is to get the circleci script to return the tests *this* container will run
          # which we do via the `circleci` cli tool.

          cd cassandra-dtest
          source ~/env<<parameters.python_version>>/bin/activate
          export PATH=$JAVA_HOME/bin:$PATH

          if [ -n '<<parameters.extra_env_args>>' ]; then
            export <<parameters.extra_env_args>>
          fi

          echo "***Collected DTests (<<parameters.file_tag>>)***"
          set -eo pipefail && ./run_dtests.py <<parameters.run_dtests_extra_args>> --dtest-print-tests-only --dtest-print-tests-output=/tmp/all_dtest_tests_<<parameters.file_tag>>_raw --cassandra-dir=../cassandra
          if [ -z '<<parameters.tests_filter_pattern>>' ]; then
            mv /tmp/all_dtest_tests_<<parameters.file_tag>>_raw /tmp/all_dtest_tests_<<parameters.file_tag>>
          else
            grep -e '<<parameters.tests_filter_pattern>>' /tmp/all_dtest_tests_<<parameters.file_tag>>_raw > /tmp/all_dtest_tests_<<parameters.file_tag>> || { echo "Filter did not match any tests! Exiting build."; exit 0; }
          fi
          set -eo pipefail && circleci tests split --split-by=timings --timings-type=classname /tmp/all_dtest_tests_<<parameters.file_tag>> > /tmp/split_dtest_tests_<<parameters.file_tag>>.txt
          cat /tmp/split_dtest_tests_<<parameters.file_tag>>.txt | tr '\n' ' ' > /tmp/split_dtest_tests_<<parameters.file_tag>>_final.txt
          cat /tmp/split_dtest_tests_<<parameters.file_tag>>_final.txt

  run_dtests:
    parameters:
      file_tag:
        type: string
      pytest_extra_args:
        type: string
        default: ''
      extra_env_args:
        type: string
        default: ''
      python_version:
        type: enum
        default: "3.6"
        enum: ["3.6", "3.7", "3.8"]
    steps:
      - run:
          name: Run dtests (<<parameters.file_tag>>)
          no_output_timeout: 15m
          command: |
            echo "cat /tmp/split_dtest_tests_<<parameters.file_tag>>_final.txt"
            cat /tmp/split_dtest_tests_<<parameters.file_tag>>_final.txt

            source ~/env<<parameters.python_version>>/bin/activate
            export PATH=$JAVA_HOME/bin:$PATH
            if [ -n '<<parameters.extra_env_args>>' ]; then
              export <<parameters.extra_env_args>>
            fi

            java -version
            cd ~/cassandra-dtest
            mkdir -p /tmp/dtest

            echo "env: $(env)"
            echo "** done env"
            mkdir -p /tmp/results/dtests
            # we need the "set -o pipefail" here so that the exit code that circleci will actually use is from pytest and not the exit code from tee
            export SPLIT_TESTS=`cat /tmp/split_dtest_tests_<<parameters.file_tag>>_final.txt`
            set -o pipefail && cd ~/cassandra-dtest && pytest <<parameters.pytest_extra_args>> --log-cli-level=DEBUG --junit-xml=/tmp/results/dtests/pytest_result_<<parameters.file_tag>>.xml -s --cassandra-dir=/home/cassandra/cassandra --keep-test-dir $SPLIT_TESTS 2>&1 | tee /tmp/dtest/stdout.txt
      - store_test_results:
          path: /tmp/results
      - store_artifacts:
          path: /tmp/dtest
          destination: dtest_<<parameters.file_tag>>
      - store_artifacts:
          path: ~/cassandra-dtest/logs
          destination: dtest_<<parameters.file_tag>>_logs

  run_unit_tests_repeat:
    steps:
      - run_repeated_utests:
          target: testsome
          tests: ${REPEATED_UTESTS}
          count: ${REPEATED_UTESTS_COUNT}
          stop_on_failure: ${REPEATED_TESTS_STOP_ON_FAILURE}

  run_utests_cdc_repeat:
    steps:
      - run_repeated_utests:
          target: test-cdc
          tests: ${REPEATED_UTESTS}
          count: ${REPEATED_UTESTS_COUNT}
          stop_on_failure: ${REPEATED_TESTS_STOP_ON_FAILURE}

  run_utests_compression_repeat:
    steps:
      - run_repeated_utests:
          target: test-compression
          tests: ${REPEATED_UTESTS}
          count: ${REPEATED_UTESTS_COUNT}
          stop_on_failure: ${REPEATED_TESTS_STOP_ON_FAILURE}

  run_utests_system_keyspace_directory_repeat:
    steps:
      - run_repeated_utests:
          target: test-system-keyspace-directory
          tests: ${REPEATED_UTESTS}
          count: ${REPEATED_UTESTS_COUNT}
          stop_on_failure: ${REPEATED_TESTS_STOP_ON_FAILURE}

  run_utests_long_repeat:
    steps:
      - run_repeated_utests:
          target: long-testsome
          tests: ${REPEATED_UTESTS_LONG}
          count: ${REPEATED_UTESTS_LONG_COUNT}
          stop_on_failure: ${REPEATED_TESTS_STOP_ON_FAILURE}

  run_utests_fqltool_repeat:
    steps:
      - run_repeated_utests:
          target: fqltool-test
          tests: ${REPEATED_UTESTS_FQLTOOL}
          count: ${REPEATED_UTESTS_FQLTOOL_COUNT}
          stop_on_failure: ${REPEATED_TESTS_STOP_ON_FAILURE}

  run_utests_stress_repeat:
    steps:
      - run_repeated_utests:
          target: stress-test-some
          tests: ${REPEATED_UTESTS_STRESS}
          count: ${REPEATED_UTESTS_STRESS_COUNT}
          stop_on_failure: ${REPEATED_TESTS_STOP_ON_FAILURE}

  run_jvm_dtests_repeat:
    steps:
      - run_repeated_utests:
          target: test-jvm-dtest-some
          tests: ${REPEATED_JVM_DTESTS}
          count: ${REPEATED_JVM_DTESTS_COUNT}
          vnodes: false
          stop_on_failure: ${REPEATED_TESTS_STOP_ON_FAILURE}

  run_simulator_dtests_repeat:
    steps:
      - run_repeated_utests:
          target: test-simulator-dtest
          tests: ${REPEATED_SIMULATOR_DTESTS}
          count: ${REPEATED_SIMULATOR_DTESTS_COUNT}
          stop_on_failure: ${REPEATED_TESTS_STOP_ON_FAILURE}

  run_jvm_dtests_vnode_repeat:
    steps:
      - run_repeated_utests:
          target: test-jvm-dtest-some
          tests: ${REPEATED_JVM_DTESTS}
          count: ${REPEATED_JVM_DTESTS_COUNT}
          vnodes: true
          stop_on_failure: ${REPEATED_TESTS_STOP_ON_FAILURE}

  run_jvm_upgrade_dtests_repeat:
    steps:
      - run_repeated_utests:
          target: test-jvm-dtest-some
          tests: ${REPEATED_JVM_UPGRADE_DTESTS}
          count: ${REPEATED_JVM_UPGRADE_DTESTS_COUNT}
          vnodes: false
          stop_on_failure: ${REPEATED_TESTS_STOP_ON_FAILURE}

  run_repeated_utests:
    parameters:
      target:
        type: string
      tests:
        type: string
      count:
        type: string
      vnodes:
        type: boolean
        default: false
      stop_on_failure:
        type: string
    steps:
      - run:
          name: Repeatedly run new or modifed JUnit tests
          no_output_timeout: 15m
          command: |
            set -x
            export PATH=$JAVA_HOME/bin:$PATH
            time mv ~/cassandra /tmp
            cd /tmp/cassandra
            if [ -d ~/dtest_jars ]; then
              cp ~/dtest_jars/dtest* /tmp/cassandra/build/
            fi
            
            # Calculate the number of test iterations to be run by the current parallel runner.
            count=$((<<parameters.count>> / CIRCLE_NODE_TOTAL))
            if (($CIRCLE_NODE_INDEX < (<<parameters.count>> % CIRCLE_NODE_TOTAL))); then
              count=$((count+1))
            fi
            
            # Put manually specified tests and automatically detected tests together, removing duplicates
            tests=$(echo <<parameters.tests>> | sed -e "s/<nil>//" | sed -e "s/ //" | tr "," "\n" | tr " " "\n" | sort -n | uniq -u)
            echo "Tests to be repeated: ${tests}"
<<<<<<< HEAD
            
            # Prepare the JVM dtests vnodes argument, which is optional.
            vnodes=<<parameters.vnodes>>
            vnodes_args=""
            if [ "$vnodes" = true ] ; then
              vnodes_args="-Dtest.jvm.args='-Dcassandra.dtest.num_tokens=16'"
            fi
            
=======

            # Prepare the testtag for the target, used by the test macro in build.xml to group the output files
            target=<<parameters.target>>
            testtag=""
            if [[ $target == "test-cdc" ]]; then
              testtag="cdc"
            elif [[ $target == "test-compression" ]]; then
              testtag="compression"
            elif [[ $target == "test-system-keyspace-directory" ]]; then
              testtag="system_keyspace_directory"
            fi

>>>>>>> 6152cb08
            # Run each test class as many times as requested.
            exit_code="$?"
            for test in $tests; do
            
                # Split class and method names from the test name
                if [[ $test =~ "#" ]]; then
                  class=${test%"#"*}
                  method=${test#*"#"}
                else
                  class=$test
                  method=""
                fi
            
                # Prepare the -Dtest.name argument.
                # It can be the fully qualified class name or the short class name, depending on the target.
                if [[ $target == "test" || \
                      $target == "test-cdc" || \
                      $target == "test-compression" || \
                      $target == "test-system-keyspace-directory" || \
                      $target == "fqltool-test" || \
                      $target == "long-test" || \
                      $target == "stress-test" || \
                      $target == "test-simulator-dtest" ]]; then
                  name_arg="-Dtest.name=${class##*.}"
                else
                  name_arg="-Dtest.name=$class"
                fi
            
                # Prepare the -Dtest.methods argument, which is optional
                if [[ $method == "" ]]; then
                  methods_arg=""
                else
                  methods_arg="-Dtest.methods=$method"
                fi
            
                for i in $(seq -w 1 $count); do
                  echo "Running test $test, iteration $i of $count"

                  # run the test
                  status="passes"
                  if !( set -o pipefail && \
                        ant <<parameters.target>> $name_arg $methods_arg $vnodes_args -Dno-build-test=true | \
                        tee stdout.txt \
                      ); then
                    status="fails"
                    exit_code=1
                  fi

                  # move the stdout output file
                  dest=/tmp/results/repeated_utests/stdout/${status}/${i}
                  mkdir -p $dest
                  mv stdout.txt $dest/${test}.txt

                  # move the XML output files
                  source=build/test/output/${testtag}
                  dest=/tmp/results/repeated_utests/output/${status}/${i}
                  mkdir -p $dest
                  if [[ -d $source && -n "$(ls $source)" ]]; then
                    mv $source/* $dest/
                  fi

                  # move the log files
                  source=build/test/logs/${testtag}
                  dest=/tmp/results/repeated_utests/logs/${status}/${i}
                  mkdir -p $dest
                  if [[ -d $source && -n "$(ls $source)" ]]; then
                    mv $source/* $dest/
                  fi
                  
                  # maybe stop iterations on test failure
                  if [[ <<parameters.stop_on_failure>> = true ]] && (( $exit_code > 0 )); then
                    break
                  fi
                done
            done
            (exit ${exit_code})
      - store_test_results:
          path: /tmp/results/repeated_utests/output
      - store_artifacts:
          path: /tmp/results/repeated_utests/stdout
          destination: stdout
      - store_artifacts:
          path: /tmp/results/repeated_utests/output
          destination: junitxml
      - store_artifacts:
          path: /tmp/results/repeated_utests/logs
          destination: logs

  run_repeated_utest:
    parameters:
      target:
        type: string
      class:
        type: string
      methods:
        type: string
      vnodes:
        type: string
      count:
        type: string
      stop_on_failure:
        type: string
    steps:
      - run:
          name: Run repeated JUnit test
          no_output_timeout: 15m
          command: |
            if [ "<<parameters.class>>" == "<nil>" ]; then
              echo "Repeated utest class name hasn't been defined, exiting without running any test"
            elif [ "<<parameters.count>>" == "<nil>" ]; then
              echo "Repeated utest count hasn't been defined, exiting without running any test"
            elif [ "<<parameters.count>>" -le 0 ]; then
              echo "Repeated utest count is lesser or equals than zero, exiting without running any test"
            else
            
              # Calculate the number of test iterations to be run by the current parallel runner.
              # Since we are running the same test multiple times there is no need to use `circleci tests split`.
              count=$((<<parameters.count>> / CIRCLE_NODE_TOTAL))
              if (($CIRCLE_NODE_INDEX < (<<parameters.count>> % CIRCLE_NODE_TOTAL))); then
                count=$((count+1))
              fi

              if (($count <= 0)); then
                echo "No tests to run in this runner"
              else
                echo "Running <<parameters.target>> <<parameters.class>> <<parameters.methods>> <<parameters.count>> times"

                set -x
                export PATH=$JAVA_HOME/bin:$PATH
                time mv ~/cassandra /tmp
                cd /tmp/cassandra
                if [ -d ~/dtest_jars ]; then
                  cp ~/dtest_jars/dtest* /tmp/cassandra/build/
                fi

                target=<<parameters.target>>
                class_path=<<parameters.class>>
                class_name="${class_path##*.}"

                # Prepare the -Dtest.name argument.
                # It can be the fully qualified class name or the short class name, depending on the target.
                if [[ $target == "test" || \
                      $target == "test-cdc" || \
                      $target == "test-compression" || \
                      $target == "test-system-keyspace-directory" || \
                      $target == "fqltool-test" || \
                      $target == "long-test" || \
                      $target == "stress-test" || \
                      $target == "test-simulator-dtest" ]]; then
                  name="-Dtest.name=$class_name"
                else
                  name="-Dtest.name=$class_path"
                fi

                # Prepare the -Dtest.methods argument, which is optional
                if [ "<<parameters.methods>>" == "<nil>" ]; then
                  methods=""
                else
                  methods="-Dtest.methods=<<parameters.methods>>"
                fi
            
                # Prepare the JVM dtests vnodes argument, which is optional
                vnodes_args=""
                if <<parameters.vnodes>>; then
                  vnodes_args="-Dtest.jvm.args='-Dcassandra.dtest.num_tokens=16'"
                fi

                # Run the test target as many times as requested collecting the exit code,
                # stopping the iteration only if stop_on_failure is set.
                exit_code="$?"
                for i in $(seq -w 1 $count); do

                  echo "Running test iteration $i of $count"

                  # run the test
                  status="passes"
                  if !( set -o pipefail && ant $target $name $methods $vnodes_args -Dno-build-test=true | tee stdout.txt ); then
                    status="fails"
                    exit_code=1
                  fi

                  # move the stdout output file
                  dest=/tmp/results/repeated_utest/stdout/${status}/${i}
                  mkdir -p $dest
                  mv stdout.txt $dest/<<parameters.target>>-<<parameters.class>>.txt

                  # move the XML output files
                  source=build/test/output
                  dest=/tmp/results/repeated_utest/output/${status}/${i}
                  mkdir -p $dest
                  if [[ -d $source && -n "$(ls $source)" ]]; then
                    mv $source/* $dest/
                  fi

                  # move the log files
                  source=build/test/logs
                  dest=/tmp/results/repeated_utest/logs/${status}/${i}
                  mkdir -p $dest
                  if [[ -d $source && -n "$(ls $source)" ]]; then
                    mv $source/* $dest/
                  fi

                  # maybe stop iterations on test failure
                  if [[ <<parameters.stop_on_failure>> = true ]] && (( $exit_code > 0 )); then
                    break
                  fi
                done

                (exit ${exit_code})
              fi
            fi
      - store_test_results:
          path: /tmp/results/repeated_utest/output
      - store_artifacts:
          path: /tmp/results/repeated_utest/stdout
          destination: stdout
      - store_artifacts:
          path: /tmp/results/repeated_utest/output
          destination: junitxml
      - store_artifacts:
          path: /tmp/results/repeated_utest/logs
          destination: logs

  run_repeated_dtest:
    parameters:
      tests:
        type: string
      vnodes:
        type: string
      upgrade:
        type: string
      count:
        type: string
      stop_on_failure:
        type: string
    steps:
      - run:
          name: Run repeated Python dtest
          no_output_timeout: 15m
          command: |
            if [ "<<parameters.tests>>" == "<nil>" ]; then
              echo "Repeated dtest name hasn't been defined, exiting without running any test"
            elif [ "<<parameters.count>>" == "<nil>" ]; then
              echo "Repeated dtest count hasn't been defined, exiting without running any test"
            elif [ "<<parameters.count>>" -le 0 ]; then
              echo "Repeated dtest count is lesser or equals than zero, exiting without running any test"
            else

              # Calculate the number of test iterations to be run by the current parallel runner.
              # Since we are running the same test multiple times there is no need to use `circleci tests split`.
              count=$((<<parameters.count>> / CIRCLE_NODE_TOTAL))
              if (($CIRCLE_NODE_INDEX < (<<parameters.count>> % CIRCLE_NODE_TOTAL))); then
                count=$((count+1))
              fi

              if (($count <= 0)); then
                echo "No tests to run in this runner"
              else
                echo "Running <<parameters.tests>> $count times"
            
                source ~/env3.6/bin/activate
                export PATH=$JAVA_HOME/bin:$PATH

                java -version
                cd ~/cassandra-dtest
                mkdir -p /tmp/dtest

                echo "env: $(env)"
                echo "** done env"
                mkdir -p /tmp/results/dtests
            
                tests_arg=$(echo <<parameters.tests>> | sed -e "s/,/ /g")

                stop_on_failure_arg=""
                if <<parameters.stop_on_failure>>; then
                  stop_on_failure_arg="-x"
                fi

                vnodes_args=""
                if <<parameters.vnodes>>; then
                  vnodes_args="--use-vnodes --num-tokens=16"
                fi

                upgrade_arg=""
                if <<parameters.upgrade>>; then
                  upgrade_arg="--execute-upgrade-tests --upgrade-target-version-only --upgrade-version-selection all"
                fi

                # we need the "set -o pipefail" here so that the exit code that circleci will actually use is from pytest and not the exit code from tee
                set -o pipefail && cd ~/cassandra-dtest && pytest $vnodes_args --count=$count $stop_on_failure_arg $upgrade_arg --log-cli-level=DEBUG --junit-xml=/tmp/results/dtests/pytest_result.xml -s --cassandra-dir=/home/cassandra/cassandra --keep-test-dir $tests_arg | tee /tmp/dtest/stdout.txt
              fi
            fi
      - store_test_results:
          path: /tmp/results
      - store_artifacts:
          path: /tmp/dtest
          destination: dtest
      - store_artifacts:
          path: ~/cassandra-dtest/logs
          destination: dtest_logs<|MERGE_RESOLUTION|>--- conflicted
+++ resolved
@@ -2357,16 +2357,13 @@
             # Put manually specified tests and automatically detected tests together, removing duplicates
             tests=$(echo <<parameters.tests>> | sed -e "s/<nil>//" | sed -e "s/ //" | tr "," "\n" | tr " " "\n" | sort -n | uniq -u)
             echo "Tests to be repeated: ${tests}"
-<<<<<<< HEAD
-            
+
             # Prepare the JVM dtests vnodes argument, which is optional.
             vnodes=<<parameters.vnodes>>
             vnodes_args=""
             if [ "$vnodes" = true ] ; then
               vnodes_args="-Dtest.jvm.args='-Dcassandra.dtest.num_tokens=16'"
             fi
-            
-=======
 
             # Prepare the testtag for the target, used by the test macro in build.xml to group the output files
             target=<<parameters.target>>
@@ -2379,7 +2376,6 @@
               testtag="system_keyspace_directory"
             fi
 
->>>>>>> 6152cb08
             # Run each test class as many times as requested.
             exit_code="$?"
             for test in $tests; do
