--- conflicted
+++ resolved
@@ -270,14 +270,10 @@
 if (! (echo "$env_vars" | grep -q "REPEATED_UTESTS_FQLTOOL=")); then
   delete_job "utests_fqltool_repeat"
 fi
-<<<<<<< HEAD
-if [[ $env_vars != *"REPEATED_SIMULATOR_DTESTS="* ]]; then
+if (! (echo "$env_vars" | grep -q "REPEATED_SIMULATOR_DTESTS=")); then
   delete_job "j8_simulator_dtests_repeat"
 fi
-if [[ $env_vars != *"REPEATED_JVM_DTESTS="* ]]; then
-=======
 if (! (echo "$env_vars" | grep -q "REPEATED_JVM_DTESTS=")); then
->>>>>>> a9df34c6
   delete_job "j8_jvm_dtests_repeat"
   delete_job "j8_jvm_dtests_vnode_repeat"
   delete_job "j11_jvm_dtests_repeat"
